--- conflicted
+++ resolved
@@ -29,21 +29,19 @@
 disabled = false
 index = graphistry_apps
 
+[monitor:///var/log/pivot-app/*.log]
+disabled = false
+sourcetype = _json
+index = graphistry_apps
+
+
 [monitor:///var/log/nginx/access.log]
 disabled = false
 index = graphistry_apps
-<<<<<<< HEAD
 sourcetype = access_combined
 
 
 [monitor:///var/log/nginx/error.log]
 disabled = false
 index = graphistry_apps
-sourcetype = nginx_error
-=======
-
-[monitor:///var/log/pivot-app/*.log]
-disabled = false
-sourcetype = _json
-index = graphistry_apps
->>>>>>> 53a523f5
+sourcetype = nginx_error