--- conflicted
+++ resolved
@@ -9,17 +9,10 @@
 Graphistry utilizes the [node-bunyan](https://github.com/trentm/node-bunyan) logger.
 
 ### Writing Logging Statements
-<<<<<<< HEAD
+
 It is important that we pass objects to the logger as opposed to already serialized strings. Bunyan will take care of serializing and create easily searchable and filterable logs. The golden rule is: *Serializable objects must all go in the first argument.*
-=======
-It is important that we log objects as opposed to strings, so that our logs are properly formatted. To make log searchable and parseable, please follow the rules below:
 
-1. To log an object, it can only go in the first position. Special objects like `Errors` get handled as expected.
-2. Additional arguments can be strings.
-3. Keep in mind the object keys are search terms in Bunyan CLI. Follow up arguments (if any) must all be strings.
->>>>>>> 7a8306e9
-
-##### Examples
+###### Examples
 
 * **Simple statement:** When logging a single string, it goes as the first and only argument.
 
