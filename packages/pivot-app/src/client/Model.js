import { Observable } from 'rxjs/Observable';
import { Model as FalcorModel } from '@graphistry/falcor';
import { fromPath, fromPathsOrPathValues } from '@graphistry/falcor-path-syntax';

class ObservableModelResponse extends Observable {
    constructor(source, operator) {
        if (typeof source !== 'function') {
            super();
            source && (this.source = source);
            operator && (this.operator = operator);
        } else {
            super(source);
        }
    }
    lift(operator) {
        return new ObservableModelResponse(this, operator);
    }
    _toJSONG() {
        return new ObservableModelResponse(this.source._toJSONG());
    }
    progressively() {
        return new ObservableModelResponse(this.source.progressively());
    }
}

export class Model extends FalcorModel {
    /* implement inspect method for node's inspect utility */
    inspect() {
        return `{ v:${this.getVersion()} p:[${this._path.join(', ')}] }`;
    }
    get(...getArgs) {
        return new ObservableModelResponse(super.get.apply(
            this, fromPathsOrPathValues(getArgs)));
    }
    set(...setArgs) {
        return new ObservableModelResponse(super.set.apply(
            this, fromPathsOrPathValues(setArgs)));
    }
    call(_fnPath, _fnArgs, _refPaths, _thisPaths) {
        const fnPath = fromPath(_fnPath);
        const fnArgs = _fnArgs;
        const refPaths = _refPaths && fromPathsOrPathValues(_refPaths) || [];
        const thisPaths = _thisPaths && fromPathsOrPathValues(_thisPaths) || [];
        return new ObservableModelResponse(super.call.call(this,
            fnPath, fnArgs, refPaths, thisPaths
        ));
    }
    invalidate(...invalidateArgs) {
        return super.invalidate.apply(this, fromPathsOrPathValues(invalidateArgs));
    }
    getItems(thisPathsSelector = () => [['length']],
<<<<<<< HEAD
             restPathsSelector = () => []) {
=======
            // RestPathsSelector interface
            // eslint-disable-next-line no-unused-vars
            restPathsSelector = ({ json: { length }}) => []) {
>>>>>>> a0c81e5c

        const thisPaths = fromPathsOrPathValues(
            [].concat(thisPathsSelector(this))
        );

        return (thisPaths.length === 0) ?
            Observable.empty() :
            this.get(...thisPaths).mergeMap((result) => {

                const restPaths = fromPathsOrPathValues(
                    [].concat(restPathsSelector(result))
                );

                return (restPaths.length === 0) ?
                    Observable.of(result) :
                    this.get(...thisPaths.concat(restPaths));
            });
    }
    preload(...preloadArgs) {
        return new ObservableModelResponse(super.preload.apply(
            this, fromPathsOrPathValues(preloadArgs)));
    }
    getValue(...getValueArgs) {
        return new ObservableModelResponse(super.getValue.apply(
            this, fromPathsOrPathValues(getValueArgs)));
    }
    setValue(...setValueArgs) {
        return new ObservableModelResponse(super.setValue.apply(
            this, fromPathsOrPathValues(setValueArgs)));
    }
    _clone(opts) {
        return new Model(super._clone(opts));
    }
}<|MERGE_RESOLUTION|>--- conflicted
+++ resolved
@@ -49,13 +49,7 @@
         return super.invalidate.apply(this, fromPathsOrPathValues(invalidateArgs));
     }
     getItems(thisPathsSelector = () => [['length']],
-<<<<<<< HEAD
              restPathsSelector = () => []) {
-=======
-            // RestPathsSelector interface
-            // eslint-disable-next-line no-unused-vars
-            restPathsSelector = ({ json: { length }}) => []) {
->>>>>>> a0c81e5c
 
         const thisPaths = fromPathsOrPathValues(
             [].concat(thisPathsSelector(this))
