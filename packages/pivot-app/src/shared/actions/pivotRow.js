export const SET_PIVOT_ATTRIBUTES = 'set-pivot-attributes';

<<<<<<< HEAD
export function setPivotAttributes(params) {
=======
export const togglePivot = ({ enabled, investigationId }) => {
    return ({
        investigationId, enabled, type: TOGGLE_PIVOT
    });
};

export function setPivotAttributes(params, investigationId) {
>>>>>>> 2ffe4377
    return {
        investigationId,
        params: params,
        type: SET_PIVOT_ATTRIBUTES
    };
}<|MERGE_RESOLUTION|>--- conflicted
+++ resolved
@@ -1,16 +1,6 @@
 export const SET_PIVOT_ATTRIBUTES = 'set-pivot-attributes';
 
-<<<<<<< HEAD
-export function setPivotAttributes(params) {
-=======
-export const togglePivot = ({ enabled, investigationId }) => {
-    return ({
-        investigationId, enabled, type: TOGGLE_PIVOT
-    });
-};
-
 export function setPivotAttributes(params, investigationId) {
->>>>>>> 2ffe4377
     return {
         investigationId,
         params: params,
