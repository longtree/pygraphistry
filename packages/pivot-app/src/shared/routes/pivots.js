import { Observable } from 'rxjs';
import { simpleflake } from 'simpleflakes';
import {
    pathValue as $pathValue,
    pathInvalidation as $invalidation,
    error as $error
} from '@graphistry/falcor-json-graph';
import {
    getHandler,
    setHandler,
    logErrorWithCode,
    mapObjectsToAtoms
} from './support';

export function pivots({loadPivotsById, searchPivot}) {
    const getPivotsHandler = getHandler(['pivot'], loadPivotsById);
    const setPivotsHandler = setHandler(['pivot'], loadPivotsById);

    return [{
        route: `pivotsById[{keys}].length`,
        returns: `Number`,
        get: getPivotsHandler,
    }, {
        route: `pivotsById[{keys}]['enabled']`,
        returns: `String`,
        get: getPivotsHandler,
        set: setPivotsHandler,
    }, {
        route: `pivotsById[{keys}]['id', 'resultCount', 'resultSummary', 'status']`,
        returns: `String`,
        get: getPivotsHandler,
<<<<<<< HEAD
        route: `pivotsById[{keys}]['id', 'total', 'resultCount', 'resultSummary',
                                   'status', 'pivotParameterKeys']`
=======
>>>>>>> 40313367
    }, {
        route: `pivotsById[{keys}]['pivotTemplate']`,
        returns: `$ref('templatesById[{templateId}]'`,
        get: getPivotsHandler,
        set: setPivotsHandler
    }, {
        route: `pivotsById[{keys}]['pivotParameters'][{keys}]`,
        returns: `String | Number`,
        get: getPivotsHandler,
        set: setPivotsHandler,
    }, {
        route: `pivotsById[{keys}].searchPivot`,
        call: searchPivotCallRoute({loadPivotsById, searchPivot})
    }];
}

function searchPivotCallRoute({ loadPivotsById, searchPivot }) {
    return function(path, args) {
        const pivotIds = path[1];

        // Needed in order to set 'Pivot #' Attribute (Demo)
        // Should probably remove.
        const rowIds = args;

        return Observable.defer(() => searchPivot({loadPivotsById, pivotIds, rowIds}))
            .mergeMap(({app, pivot}) => {
                return [
                    $pathValue(`pivotsById['${pivot.id}']['resultCount']`, pivot.resultCount),
                    $pathValue(`pivotsById['${pivot.id}']['resultSummary']`, pivot.resultSummary),
                    $pathValue(`pivotsById['${pivot.id}']['enabled']`, pivot.enabled),
                    $pathValue(`pivotsById['${pivot.id}']['status']`, pivot.status)
                ];
            })
            .map(mapObjectsToAtoms)
            .catch(captureErrorAndNotifyClient(pivotIds))
    }
}

function captureErrorAndNotifyClient(pivotIds) {
    return function(e) {
        const errorCode = logErrorWithCode(e);
        const status = {
            ok: false,
            code: errorCode,
            message: `Server Error (code: ${errorCode})`
        }

        return Observable.from([
            $pathValue(`pivotsById['${pivotIds}']['status']`, $error(status))
        ]);
    }
}<|MERGE_RESOLUTION|>--- conflicted
+++ resolved
@@ -29,11 +29,6 @@
         route: `pivotsById[{keys}]['id', 'resultCount', 'resultSummary', 'status']`,
         returns: `String`,
         get: getPivotsHandler,
-<<<<<<< HEAD
-        route: `pivotsById[{keys}]['id', 'total', 'resultCount', 'resultSummary',
-                                   'status', 'pivotParameterKeys']`
-=======
->>>>>>> 40313367
     }, {
         route: `pivotsById[{keys}]['pivotTemplate']`,
         returns: `$ref('templatesById[{templateId}]'`,
