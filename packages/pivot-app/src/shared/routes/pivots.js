import { Observable } from 'rxjs';
import { simpleflake } from 'simpleflakes';
import {
    pathValue as $pathValue,
    pathInvalidation as $invalidation,
    error as $error
} from '@graphistry/falcor-json-graph';
import {
    getHandler,
    setHandler,
    logErrorWithCode,
    mapObjectsToAtoms
} from './support';

export function pivots({loadPivotsById, searchPivot}) {
    const getPivotsHandler = getHandler(['pivot'], loadPivotsById);
    const setPivotsHandler = setHandler(['pivot'], loadPivotsById);

    return [{
        returns: `Number`,
        get: getPivotsHandler,
        route: `pivotsById[{keys}].length`
    }, {
        returns: `String`,
        get: getPivotsHandler,
        set: setPivotsHandler,
        route: `pivotsById[{keys}]['enabled']`
    }, {
        returns: `String`,
        get: getPivotsHandler,
        route: `pivotsById[{keys}]['id', 'total', 'resultCount', 'resultSummary',
                                   'status', 'pivotParameterKeys']`
    }, {
        returns: `String | Number`,
        get: getPivotsHandler,
        set: setPivotsHandler,
        route: `pivotsById[{keys}]['pivotParameters'][{keys}]`
    }, {
        route: `pivotsById[{keys}].searchPivot`,
        call: searchPivotCallRoute({loadPivotsById, searchPivot})
    }];
}

function searchPivotCallRoute({ loadPivotsById, searchPivot }) {
    return function(path, args) {
        const pivotIds = path[1];

<<<<<<< HEAD
        // Needed in order to set 'Pivot #' Attribute (Demo)
        // Should probably remove.
        const rowIds = args;

        Observable.defer(() => searchPivot({loadPivotsById, pivotIds, rowIds}))
        .catch(captureErrorAndNotifyClient(pivotIds))
        .subscribe(
            ({app, pivot}) => {
                console.log('Finished searching', pivot.id);
                pivot.status = {
                    ok: true,
                    message: 'done'
                };
            },
        );

        return Observable.of([]);
=======
        return Observable.defer(() => searchPivot({ loadPivotsById, pivotIds }))
            .mergeMap(({app, pivot}) => {
                return [
                    $pathValue(`pivotsById['${pivot.id}']['resultCount']`, pivot.resultCount),
                    $pathValue(`pivotsById['${pivot.id}']['resultSummary']`, pivot.resultSummary),
                    $pathValue(`pivotsById['${pivot.id}']['enabled']`, pivot.enabled),
                    $pathValue(`pivotsById['${pivot.id}']['status']`, pivot.status)
                ];
            })
            .map(mapObjectsToAtoms)
            .catch(captureErrorAndNotifyClient(pivotIds))
>>>>>>> 8a01b311
    }
}

function captureErrorAndNotifyClient(pivotIds) {
    return function(e) {
        const errorCode = logErrorWithCode(e);
        const status = {
            ok: false,
            code: errorCode,
            message: `Server Error (code: ${errorCode})`
        }

        return Observable.from([
            $pathValue(`pivotsById['${pivotIds}']['status']`, $error(status))
        ]);
    }
}<|MERGE_RESOLUTION|>--- conflicted
+++ resolved
@@ -45,12 +45,7 @@
     return function(path, args) {
         const pivotIds = path[1];
 
-<<<<<<< HEAD
-        // Needed in order to set 'Pivot #' Attribute (Demo)
-        // Should probably remove.
-        const rowIds = args;
-
-        Observable.defer(() => searchPivot({loadPivotsById, pivotIds, rowIds}))
+        Observable.defer(() => searchPivot({ loadPivotsById, pivotIds }))
         .catch(captureErrorAndNotifyClient(pivotIds))
         .subscribe(
             ({app, pivot}) => {
@@ -59,24 +54,11 @@
                     ok: true,
                     message: 'done'
                 };
-            },
+            }
         );
 
         return Observable.of([]);
-=======
-        return Observable.defer(() => searchPivot({ loadPivotsById, pivotIds }))
-            .mergeMap(({app, pivot}) => {
-                return [
-                    $pathValue(`pivotsById['${pivot.id}']['resultCount']`, pivot.resultCount),
-                    $pathValue(`pivotsById['${pivot.id}']['resultSummary']`, pivot.resultSummary),
-                    $pathValue(`pivotsById['${pivot.id}']['enabled']`, pivot.enabled),
-                    $pathValue(`pivotsById['${pivot.id}']['status']`, pivot.status)
-                ];
-            })
-            .map(mapObjectsToAtoms)
-            .catch(captureErrorAndNotifyClient(pivotIds))
->>>>>>> 8a01b311
-    }
+    };
 }
 
 function captureErrorAndNotifyClient(pivotIds) {
