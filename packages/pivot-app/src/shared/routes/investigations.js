--- conflicted
+++ resolved
@@ -46,11 +46,7 @@
         get: getInvestigationsHandler,
     }, {
         route: `investigationsById[{keys}].graph`,
-<<<<<<< HEAD
-        call: graphCallRoute({ loadInvestigationsById, loadPivotsById, loadUsersById, uploadGraph })
-=======
         call: graphCallRoute(services)
->>>>>>> d2c37793
     }, {
         route: `investigationsById[{keys}].insertPivot`,
         call: insertPivotCallRoute(services)
@@ -119,11 +115,7 @@
 }
 
 function graphCallRoute({ loadInvestigationsById, loadPivotsById, loadUsersById, uploadGraph }) {
-<<<<<<< HEAD
-    return function(path, args) {
-=======
     return function(path) {
->>>>>>> d2c37793
         const investigationIds = path[1];
 
         return uploadGraph({loadInvestigationsById, loadPivotsById, loadUsersById, investigationIds})
