--- conflicted
+++ resolved
@@ -49,20 +49,16 @@
         returns: `$ref('templatesById[{templateId}]')`,
         get: getUserHandler,
     }, {
-<<<<<<< HEAD
         route: `['usersById'][{keys}]['connectors'][{keys}]`,
         returns: `$ref('connectorsById[{connectorId}]')`,
+        get: getUserHandler
+    }, {
         get: getUserHandler,
-    }, {
-        route: `['usersById'][{keys}]['deleteInvestigations']`,
-        call: deleteInvestigationsCallRoute({ removeInvestigationsById, loadUsersById,
-=======
         route: `['usersById'][{keys}].createInvestigation`,
         call: createInvestigationCallRoute({ loadUsersById, createInvestigation })
     }, {
         route: `['usersById'][{keys}]['removeInvestigations']`,
         call: removeInvestigationsCallRoute({ removeInvestigationsById, loadUsersById,
->>>>>>> 90069924
                                              deleteInvestigationsById, deletePivotsById })
     }];
 }
