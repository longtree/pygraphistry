import _ from 'underscore';
import { container } from '@graphistry/falcor-react-redux';
import { Table, Alert, OverlayTrigger, Tooltip} from 'react-bootstrap';
import PivotRow from './PivotRow';
import {
    table as tableClassName,
    tbody as tableBodyClassName,
    thead as tableHeaderClassName
} from './styles.less';
import {
    BootstrapTable,
    TableHeaderColumn
} from 'react-bootstrap-table';
import {
    ButtonGroup,
    Button,
    Glyphicon,
    Tab,
    Tabs
} from 'react-bootstrap';
import styles from './styles.less';
import { splicePivot,
        insertPivot,
        searchPivot,
        graphInvestigation,
        saveInvestigation,
        dismissAlert
} from '../actions/investigation';

<<<<<<< HEAD
function pivotTable({ id, status, pivots, templates, insertPivot, splicePivot, dismissAlert, searchPivot,
    playInvestigation, saveInvestigation }) {
    const bStyle = (status && status.msgStyle) ? status.msgStyle : 'default';
=======

function pivotTable({ id, pivots, templates, insertPivot, splicePivot, dismissAlert, searchPivot,
    graphInvestigation, saveInvestigation }) {
>>>>>>> ff382639
    return (
        <Table>
            <thead>
                <tr>
                    <th className={styles.pivotToggle}>
                        <OverlayTrigger  placement="top" overlay={
                            <Tooltip id={`tooltip-play-all`}>Run all steps</Tooltip>
                        }>
<<<<<<< HEAD
                            <Button bsStyle={bStyle} onClick={(ev) => playInvestigation({investigationId: id, length: pivots.length})}>
=======
                            <Button onClick={(ev) => graphInvestigation({investigationId: id, length: pivots.length})}>
>>>>>>> ff382639
                                <Glyphicon glyph="play" />
                            </Button>
                        </OverlayTrigger>
                    </th>
                    <th className={styles.pivotData0 + ' pivotTypeSelector'}>Step</th>
                    <th className={styles.pivotData1}>Parameters</th>
                    <th colSpan="2" className={styles.pivotResultCount}>Hits</th>
                    <th className={styles.pivotResultCount}>Actions</th>
                </tr>
            </thead>
            <tbody>
                {pivots.map((pivot, index) => (
                    <PivotRow
                        investigationId={id}
                        data={pivot}
                        pivots={pivots}
                        templates={templates}
                        rowIndex={index}
                        key={`${index}: ${pivot.id}`}
                        searchPivot={searchPivot}
                        splicePivot={splicePivot}
                        insertPivot={insertPivot}/>

                ))}
            </tbody>
        </Table>
    );
}

function renderEventTable({fieldSummaries = {}, table = {}}) {
    function getFilterOpts(summary) {
        if(summary.numDistinct > 0 && summary.values !== undefined) {
            return {
                type: "SelectFilter",
                options: _.object(summary.values.map(x => [x,x]))
            };
        } else {
            return {
                type: "TextFilter"
            };
        }
    }

    if (_.isEmpty(fieldSummaries) || _.isEmpty(table)) {
        return (
            <Alert bsStyle="info">
                <h4>No data to show!</h4>
                <p>Please execute a pivot first.</p>
            </Alert>
        )
    }

    const fields = _.keys(fieldSummaries).sort();

    return (
        <BootstrapTable data={table}
                    striped={true}
                    condensed={true}
                    pagination={true}
                    bordered={true}
                    tableContainerClass={styles['investigation-data']}
                    options={{sizePerPage: 5, hideSizePerPage: true}}>
            <TableHeaderColumn key="event-table-node" dataField="node" isKey={true} hidden={true}/>
            {
                _.difference(fields, ['node']).map(field =>
                    <TableHeaderColumn filter={getFilterOpts(fieldSummaries[field])}
                                        key={`event-table-${field}`}
                                        dataField={field}
                                        dataSort={true}>
                        { field }
                    </TableHeaderColumn>
                )
            }
        </BootstrapTable>
    );
}

function renderInvestigation({id, status, pivots = [], templates, eventTable,
                              searchPivot, insertPivot, splicePivot, dismissAlert,
                              graphInvestigation, saveInvestigation }) {
    return (
        <div className={styles.pivots}>
            { status && !status.ok ?
                <Alert bsStyle={status.msgStyle || 'danger'} className={styles.alert} onDismiss={dismissAlert}>
                    <strong> {status.message} </strong>
                </Alert>
                : null
            }
            <Tabs defaultActiveKey={1} id="investigation-bottom-tabbar" className={styles.investigationTabs}>
                <Tab eventKey={1} title="Pivots">
                    {
                        pivotTable({
<<<<<<< HEAD
                            id, status, pivots, templates, insertPivot, splicePivot, dismissAlert,
                            searchPivot, playInvestigation, saveInvestigation
=======
                            id, pivots, templates, insertPivot, splicePivot, dismissAlert,
                            searchPivot, graphInvestigation, saveInvestigation
>>>>>>> ff382639
                        })
                    }
                </Tab>
                <Tab eventKey={2} title="Events">
                    {
                        eventTable && renderEventTable(eventTable)
                    }
                </Tab>
            </Tabs>
        </div>
    );
}

function mapStateToFragment({pivots = []} = {}) {
    return `{
        'status', 'id', 'name', 'url', 'tags', 'eventTable',
        pivots: {
            'length', [0...${pivots.length}]: ${
                PivotRow.fragment()
            }
        }
    }`;
}

function mapFragmentToProps(fragment) {
    return {
        id: fragment.id,
        pivots: fragment.pivots,
        status: fragment.status,
        eventTable: fragment.eventTable
    };
}

export default container(
    mapStateToFragment,
    mapFragmentToProps,
    {
        splicePivot: splicePivot,
        insertPivot: insertPivot,
        searchPivot: searchPivot,
        graphInvestigation: graphInvestigation,
        saveInvestigation: saveInvestigation,
        searchPivot: searchPivot,
        dismissAlert: dismissAlert,
    }
)(renderInvestigation)<|MERGE_RESOLUTION|>--- conflicted
+++ resolved
@@ -27,15 +27,11 @@
         dismissAlert
 } from '../actions/investigation';
 
-<<<<<<< HEAD
+
 function pivotTable({ id, status, pivots, templates, insertPivot, splicePivot, dismissAlert, searchPivot,
-    playInvestigation, saveInvestigation }) {
+    graphInvestigation, saveInvestigation }) {
     const bStyle = (status && status.msgStyle) ? status.msgStyle : 'default';
-=======
 
-function pivotTable({ id, pivots, templates, insertPivot, splicePivot, dismissAlert, searchPivot,
-    graphInvestigation, saveInvestigation }) {
->>>>>>> ff382639
     return (
         <Table>
             <thead>
@@ -44,11 +40,11 @@
                         <OverlayTrigger  placement="top" overlay={
                             <Tooltip id={`tooltip-play-all`}>Run all steps</Tooltip>
                         }>
-<<<<<<< HEAD
-                            <Button bsStyle={bStyle} onClick={(ev) => playInvestigation({investigationId: id, length: pivots.length})}>
-=======
-                            <Button onClick={(ev) => graphInvestigation({investigationId: id, length: pivots.length})}>
->>>>>>> ff382639
+                            <Button bsStyle={bStyle}
+                                    onClick={(ev) =>
+                                        graphInvestigation({investigationId: id, length: pivots.length}
+                                    )}
+                            >
                                 <Glyphicon glyph="play" />
                             </Button>
                         </OverlayTrigger>
@@ -141,13 +137,8 @@
                 <Tab eventKey={1} title="Pivots">
                     {
                         pivotTable({
-<<<<<<< HEAD
                             id, status, pivots, templates, insertPivot, splicePivot, dismissAlert,
-                            searchPivot, playInvestigation, saveInvestigation
-=======
-                            id, pivots, templates, insertPivot, splicePivot, dismissAlert,
                             searchPivot, graphInvestigation, saveInvestigation
->>>>>>> ff382639
                         })
                     }
                 </Tab>
