--- conflicted
+++ resolved
@@ -10,17 +10,12 @@
 import { splicePivot,
         insertPivot,
         searchPivot,
-<<<<<<< HEAD
         playInvestigation
-} from '../actions/investigation'
-
-function renderInvestigation({length = 0, templates = 'all', name = 'default', pivots = [], searchPivot, insertPivot, splicePivot, playInvestigation }) {
-=======
+        searchPivot,
         dismissAlert
 } from '../actions/investigation'
 
-function renderInvestigation({length = 0, templates = 'all', name = 'default', status, pivots = [], searchPivot, insertPivot, splicePivot, dismissAlert }) {
->>>>>>> 46ded903
+function renderInvestigation({length = 0, templates = 'all', name = 'default', pivots = [], searchPivot, insertPivot, splicePivot, dismissAlert, playInvestigation }) {
     const cellWidth = Math.round(88 / (4));
     return (
         <div className={styles.pivots}>
@@ -80,10 +75,8 @@
         splicePivot: splicePivot,
         insertPivot: insertPivot,
         searchPivot: searchPivot,
-<<<<<<< HEAD
         playInvestigation: playInvestigation
-=======
-        dismissAlert: dismissAlert
->>>>>>> 46ded903
+        searchPivot: searchPivot
+        searchPivot: searchPivot,
     }
 )(renderInvestigation)
