--- conflicted
+++ resolved
@@ -226,11 +226,7 @@
         [
             {
                 value: JSON.stringify(previousPivots.map(({ id }) => id)),
-<<<<<<< HEAD
-                label: 'Step 0'
-=======
                 label: previousPivots.length > 1 ? 'All Pivots': 'Step 0'
->>>>>>> 771b0777
             }
         ];
 
