--- conflicted
+++ resolved
@@ -36,12 +36,8 @@
 import React from 'react'
 import Select from 'react-select';
 
-<<<<<<< HEAD
-
-function ResultCount({ index, resultCount, splicePivot, searchPivot, insertPivot }) {
-=======
+
 function ResultCount({ index, resultCount, splicePivot, searchPivot, insertPivot, status }) {
->>>>>>> d9ebccc0
     return (
         <div>
         <ButtonGroup>
@@ -225,19 +221,6 @@
     }
 }
 
-<<<<<<< HEAD
-function renderStatusIndicator(status) {
-    if (status.ok) {
-        return (<div/>);
-    } else {
-        return (
-            <Alert bsStyle={'danger'} className={styles.alert}>
-                <strong> {status.message} </strong>
-            </Alert>
-        );
-    }
-}
-
 function renderPivotRow({
     id, status, enabled, resultCount, resultSummary, pivotParameters, pivotTemplate, templates,
     searchPivot, togglePivot, setPivotAttributes, splicePivot, insertPivot, pivots, rowIndex })
@@ -245,8 +228,6 @@
     const handlers = {searchPivot, togglePivot, setPivotAttributes, splicePivot, insertPivot}
     const previousPivots = pivots.slice(0, rowIndex);
 
-=======
->>>>>>> d9ebccc0
     return (
         <tr id={"pivotRow" + id} className={styles['row-toggled-' + (enabled ? 'on' : 'off')]}>
             <td className={styles.pivotToggle}>
@@ -286,12 +267,7 @@
             </td>
             <td className={styles.pivotIcons}>
                 <ResultCount index={rowIndex} resultCount={resultCount} searchPivot={searchPivot}
-<<<<<<< HEAD
-                    insertPivot={insertPivot} splicePivot={splicePivot}/>
-                { renderStatusIndicator(status) }
-=======
                     insertPivot={insertPivot} splicePivot={splicePivot} status={status}/>
->>>>>>> d9ebccc0
             </td>
         </tr>
     );
