--- conflicted
+++ resolved
@@ -6,11 +6,7 @@
 import { setPivotValue } from '../actions/PivotRow';
 import RcSwitch from 'rc-switch';
 
-<<<<<<< HEAD
-function renderResultCount({index, resultCount, searchPivot, insertPivot}) {
-=======
 function ResultCount({ index, resultCount, searchPivot }) {
->>>>>>> 7a88f3ba
     return (
         <div className={ tableCellClassName }>
             <span> {resultCount} </span>
@@ -30,48 +26,6 @@
     );
 }
 
-<<<<<<< HEAD
-function renderCheckBox(checked) {
-    return (
-            <td style={{ width: `2%` }}>
-                <input
-                    type="checkbox"
-                    checked='true'/>
-            </td>
-    )
-}
-
-
-function renderPivotRow({id, index, length, fields, searchPivot, insertPivot, setPivotValue}) {
-    const cellWidth = Math.round(95 / (length + 1));
-    return (
-            <tr>
-                {renderCheckBox(true)}
-            {
-                fields.map((field, index) =>
-                <td key={`${id}: ${index}`}
-                    style={{ width: `${cellWidth}%`}}>
-                    <div className={tableCellClassName}>
-                        <input
-                            type='th'
-                            defaultValue={field.value}
-                            readOnly={false}
-                            disabled={false}
-                            onChange={
-                                (ev) => (ev.preventDefault() ||
-                                    setPivotValue({index, target: ev.target.value}))
-                            }
-                        />
-                    </div>
-                </td>
-                )
-            }
-                <td style={{ width: `${cellWidth}%`}}>
-                    {renderResultCount({index, resultCount:0, searchPivot, insertPivot})}
-                </td>
-            </tr>
-        );
-=======
 function renderPivotRow({id, index, length, fields, searchPivot, setPivotValue}) {
     const cellWidth = Math.round(88 / (length + 1));
     return (
@@ -104,7 +58,6 @@
             </td>
         </tr>
     );
->>>>>>> 7a88f3ba
 }
 
 function mapStateToFragment({length = 0} = {}) {
