--- conflicted
+++ resolved
@@ -174,12 +174,7 @@
 
 }
 
-<<<<<<< HEAD
-
 function renderTemplateSelector (id, investigationId, pivotTemplate, templates, setPivotAttributes) {
-=======
-function renderTemplateSelector (id, pivotTemplate, templates, setPivotAttributes) {
->>>>>>> 417c99ba
     return (
         <span className={styles.pivotTypeSelectorContainer}>
             <Select
@@ -194,10 +189,11 @@
                         return {value: id, label: name};
                     })
                 }
-                onChange={ ({value}) =>
-                    setPivotAttributes({
+                onChange={ ({value}) => {
+                    return setPivotAttributes({
                         'pivotTemplate': $ref(`templatesById['${value}']`)
-                    })
+                    }, investigationId)
+                }
                 }
             />
         </span>
@@ -280,7 +276,7 @@
     );
 }
 
-function renderMultiCell(id, paramKey, paramValue, paramUI, handlers) {
+function renderMultiCell(id, investigationId, paramKey, paramValue, paramUI, handlers) {
     return (
         <div key={`pcell-${id}-${paramKey}`} className={tableCellClassName}>
             <label>{ paramUI.label }</label>
@@ -297,7 +293,7 @@
                 onChange={ (selected) =>
                     handlers.setPivotAttributes({
                         [`pivotParameters.${paramKey}`]: _.pluck(selected, 'id')
-                    })
+                    }, investigationId)
                 }/>
         </div>
     )
@@ -323,13 +319,9 @@
         case 'pivotCombo':
             return renderPivotCombo(id, investigationId, paramKey, paramValue, paramUI, previousPivots, handlers);
         case 'combo':
-<<<<<<< HEAD
             return renderComboCell(id, investigationId, paramKey, paramValue, paramUI, handlers);
-=======
-            return renderComboCell(id, paramKey, paramValue, paramUI, handlers);
         case 'multi':
-            return renderMultiCell(id, paramKey, paramValue, paramUI, handlers);
->>>>>>> 417c99ba
+            return renderMultiCell(id, investigationId, paramKey, paramValue, paramUI, handlers);
         case 'daterange':
             return renderDateRange(id, investigationId, paramKey, paramValue, paramUI, handlers);
         default:
