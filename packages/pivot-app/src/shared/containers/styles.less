:local(.left-nav) {

    width: 90px;
    overflow: hidden;

    li {
        height: 60px;
        width: 90px;
    }

    p {
        height: 30px;
    }
}

:local(.logo) {
    width: 90px;
    text-align: center;
    border-bottom: 1px solid #3f7ed9;
    padding-top: 10px;
    padding-bottom: 10px;

    div {
        display: inline-block;
        padding: 0px;
        margin: 0px;
        width: 30px;
        overflow: hidden;

        img {
            height: 35px;
        }

    }
}



@investigation-header-height: 40px;
@investigation-header-padding-top: ~"calc( (@{investigation-header-height} - 1px - 34px)/2 )";
@investigation-footer-height: 250px;

:local(.investigation-all) {

    height: 100%;
    width: ~"calc(100% - 90px)"; //https://github.com/less/less.js/issues/974

    & > *:nth-child(1) {

    }

    & > *:nth-child(2) {
        height: ~"calc(100% - @{investigation-header-height} - @{investigation-footer-height})";
        //height: ~"-webkit-calc(100% - ~'@{investigation-header-height}' - ~'@{investigation-footer-height}')";
        width: 100%;
        overflow: hidden;
        min-height: 0px;
    }

    & > *:nth-child(3) {
        height: @investigation-footer-height;
        overflow: auto;
    }

}

:local(.investigation-nav) {
    min-height: @investigation-header-height;
    height: @investigation-header-height;
    background-color: #6580e1;
    border: 0px;
    border-radius: 0px;
    border-bottom: 1px solid #8095e0;
}



:local(.welcome-bar) {
    color: #333;
    font-weight: bold;
}

@media (max-width: 992px) {
    :local(.welcome-bar) {
        & > div {
            padding: 0 !important;
        }
    }
}

@media (min-width: 992px) {
    :local(.welcome-bar) {
        & > div {
            padding-left: 15px;
        }
        & > div:first-child {
            padding-left: 0 !important;
        }
        & > div:last-child {
            padding-right: 0 !important;
        }
    }
}

:local(.user-icon) {
    filter: invert(100%) brightness(40%) invert(100%) sepia(100%) saturate(100%) hue-rotate(180deg);
}
:local(.user-greeting-heading) {
    margin-top: 20px;
    margin-bottom: 10px;
    padding-left: 20px;
    font-size: 30px;
}
:local(.user-greeting-message) {
    padding-left: 20px;
}


:local(.main-panel) {
}
:local(.main-panel-panel) {
    background-color: whitesmoke;
    & > div > div {
        width: 100%;
    }
}
:local(.panel) {
    & > div:first-child {
        font-weight: bold;
        text-transform: uppercase;
        background-color: white;
    }
}

:local(.investigation-table) {
    & > div > div {
        margin-left: 0px;
        margin-right: 0px;
        border: none;
    }
    & td:not(:first-child) {
        border-left: 0px;
    }
    & td:not(:last-child) {
        border-right: 0px;
    }
    & thead th {
        border: none;
    }
}
:local(.add-new-investigation) {
    &:not(:hover) {
        background-color: white;
        color: #337ab7;
    }
}
:local(.delete-investigations) {
    &:not(:hover) {
        background-color: white;
        color: #d9534f;
    }
}
:local(.investigations-buttons) {
    & > button:not(:first-child) {
        margin-left: 5px;
    }
}

:root {
    --app-font-size: 14px;
    --row-font-size: 18px;
    --scrollbar-width: 15px;
}

:global(body) {
    margin: 0;
    padding: 0;
    font-family: sans-serif;
    font-size: var(--app-font-size);
}

// Copied from style=... Needs cleanup + organization
.iframe {
    width: 100%;
    height: 100%;
    border: 0px solid #DDD;
    boxSizing: border-box;
    overflow: hidden;
}


.app {
    display: block;
    padding: 20px;
}

.frame {
    width: 100%;
    border: 1px solid black;
    box-sizing: border-box;
}

/* INTERFERE WITH OTHER STYLESHEETS
   FIX BEFORE RE-ENABLING

.tcell {
    overflow: hidden;
    text-overflow: ellipsis;

    & span {
        padding: 3px;
        display: inline-block;
    }

    & input[type=th] {

        margin: 0;
        padding: 5px;
        height: 100%;
        border: none;
        display: inline-block;
        vertical-align: middle;
        box-sizing: border-box;
        background: transparent;
        overflow: hidden;
        text-overflow: ellipsis;
        // font-size: var(--row-font-size);

        &::-webkit-inner-spin-button,
        &::-webkit-outer-spin-button {
            -webkit-appearance: none;
            margin: 0;
        }
    }
}

tr {
    display: block;

    & i {
        font-style: normal;
        display: inline-block;
    }

    & .search:before {
        right: 0;
        position: relative;
        font-awesome: search-plus;
    }

    & .splice:before {
        right: 350%;
        position: relative;
        font-awesome: minus;
    }

    & .insert:before {
        right: 175%;
        position: relative;
        font-awesome: plus;
    }

    & .splice, & .insert, & .search {
        right: 5%;
        display: none;
        cursor: pointer;
        position: absolute;
        vertical-align: middle;
    }

    &:hover .splice, &:hover .insert, &:hover .search {
        line-height: 200%;
        display: inline-block;
    }
}

td, th {
    padding: 2px;
    position: relative;
    white-space: nowrap;
    display: inline-block;
    border: none;
    margin-right: -1px;
    border-right: 1px solid #ddd;
    // font-size: var(--row-font-size);

    &:last-child {
        border-right: none;
    }
}*/

:local(.alert) {
    position: relative
}

:local(.investigation-header) {
    text-align: right;
    white-space: nowrap;
<<<<<<< HEAD
    height: 100%;
=======
>>>>>>> b80671ff

    & > div:first-child {
        float: left;
        text-align: left;
    }

    & > div:nth-child(2) {
        display: inline-block;
    }
}
@media (max-width: 600px) {
    :local(.investigation-header) {
        & > div:nth-child(2) {
            display: none;
        }
    }
}

<<<<<<< HEAD

:local(.investigations-dropdownbutton) {
    & > * {
        width: 15em;
        height: @investigation-header-height;
        padding-top: @investigation-header-padding-top;
=======
:local(.investigations-dropdownbutton) {
    & > * {
        width: 15em;
        height: 61px;
        padding-top: 12px;
>>>>>>> b80671ff
        padding-right: 15px;
        border-right: 1px solid rgb(150, 168, 234);
    }
    & > * > *:nth-child(2) {
        border-radius: 10px;
        margin-right: 15px;
        background-color: #6580e1;
        border-color: white;

        span {
            color: white !important; //input text
        }
    }
<<<<<<< HEAD

    & > * > *:nth-child(2) > span:nth-child(2) > span {
        border-color: #96a8ea transparent transparent; //arrow
    }

    & > *:not(.is-open) > div:nth-child(2) {
        //input border
        border-color: transparent;
=======
>>>>>>> b80671ff

    & > * > *:nth-child(2) > span:nth-child(2) > span {
        border-color: #96a8ea transparent transparent; //arrow
    }
}

<<<<<<< HEAD
=======
    & > *:not(.is-open) > div:nth-child(2) {
        border-color: #96a8ea; //input border
    }
}

>>>>>>> b80671ff
:local(.investigation-header-buttons) {

    float: right;
    margin-right: -15px;
    border-left: 1px solid #8ca0e8;

    & > button {
        margin: 0px !important;
<<<<<<< HEAD
        height: @investigation-header-height;
=======
        height: 61px;
>>>>>>> b80671ff
        border-radius: 0px !important;
        background-color: transparent !important;
        color: white !important;
        border: 0px;
        border-right: 1px solid #96a8ea !important;
        padding: 0px !important;
        width: 90px;
    }
}

:local(.pivots) {
    thead td {
        border: none;
        text-align: center;
        text-transform: uppercase;
        font-weight: bold;
        padding-right: 1.5em;
        color: #777;
    }

    thead td:nth-child(2) {
        text-align: right;
    }

    tbody tr:nth-child(even) {
        background-color: #f4f4f4;
    }
}

:local(.row-toggled-on), :local(.row-toggled-off) {
    height: 70px;
    & > td {
        height: 70px;
    }
}

:local(.pivotToggle) {
    width: 90px;
    span {
        font-weight: bold;
        font-color: #777;
        margin-right: 1em;
    }
}
:local(.pivotData0) {

    width: 200px;
    text-align: right;

    button {
        font-weight: bold;
        text-decoration: underline;
    }
    button:not(:hover) {
        border: 1px solid transparent;
        background: transparent;
    }
}
:local(.pivotData1) {
    //https://github.com/less/less.js/issues/974
    width: ~"calc(100% - 570px)";

    button {
        font-weight: bold;
        text-decoration: underline;
        padding-bottom: 0px;
    }
    button:not(:hover) {
        border-color: transparent;
        background: transparent;
    }
    input {
        border: 1px solid transparent !important;
        border-bottom: 1px dotted rgba(85,85,85,0.5) !important;
        font-weight: bold;
        width: ~"calc(100% - 140px)";
    }
    input:hover, input:active, input:focus {
        border: 1px solid #ddd !important;
        border-radius: 15px;
    }

    label {
        font-weight: normal;
        //text-transform: uppercase;
        text-align: right;
        margin-left: 1em;
        margin-right: 1em;
        width: 100px;
    }

}
:local(.pivotEntitySummaries) {
    text-align: right;
    margin: 5px 10px 0px 0px;
    overflow-x: scroll; //not on parent due to browser clipping the dropdown
}
:local(.pivotEntitySummary) {
    display: inline-block;
    overflow: hidden;
    height: 20px;
    margin: 0 0 0 7px;
    padding: 0 5px 0 0px;
    border-radius: 5px;
    border: 1px solid #777;
}
:local(.pivotEntityPill) {
    display: inline-block;
    height: 20px;
    width: 10px;
    border-right: 1px solid #777;
    border-top-right-radius: 0;
    border-bottom-right-radius: 0;
}
:local(.pivotEntityCount) {
    font-weight: bold;
    text-transform: uppercase;
    font-size: 12px;
    vertical-align: top;
    display: inline-block;
    margin-left: 2px;
    color: #777;
    border-right: 1px solid #777;
    padding: 2px 3px 0px 3px;
    height: 20px;

    border-right: 1px solid #777;
}
:local(.pivotEntityName) {
    font-weight: bold;
    text-transform: uppercase;
    font-size: 12px;
    vertical-align: top;
    display: inline-block;
    margin-left: 2px;
    color: #777;
    //border-right: 1px solid #777; //use when also showing count
    padding: 2px 3px 0px 3px;
    height: 20px;

    max-width: 70px;
    text-overflow: ellipsis;
    overflow: hidden;
}

:local(.pivotData2) {
    display: none;
}
:local(.pivotData3) {
    display: none;
}
:local(.pivotData4) {
    display: none;
}
:local(.pivotResultCount) {
    width: 40px;
    text-align: center;
}
:local(.result-count-on) { }
:local(.result-count-off) {
    opacity: 0.4;
}
:local(.pivotIcons) {
    width: 230px;
}<|MERGE_RESOLUTION|>--- conflicted
+++ resolved
@@ -296,10 +296,7 @@
 :local(.investigation-header) {
     text-align: right;
     white-space: nowrap;
-<<<<<<< HEAD
     height: 100%;
-=======
->>>>>>> b80671ff
 
     & > div:first-child {
         float: left;
@@ -317,21 +314,12 @@
         }
     }
 }
-
-<<<<<<< HEAD
 
 :local(.investigations-dropdownbutton) {
     & > * {
         width: 15em;
         height: @investigation-header-height;
         padding-top: @investigation-header-padding-top;
-=======
-:local(.investigations-dropdownbutton) {
-    & > * {
-        width: 15em;
-        height: 61px;
-        padding-top: 12px;
->>>>>>> b80671ff
         padding-right: 15px;
         border-right: 1px solid rgb(150, 168, 234);
     }
@@ -345,7 +333,6 @@
             color: white !important; //input text
         }
     }
-<<<<<<< HEAD
 
     & > * > *:nth-child(2) > span:nth-child(2) > span {
         border-color: #96a8ea transparent transparent; //arrow
@@ -354,22 +341,12 @@
     & > *:not(.is-open) > div:nth-child(2) {
         //input border
         border-color: transparent;
-=======
->>>>>>> b80671ff
 
     & > * > *:nth-child(2) > span:nth-child(2) > span {
         border-color: #96a8ea transparent transparent; //arrow
     }
 }
 
-<<<<<<< HEAD
-=======
-    & > *:not(.is-open) > div:nth-child(2) {
-        border-color: #96a8ea; //input border
-    }
-}
-
->>>>>>> b80671ff
 :local(.investigation-header-buttons) {
 
     float: right;
@@ -378,11 +355,7 @@
 
     & > button {
         margin: 0px !important;
-<<<<<<< HEAD
         height: @investigation-header-height;
-=======
-        height: 61px;
->>>>>>> b80671ff
         border-radius: 0px !important;
         background-color: transparent !important;
         color: white !important;
