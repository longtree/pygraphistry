import React from 'react';
import _ from 'underscore';
import Investigation from './Investigation.js';
import InvestigationHeader from './InvestigationHeader.js';
import {
    Panel,
    Alert,
    Image,
    Grid,
    Row,
    Col
} from 'react-bootstrap';
import { container } from '@graphistry/falcor-react-redux';
import styles from './styles.less';
import { switchScreen } from '../actions/app.js';
import SplitPane from 'react-split-pane';
import MainNav from './MainNav/MainNav.js';
import { ThreeBounce } from 'better-react-spinkit';


function renderVisualizationPanel(activeInvestigation) {
    const loadingGraph = (
        <div>
            Loading graph <ThreeBounce size={10}/>
        </div>
    );

    const runPivot = (
<<<<<<< HEAD
        <div className={styles.placeholderMessage}>
=======
        <div>
>>>>>>> d2c37793
            To get started, create and run a pivot!
        </div>
    );

    const placeholder = (
<<<<<<< HEAD
        <div className={styles.placeholderWrapper}>
        <div className={styles.placeholderLogo}>    
        <Grid>
            <Row>
                <Col>
                    <Image src="/img/logo.png" responsive />
=======
        <Grid>
            <Row>
                <Col>
                    <Image src="img/logo.png" responsive />
>>>>>>> d2c37793
                </Col>
            </Row><Row>
                <Col>
                {
                    activeInvestigation.status.etling ? loadingGraph : runPivot
                }
                </Col>
            </Row>
        </Grid>
<<<<<<< HEAD
        </div>
        </div>
=======
>>>>>>> d2c37793
    );

    return (
        activeInvestigation.url ?
            <iframe
                allowFullScreen="true"
                scrolling="no"
                className={styles.iframe}
                src={activeInvestigation.url}
            /> :
            placeholder
    );
}

function renderInvestigationBody(app, activeInvestigation, templates) {
    const relevantTemplates =
        activeInvestigation.tags.length > 0 ?
            templates.filter(template =>
                _.intersection(template.tags, activeInvestigation.tags).length > 0
            ) :
            templates;

    return (
        <div className={`main-panel ${styles['investigation-all']}`}>
            <InvestigationHeader data={app} activeInvestigation={activeInvestigation} />

            <div className={styles['investigation-split']}>
<<<<<<< HEAD
                <SplitPane split="vertical" defaultSize="25%" minSize={0}>
                    <Investigation data={activeInvestigation} templates={relevantTemplates}/>
                    {
                        activeInvestigation.status && renderVisualizationPanel(activeInvestigation)
                    }
=======
                <SplitPane split="horizontal" defaultSize="60%" minSize={0}>
                    {
                        activeInvestigation.status && renderVisualizationPanel(activeInvestigation)
                    }
                   <Investigation data={activeInvestigation} templates={relevantTemplates}/>
>>>>>>> d2c37793
               </SplitPane>
            </div>

        </div>
    );
}

function renderInvestigationPlaceholder(switchScreen) {
    return (
        <div className="main-panel" style={{width: 'calc(100% - 90px)', height: '100%'}}>
            <Panel>
                <Alert bsStyle="danger">
                    <h4>No Investigation to Open!</h4>
                    <p>
                        Please&nbsp;
                            <a href='#' onClick={() => switchScreen('home')}>create an investigation</a>
                        &nbsp;first.
                    </p>
                </Alert>
            </Panel>
        </div>
    );
}

function renderInvestigationScreen({ app, activeInvestigation, templates, switchScreen }) {
return (
        <MainNav activeScreen='investigation'>{
            activeInvestigation !== undefined ?
                 renderInvestigationBody(app, activeInvestigation, templates) :
                 renderInvestigationPlaceholder(switchScreen)
        }</MainNav>
    );
}

function mapStateToFragment({ currentUser: {templates = []} } = {}) {
    return `{
        currentUser: {
            activeInvestigation: ${Investigation.fragment()},
            templates: {
                length, [0...${templates.length}]: {
                    name, id, tags
                }
            }
        }
    }`;
}

function mapFragmentToProps(app = {}) {
    const currentUser = app.currentUser || {}

    return {
        app: app,
        activeInvestigation: currentUser.activeInvestigation,
        templates: currentUser.templates,
    };
}

export default container(
    mapStateToFragment,
    mapFragmentToProps,
    {
        switchScreen: switchScreen
    }
)(renderInvestigationScreen);<|MERGE_RESOLUTION|>--- conflicted
+++ resolved
@@ -26,29 +26,18 @@
     );
 
     const runPivot = (
-<<<<<<< HEAD
         <div className={styles.placeholderMessage}>
-=======
-        <div>
->>>>>>> d2c37793
             To get started, create and run a pivot!
         </div>
     );
 
     const placeholder = (
-<<<<<<< HEAD
         <div className={styles.placeholderWrapper}>
-        <div className={styles.placeholderLogo}>    
-        <Grid>
-            <Row>
-                <Col>
-                    <Image src="/img/logo.png" responsive />
-=======
+        <div className={styles.placeholderLogo}>
         <Grid>
             <Row>
                 <Col>
                     <Image src="img/logo.png" responsive />
->>>>>>> d2c37793
                 </Col>
             </Row><Row>
                 <Col>
@@ -58,11 +47,8 @@
                 </Col>
             </Row>
         </Grid>
-<<<<<<< HEAD
         </div>
         </div>
-=======
->>>>>>> d2c37793
     );
 
     return (
@@ -90,19 +76,11 @@
             <InvestigationHeader data={app} activeInvestigation={activeInvestigation} />
 
             <div className={styles['investigation-split']}>
-<<<<<<< HEAD
                 <SplitPane split="vertical" defaultSize="25%" minSize={0}>
                     <Investigation data={activeInvestigation} templates={relevantTemplates}/>
                     {
                         activeInvestigation.status && renderVisualizationPanel(activeInvestigation)
                     }
-=======
-                <SplitPane split="horizontal" defaultSize="60%" minSize={0}>
-                    {
-                        activeInvestigation.status && renderVisualizationPanel(activeInvestigation)
-                    }
-                   <Investigation data={activeInvestigation} templates={relevantTemplates}/>
->>>>>>> d2c37793
                </SplitPane>
             </div>
 
