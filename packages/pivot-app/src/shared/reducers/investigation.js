--- conflicted
+++ resolved
@@ -7,11 +7,10 @@
 
 import { combineReducers } from 'redux'
 import { Observable } from 'rxjs';
-<<<<<<< HEAD
-import { PLAY_INVESTIGATION, SEARCH_PIVOT, INSERT_PIVOT, SPLICE_PIVOT } from '../actions/investigation';
+import { SEARCH_PIVOT, INSERT_PIVOT, SPLICE_PIVOT, PLAY_INVESTIGATION, DISMISS_ALERT } from '../actions/investigation';
 import { combineEpics } from 'redux-observable';
 
-export const investigation = combineEpics(searchPivot, insertPivot, splicePivot, playInvestigation);
+export const investigation = combineEpics(searchPivot, insertPivot, splicePivot, playInvestigation, dismissAlert);
 
 export function playInvestigation(action$, store) {
         return action$
@@ -26,11 +25,7 @@
                 }
             ))
             .ignoreElements();
-=======
-import { SEARCH_PIVOT, INSERT_PIVOT, SPLICE_PIVOT, DISMISS_ALERT } from '../actions/investigation';
-import { combineEpics } from 'redux-observable';
-
-export const investigation = combineEpics(searchPivot, insertPivot, splicePivot, dismissAlert)
+}
 
 export function dismissAlert(action$, store) {
     return action$
@@ -43,7 +38,6 @@
             }
         ))
         .ignoreElements();
->>>>>>> 46ded903
 }
 
 export function searchPivot(action$, store) {
