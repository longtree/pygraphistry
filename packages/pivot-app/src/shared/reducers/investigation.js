import {
    pathValue as $value,
} from '@graphistry/falcor-json-graph';

import { Observable } from 'rxjs';
import {
    SEARCH_PIVOT,
    INSERT_PIVOT,
    SPLICE_PIVOT,
    GRAPH_INVESTIGATION,
    DISMISS_ALERT,
    TOGGLE_PIVOTS
} from '../actions/investigation';
import { combineEpics } from 'redux-observable';

export const investigation = combineEpics(
    searchPivot,
    insertPivot,
    splicePivot,
    graphInvestigation,
    dismissAlert,
    togglePivots
);

<<<<<<< HEAD
function graphInvestigation(action$, store) {
        return action$
            .ofType(GRAPH_INVESTIGATION)
            .groupBy(({ investigationId }) => investigationId)
            .mergeMap((actionsById) => actionsById.switchMap(
                ({ investigationId, falcor, length }) => {
                    return Observable
                        .range(0, length)
                        .concatMap((index) => {
                            return Observable.from(falcor.set($value(['pivots', [index],'status'], { searching: true, ok: true })))
                                .concat(falcor.call(['pivots', [index], 'searchPivot'], [investigationId]));
                        })
                        .concat(falcor.set($value(['status'], { etling: true, ok: true })))
                        .concat(falcor.call(`graph`))
                }
            ))
            .ignoreElements();
=======
function graphInvestigation(action$) {
    return action$
        .ofType(GRAPH_INVESTIGATION)
        .groupBy(({ investigationId }) => investigationId)
        .mergeMap((actionsById) => actionsById.switchMap(
            ({ investigationId, falcor, length }) => {
                return Observable
                .range(0, length)
                .concatMap((index) => {
                    return Observable.from(falcor.set($value(['pivots', [index],'status'], { searching: true, ok: true })))
                    .concat(falcor.call(['pivots', [index], 'searchPivot'], [investigationId]));
                })
                .concat(falcor.set($value(['status'], { etling: true, ok: true })))
                .concat(falcor.call(`graph`))
            }
        ))
        .ignoreElements();
>>>>>>> d2c37793
}

function dismissAlert(action$) {
    return action$
        .ofType(DISMISS_ALERT)
        .groupBy(({ id }) => id)
        .mergeMap((actionsById) => actionsById.switchMap(
            ({ falcor}) => {
                return falcor.set($value(`['status']`, {ok: true}))
                .progressively()
            }
        ))
        .ignoreElements();
}

<<<<<<< HEAD
function searchPivot(action$, store) {
        return action$
            .ofType(SEARCH_PIVOT)
            .groupBy(({ investigationId }) => investigationId)
            .mergeMap((actionsById) => actionsById.switchMap(
                ({ investigationId, falcor, index }) => {
                    return Observable.from(falcor.set($value(`pivots['${index}']['enabled']`, true)))
                        // TODO Use pivot id instead of index
                        .concat(falcor.set($value(['pivots', [index], 'status'], { searching: true, ok: true })))
                        .concat(falcor.call(['pivots', index, 'searchPivot'], [investigationId]))
                        .concat(falcor.set($value(['status'], { etling: true, ok: true })))
                        .concat(falcor.set($value(['url'], null)))
                        .concat(falcor.call(`graph`));
                }
            ))
            .ignoreElements();
=======
function searchPivot(action$) {
    return action$
        .ofType(SEARCH_PIVOT)
        .groupBy(({ investigationId }) => investigationId)
        .mergeMap((actionsById) => actionsById.switchMap(
            ({ investigationId, falcor, index }) => {
                return Observable.from(falcor.set($value(`pivots['${index}']['enabled']`, true)))
                // TODO Use pivot id instead of index
                .concat(falcor.set($value(['pivots', [index], 'status'], { searching: true, ok: true })))
                .concat(falcor.call(['pivots', index, 'searchPivot'], [investigationId]))
                .concat(falcor.set($value(['status'], { etling: true, ok: true })))
                .concat(falcor.set($value(['url'], null)))
                .concat(falcor.call(`graph`));
            }
        ))
        .ignoreElements();
>>>>>>> d2c37793
}

function splicePivot(action$) {
    return action$
        .ofType(SPLICE_PIVOT)
        .groupBy(({ id }) => id)
        .mergeMap((actionsById) => actionsById.switchMap(
            ({ falcor, index }) => {
                return falcor.call(`splicePivot`, [index])
            .progressively()
            }
        ))
        .ignoreElements();
}

<<<<<<< HEAD
function insertPivot(action$, store) {
        return action$
            .ofType(INSERT_PIVOT)
            .groupBy(({ id }) => id)
            .mergeMap((actionsById) => actionsById.switchMap(
                ({ stateKey, falcor, state, index, target }) => {
                    return falcor.call(`insertPivot`, [index])
                .progressively()
                }
            ))
            .ignoreElements();
}

function togglePivots(action$, store) {
    return action$
        .ofType(TOGGLE_PIVOTS)
        .mergeMap(({falcor, indices, enabled}) =>
            falcor.set(
                $value(['pivots', indices, 'enabled'], enabed)
            )
            .progressively()
        )
=======
function insertPivot(action$) {
    return action$
        .ofType(INSERT_PIVOT)
        .groupBy(({ id }) => id)
        .mergeMap((actionsById) => actionsById.switchMap(
            ({ falcor, index }) => {
                return falcor.call(`insertPivot`, [index])
            .progressively()
            }
        ))
        .ignoreElements();
}

function togglePivots(action$) {
    return action$
        .ofType(TOGGLE_PIVOTS)
        .mergeMap(({ falcor, indices, enabled, investigationId }) => {
            const topLevelModel = falcor._root.topLevelModel;
            return topLevelModel.set(
                $value(['investigationsById', investigationId, 'status'], { msgStyle: 'warning', ok: true })
            ).concat(falcor.set(
                $value(['pivots', indices, 'enabled'], enabled)
            ));
        })
>>>>>>> d2c37793
        .ignoreElements();
}<|MERGE_RESOLUTION|>--- conflicted
+++ resolved
@@ -22,25 +22,6 @@
     togglePivots
 );
 
-<<<<<<< HEAD
-function graphInvestigation(action$, store) {
-        return action$
-            .ofType(GRAPH_INVESTIGATION)
-            .groupBy(({ investigationId }) => investigationId)
-            .mergeMap((actionsById) => actionsById.switchMap(
-                ({ investigationId, falcor, length }) => {
-                    return Observable
-                        .range(0, length)
-                        .concatMap((index) => {
-                            return Observable.from(falcor.set($value(['pivots', [index],'status'], { searching: true, ok: true })))
-                                .concat(falcor.call(['pivots', [index], 'searchPivot'], [investigationId]));
-                        })
-                        .concat(falcor.set($value(['status'], { etling: true, ok: true })))
-                        .concat(falcor.call(`graph`))
-                }
-            ))
-            .ignoreElements();
-=======
 function graphInvestigation(action$) {
     return action$
         .ofType(GRAPH_INVESTIGATION)
@@ -58,7 +39,6 @@
             }
         ))
         .ignoreElements();
->>>>>>> d2c37793
 }
 
 function dismissAlert(action$) {
@@ -74,24 +54,6 @@
         .ignoreElements();
 }
 
-<<<<<<< HEAD
-function searchPivot(action$, store) {
-        return action$
-            .ofType(SEARCH_PIVOT)
-            .groupBy(({ investigationId }) => investigationId)
-            .mergeMap((actionsById) => actionsById.switchMap(
-                ({ investigationId, falcor, index }) => {
-                    return Observable.from(falcor.set($value(`pivots['${index}']['enabled']`, true)))
-                        // TODO Use pivot id instead of index
-                        .concat(falcor.set($value(['pivots', [index], 'status'], { searching: true, ok: true })))
-                        .concat(falcor.call(['pivots', index, 'searchPivot'], [investigationId]))
-                        .concat(falcor.set($value(['status'], { etling: true, ok: true })))
-                        .concat(falcor.set($value(['url'], null)))
-                        .concat(falcor.call(`graph`));
-                }
-            ))
-            .ignoreElements();
-=======
 function searchPivot(action$) {
     return action$
         .ofType(SEARCH_PIVOT)
@@ -108,7 +70,6 @@
             }
         ))
         .ignoreElements();
->>>>>>> d2c37793
 }
 
 function splicePivot(action$) {
@@ -124,30 +85,6 @@
         .ignoreElements();
 }
 
-<<<<<<< HEAD
-function insertPivot(action$, store) {
-        return action$
-            .ofType(INSERT_PIVOT)
-            .groupBy(({ id }) => id)
-            .mergeMap((actionsById) => actionsById.switchMap(
-                ({ stateKey, falcor, state, index, target }) => {
-                    return falcor.call(`insertPivot`, [index])
-                .progressively()
-                }
-            ))
-            .ignoreElements();
-}
-
-function togglePivots(action$, store) {
-    return action$
-        .ofType(TOGGLE_PIVOTS)
-        .mergeMap(({falcor, indices, enabled}) =>
-            falcor.set(
-                $value(['pivots', indices, 'enabled'], enabed)
-            )
-            .progressively()
-        )
-=======
 function insertPivot(action$) {
     return action$
         .ofType(INSERT_PIVOT)
@@ -172,6 +109,5 @@
                 $value(['pivots', indices, 'enabled'], enabled)
             ));
         })
->>>>>>> d2c37793
         .ignoreElements();
 }