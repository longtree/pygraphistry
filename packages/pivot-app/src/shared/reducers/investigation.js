import {
    ref as $ref,
    atom as $atom,
    pathValue as $value,
    pathInvalidation as $invalidate
} from '@graphistry/falcor-json-graph';

import _ from 'underscore';
import { combineReducers } from 'redux';
import { Observable } from 'rxjs';
import {
    SEARCH_PIVOT,
    INSERT_PIVOT,
    SPLICE_PIVOT,
    PLAY_INVESTIGATION,
    DISMISS_ALERT
} from '../actions/investigation';
import { combineEpics } from 'redux-observable';

export const investigation = combineEpics(
    searchPivot,
    insertPivot,
    splicePivot,
    playInvestigation,
    dismissAlert
);

function playInvestigation(action$, store) {
        return action$
            .ofType(PLAY_INVESTIGATION)
            .groupBy(({ id }) => id)
            .mergeMap((actionsById) => actionsById.switchMap(
                ({ stateKey, falcor, state, length, target }) => {
                    return Observable
                        .range(0, length)
                        .concatMap((index) => falcor.call(['pivots', [index], 'searchPivot'], [index]))
                        .concat(falcor.call(`play`))
                }
            ))
            .ignoreElements();
}

function dismissAlert(action$, store) {
    return action$
        .ofType(DISMISS_ALERT)
        .groupBy(({ id }) => id)
        .mergeMap((actionsById) => actionsById.switchMap(
            ({ falcor}) => {
                return falcor.set($value(`['status']`, {ok: true}))
                .progressively()
            }
        ))
        .ignoreElements();
}

function searchPivot(action$, store) {
        return action$
            .ofType(SEARCH_PIVOT)
            .groupBy(({ id }) => id)
            .mergeMap((actionsById) => actionsById.switchMap(
                ({ stateKey, falcor, state, index, target }) => {
                    return Observable.from(falcor.set($value(`pivots['${index}']['enabled']`, true)))
<<<<<<< HEAD
                        // TODO Use pivot id instead of index
                        .concat(falcor.call(['pivots', index, 'searchPivot']))
=======
                        .concat(falcor.call(['pivots', index, 'searchPivot'], [index]))
>>>>>>> 7a9ff03d
                        .concat(falcor.call(`play`))
                }
            ))
            .ignoreElements();
}

function splicePivot(action$, store) {
        return action$
            .ofType(SPLICE_PIVOT)
            .groupBy(({ id }) => id)
            .mergeMap((actionsById) => actionsById.switchMap(
                ({ falcor, index }) => {
                    return falcor.call(`splicePivot`, [index])
                .progressively()
                }
            ))
            .ignoreElements();
}

function insertPivot(action$, store) {
        return action$
            .ofType(INSERT_PIVOT)
            .groupBy(({ id }) => id)
            .mergeMap((actionsById) => actionsById.switchMap(
                ({ stateKey, falcor, state, index, target }) => {
                    return falcor.call(`insertPivot`, [index])
                .progressively()
                }
            ))
            .ignoreElements();
}<|MERGE_RESOLUTION|>--- conflicted
+++ resolved
@@ -60,12 +60,8 @@
             .mergeMap((actionsById) => actionsById.switchMap(
                 ({ stateKey, falcor, state, index, target }) => {
                     return Observable.from(falcor.set($value(`pivots['${index}']['enabled']`, true)))
-<<<<<<< HEAD
                         // TODO Use pivot id instead of index
                         .concat(falcor.call(['pivots', index, 'searchPivot']))
-=======
-                        .concat(falcor.call(['pivots', index, 'searchPivot'], [index]))
->>>>>>> 7a9ff03d
                         .concat(falcor.call(`play`))
                 }
             ))
