--- conflicted
+++ resolved
@@ -9,38 +9,14 @@
 import _ from 'underscore';
 import { combineEpics } from 'redux-observable';
 
-<<<<<<< HEAD
 export const pivot = combineEpics(setPivotAttributes);
-=======
-export const pivot = combineEpics(togglePivot, setPivotAttributes);
-
-function togglePivot(action$, store) {
-    return action$
-        .ofType(TOGGLE_PIVOT)
-        .groupBy(({ id }) => id)
-        .mergeMap((actionsById) => actionsById.switchMap(
-            ({ falcor, enabled, investigationId }) => {
-                const topLevelModel = falcor._root.topLevelModel;
-                return Observable.from(
-                    topLevelModel.set(
-                        $pathValue(['investigationsById', investigationId, 'status'], { msgStyle: 'warning', ok: true })
-                    )
-                ).concat(
-                    falcor.set(
-                        $pathValue(`['enabled']`, enabled)
-                    )
-                );
-            }
-        ))
-        .ignoreElements();
-}
->>>>>>> 2ffe4377
 
 function setPivotAttributes(action$, store) {
     return action$
         .ofType(SET_PIVOT_ATTRIBUTES)
         .mergeMap(({falcor, params, investigationId}) => {
             const topLevelModel = falcor._root.topLevelModel;
+            console.log('investigationId', investigationId);
             return Observable.from(
                 topLevelModel.set(
                     $pathValue(['investigationsById', investigationId, 'status'], { msgStyle: 'warning', ok: true })
