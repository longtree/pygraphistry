import EventTable from './event-table';
<<<<<<< HEAD
import InvestigationHeader from './investigation-header';
=======
import { InvestigationHeader } from '../index.js';
>>>>>>> ca515bc0
import { PivotTable } from 'pivot-shared/pivots';
import styles from 'pivot-shared/styles.less';

import {
    Alert,
    Tab,
    Tabs,
} from 'react-bootstrap';

export default function Investigation({
<<<<<<< HEAD
    id, status, name, user, pivots = [], templates, investigations, eventTable,
    searchPivot, insertPivot, splicePivot, dismissAlert,
    graphInvestigation, saveInvestigation, togglePivots, createInvestigation,
    copyInvestigation, selectInvestigation
}) {
=======
    id, status, pivots = [], templates, investigations, eventTable,
    searchPivot, insertPivot, splicePivot, dismissAlert,
    graphInvestigation, saveInvestigation, togglePivots, selectInvestigation }) {

>>>>>>> ca515bc0
    return (
        <div className={styles.pivots}>
            { status && !status.ok ?
                <Alert bsStyle={status.msgStyle || 'danger'} className={styles.alert} onDismiss={dismissAlert}>
                    <strong> {status.message} </strong>
                </Alert>
                : null
            }
<<<<<<< HEAD
            { InvestigationHeader({id, name, user, investigations, saveInvestigation, 
                  createInvestigation, copyInvestigation, selectInvestigation})
            }
=======
            <InvestigationHeader investigations={investigations}
                                 selectInvestigation={selectInvestigation} />
>>>>>>> ca515bc0
            <Tabs defaultActiveKey={1} id="investigation-bottom-tabbar" className={styles.investigationTabs}>
                <Tab eventKey={1} title="Pivots">
                    <PivotTable id={id}
                                pivots={pivots}
                                status={status}
                                templates={templates}
                                insertPivot={insertPivot}
                                splicePivot={splicePivot}
                                searchPivot={searchPivot}
                                dismissAlert={dismissAlert}
                                togglePivots={togglePivots}
                                saveInvestigation={saveInvestigation}
                                graphInvestigation={graphInvestigation}
                                />
                </Tab>
                <Tab eventKey={2} title="Events">
                    { eventTable &&
                        <EventTable { ...eventTable }/>
                        || undefined
                    }
                </Tab>
            </Tabs>
        </div>
    );
}<|MERGE_RESOLUTION|>--- conflicted
+++ resolved
@@ -1,9 +1,5 @@
 import EventTable from './event-table';
-<<<<<<< HEAD
-import InvestigationHeader from './investigation-header';
-=======
 import { InvestigationHeader } from '../index.js';
->>>>>>> ca515bc0
 import { PivotTable } from 'pivot-shared/pivots';
 import styles from 'pivot-shared/styles.less';
 
@@ -14,18 +10,10 @@
 } from 'react-bootstrap';
 
 export default function Investigation({
-<<<<<<< HEAD
-    id, status, name, user, pivots = [], templates, investigations, eventTable,
-    searchPivot, insertPivot, splicePivot, dismissAlert,
-    graphInvestigation, saveInvestigation, togglePivots, createInvestigation,
-    copyInvestigation, selectInvestigation
-}) {
-=======
     id, status, pivots = [], templates, investigations, eventTable,
     searchPivot, insertPivot, splicePivot, dismissAlert,
     graphInvestigation, saveInvestigation, togglePivots, selectInvestigation }) {
 
->>>>>>> ca515bc0
     return (
         <div className={styles.pivots}>
             { status && !status.ok ?
@@ -34,14 +22,8 @@
                 </Alert>
                 : null
             }
-<<<<<<< HEAD
-            { InvestigationHeader({id, name, user, investigations, saveInvestigation, 
-                  createInvestigation, copyInvestigation, selectInvestigation})
-            }
-=======
             <InvestigationHeader investigations={investigations}
                                  selectInvestigation={selectInvestigation} />
->>>>>>> ca515bc0
             <Tabs defaultActiveKey={1} id="investigation-bottom-tabbar" className={styles.investigationTabs}>
                 <Tab eventKey={1} title="Pivots">
                     <PivotTable id={id}
