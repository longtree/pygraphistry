import styles from 'pivot-shared/styles.less';
import {
    MenuItem,
    Navbar,
    NavItem,
    NavDropdown,
    Nav,
    Glyphicon
} from 'react-bootstrap';

<<<<<<< HEAD
export default function InvestigationHeader({id, name, user, investigations, saveInvestigation, 
=======
export default function InvestigationHeader({id, name, user, investigations, saveInvestigation,
>>>>>>> ca515bc0
    createInvestigation, copyInvestigation, selectInvestigation
}) {
    return (
            <div className={styles.testwrap}>
                <Navbar inverse fixedTop fluid>
                    <Navbar.Header>
                        <Navbar.Brand>
                            <a href="#"> { name } </a>
                        </Navbar.Brand>
                    </Navbar.Header>
                    <Nav pullRight>
<<<<<<< HEAD
                        <NavItem eventKey={4} onSelect={() => createInvestigation(user.id)}> 
                            <Glyphicon glyph="plus" /> 
                        </NavItem>
                        <NavItem eventKey={5} onSelect={() => copyInvestigation(id)}> 
                            <Glyphicon glyph="duplicate" /> 
                        </NavItem>
                        <NavItem eventKey={6} onSelect={() => saveInvestigation(id)}> 
                            <Glyphicon glyph="floppy-disk" /> 
                        </NavItem>
                        <NavDropdown eventKey={3} title="Open" id="basic-nav-dropdown">
                            { 
                                investigations.map((investigation) => (
                                    <MenuItem 
                                        key={investigation.id}
                                        eventKey={investigation.id} 
                                        onSelect={(eventKey) => selectInvestigation(eventKey)}
                                    > 
                                        { investigation.name } 
                                    </MenuItem>)
                                ) 
=======
                        <NavItem eventKey={4} onSelect={() => createInvestigation(user.id)}>
                            <Glyphicon glyph="plus" />
                        </NavItem>
                        <NavItem eventKey={5} onSelect={() => copyInvestigation(id)}>
                            <Glyphicon glyph="duplicate" />
                        </NavItem>
                        <NavItem eventKey={6} onSelect={() => saveInvestigation(id)}>
                            <Glyphicon glyph="floppy-disk" />
                        </NavItem>
                        <NavDropdown eventKey={3} title="Open" id="basic-nav-dropdown">
                            {
                                investigations.map((investigation) => (
                                    <MenuItem
                                        key={investigation.id}
                                        eventKey={investigation.id}
                                        onSelect={(eventKey) => selectInvestigation(eventKey)}
                                    >
                                        { investigation.name }
                                    </MenuItem>)
                                )
>>>>>>> ca515bc0
                            }
                        </NavDropdown>
                    </Nav>
                </Navbar>
            </div>
    )
}<|MERGE_RESOLUTION|>--- conflicted
+++ resolved
@@ -8,11 +8,7 @@
     Glyphicon
 } from 'react-bootstrap';
 
-<<<<<<< HEAD
-export default function InvestigationHeader({id, name, user, investigations, saveInvestigation, 
-=======
 export default function InvestigationHeader({id, name, user, investigations, saveInvestigation,
->>>>>>> ca515bc0
     createInvestigation, copyInvestigation, selectInvestigation
 }) {
     return (
@@ -24,28 +20,6 @@
                         </Navbar.Brand>
                     </Navbar.Header>
                     <Nav pullRight>
-<<<<<<< HEAD
-                        <NavItem eventKey={4} onSelect={() => createInvestigation(user.id)}> 
-                            <Glyphicon glyph="plus" /> 
-                        </NavItem>
-                        <NavItem eventKey={5} onSelect={() => copyInvestigation(id)}> 
-                            <Glyphicon glyph="duplicate" /> 
-                        </NavItem>
-                        <NavItem eventKey={6} onSelect={() => saveInvestigation(id)}> 
-                            <Glyphicon glyph="floppy-disk" /> 
-                        </NavItem>
-                        <NavDropdown eventKey={3} title="Open" id="basic-nav-dropdown">
-                            { 
-                                investigations.map((investigation) => (
-                                    <MenuItem 
-                                        key={investigation.id}
-                                        eventKey={investigation.id} 
-                                        onSelect={(eventKey) => selectInvestigation(eventKey)}
-                                    > 
-                                        { investigation.name } 
-                                    </MenuItem>)
-                                ) 
-=======
                         <NavItem eventKey={4} onSelect={() => createInvestigation(user.id)}>
                             <Glyphicon glyph="plus" />
                         </NavItem>
@@ -66,7 +40,6 @@
                                         { investigation.name }
                                     </MenuItem>)
                                 )
->>>>>>> ca515bc0
                             }
                         </NavDropdown>
                     </Nav>
