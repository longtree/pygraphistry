--- conflicted
+++ resolved
@@ -2,12 +2,8 @@
 import SplitPane from 'react-split-pane';
 import Visualization from './visualization';
 import styles from 'pivot-shared/styles.less';
-<<<<<<< HEAD
-import { Investigation, InvestigationHeader } from 'pivot-shared/investigations';
-=======
-import navStyles from 'pivot-shared/main/components/styles.less';
 import { Investigation } from 'pivot-shared/investigations';
->>>>>>> 14a46ad8
+
 
 export default function InvestigationScreen({
     templates = [],
@@ -24,30 +20,14 @@
             templates;
 
     return (
-<<<<<<< HEAD
         <div className={styles['investigation-all']}>
-            <InvestigationHeader user={user}
-                                 data={activeInvestigation}
-                                 investigations={investigations}
-                                 copyInvestigation={copyInvestigation}
-                                 saveInvestigation={saveInvestigation}
-                                 activeInvestigation={activeInvestigation}
-                                 createInvestigation={createInvestigation}
-                                 selectInvestigation={selectInvestigation}
-                                 />
             <div className={styles['investigation-split']}>
                 <SplitPane split="vertical" minSize={300}>
-                    <Investigation data={activeInvestigation} templates={relevantTemplates}/>
-=======
-        <div className={`${navStyles['main-panel']} ${styles['investigation-all']}`}>
-            <div className={styles['investigation-split']}>
-                <SplitPane split="vertical" defaultSize="25%" minSize={0}>
                     <Investigation
                         data={activeInvestigation}
                         investigations={investigations}
                         templates={relevantTemplates}
                     />
->>>>>>> 14a46ad8
                     { activeInvestigation.status &&
                         <Visualization investigation={activeInvestigation}/>
                         || undefined
