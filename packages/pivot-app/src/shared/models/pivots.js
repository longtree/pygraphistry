--- conflicted
+++ resolved
@@ -3,20 +3,6 @@
 import _ from 'underscore';
 
 
-<<<<<<< HEAD
-const defaults = {
-    id: simpleflake().toJSON(),
-    enabled: false,
-    pivotParameterKeys: [
-        'mode', 'input', 'search', 'time'
-    ],
-    pivotParameters: {
-        search: 'Enter search query',
-        mode: PivotTemplates.get('all', 'Search Splunk').name,
-        input: '*',
-        time: '09/21/2016'
-    }
-=======
 function defaults() {
     return {
         id: simpleflake().toJSON(),
@@ -27,11 +13,10 @@
         pivotParameters: {
             search: 'Enter search query',
             mode: PivotTemplates.get('all', 'Search Splunk').name,
-            input: 'none',
+            input: '*',
             time: '09/21/2016'
         }
     };
->>>>>>> 323514e6
 }
 
 const initialSoftState = {
