<<<<<<< HEAD
import { constructFieldString, SplunkPivot } from '../services/support/splunkMacros.js';
=======
import _ from 'underscore';
import stringhash from 'string-hash';

>>>>>>> f84f6f31
import ALERT_TEMPLATES from './pivotTemplatesAlert.js';
import HEALTH_TEMPLATES from './pivotTemplatesHealth.js';
import EVENT_GEN_TEMPLATES from './pivotTemplatesEventGen.js'

import _ from 'underscore';

<<<<<<< HEAD
const SEARCH_SPLUNK = new SplunkPivot({
    name: 'Search Splunk',
    label: 'Query:',
    kind: 'text',
    toSplunk: function (pivotParameters, pivotCache) {
        return `search ${pivotParameters['input']} ${constructFieldString(this)} | head 500`;
=======

const SEARCH_SPLUNK = {
    name: 'Search Splunk',
    label: 'Query:',
    kind: 'text',

    transport: 'Splunk',
    splunk: {
        toSplunk: function (pivotParameters, pivotCache) {
            return `search ${pivotParameters['input']} | fields - _* | head 500`
        },
        encodings: {
            point: {
                pointColor: (node) => {
                    node.pointColor = stringhash(node.type) % 12;
                }
            }
        }
>>>>>>> f84f6f31
    }
});

const SEARCH_SPLUNK_MAP = {
    name: 'Splunk Map',
    label: 'Query',
    kind: 'text',

    transport: 'Splunk',
    splunk: {
        toSplunk: function(pivots, app, fields, pivotCache) {
            const [source, dest] = fields['Search'].split(',');
            console.log('Source', source, 'Dest', dest);
            const subsearch = `[| loadjob ${pivotCache[0].splunkSearchID} |  fields ${source} | dedup ${source}]`;
            return `search ${subsearch} | fields ${source}, ${dest} | dedup 10 ${source} ${dest} | fields  - _*`;
        },
        //source: 'dest',
        //dest: 'src'
    }
}

const DATASET_ERROR_NODE_COLORS = {
    'dataset': 1,
    'msg': 5,
    'EventID': 7
}

const SEARCH_SPLUNK_DATASET = {
    name: 'Search Splunk (dataset)',
    label: 'Query:',
    kind: 'text',

    transport: 'Splunk',
    splunk: {
        toSplunk: function (pivotParameters, pivotCache) {
            return `search ${pivotParameters['input']} | spath output=dataset path="metadata.dataset" | search dataset="*"  | fields msg, dataset | fields - _* | head 10`
        },
        encodings: {
            point: {
                pointColor: function(node) {
                    node.pointColor = DATASET_ERROR_NODE_COLORS[node.type];
                    if (node.pointColor === undefined) {
                        node.pointColor = stringhash(node.type) % 12;
                    }
                }
            }
        },
        links: [
            'msg',
            'dataset'
        ]
    }
};


// Map template, pivot name to pivot template dict
//{string -> string -> {pivot}}
const bindings = {};
function memoizeTemplate (templateName, templatePivots) {
    const template = _.object(templatePivots.map((x) => x.name), templatePivots);
    var binding = {};
    binding[templateName] = template;
    _.extend(bindings, binding);
    return template;
}
memoizeTemplate('splunk', [SEARCH_SPLUNK]);
memoizeTemplate('alert_demo', [SEARCH_SPLUNK].concat(ALERT_TEMPLATES))
memoizeTemplate('health_demo', [SEARCH_SPLUNK].concat(HEALTH_TEMPLATES));
memoizeTemplate('event_gen', [SEARCH_SPLUNK].concat(EVENT_GEN_TEMPLATES));

memoizeTemplate('all', [SEARCH_SPLUNK, SEARCH_SPLUNK_DATASET, SEARCH_SPLUNK_MAP]
    .concat(ALERT_TEMPLATES)
    .concat(HEALTH_TEMPLATES)
    .concat(EVENT_GEN_TEMPLATES));


/*
{
    'templatePivotNames': string -> [string] U exn
    'get': string * string ->  -> pivot U exn
}
*/
export default {
    templatePivotNames: (templateName) => {
        if (!(templateName in bindings)) {
            throw new Error('Unknown template ' + templateName);
        }
        return Object.keys(bindings[templateName]);
    },
    get: (templateName, pivotName) => {
        if (!(templateName in bindings)) {
            throw new Error('Unknown template ' + templateName);
        }
        if (!(pivotName in bindings[templateName])) {
            throw new Error('Unknown pivot ' + pivotName);
        }
        return bindings[templateName][pivotName];
    }
};<|MERGE_RESOLUTION|>--- conflicted
+++ resolved
@@ -1,43 +1,24 @@
-<<<<<<< HEAD
+import ALERT_TEMPLATES from './pivotTemplatesAlert.js';
+import HEALTH_TEMPLATES from './pivotTemplatesHealth.js';
+import EVENT_GEN_TEMPLATES from './pivotTemplatesEventGen.js'
 import { constructFieldString, SplunkPivot } from '../services/support/splunkMacros.js';
-=======
+
 import _ from 'underscore';
 import stringhash from 'string-hash';
 
->>>>>>> f84f6f31
-import ALERT_TEMPLATES from './pivotTemplatesAlert.js';
-import HEALTH_TEMPLATES from './pivotTemplatesHealth.js';
-import EVENT_GEN_TEMPLATES from './pivotTemplatesEventGen.js'
-
-import _ from 'underscore';
-
-<<<<<<< HEAD
 const SEARCH_SPLUNK = new SplunkPivot({
     name: 'Search Splunk',
     label: 'Query:',
     kind: 'text',
     toSplunk: function (pivotParameters, pivotCache) {
         return `search ${pivotParameters['input']} ${constructFieldString(this)} | head 500`;
-=======
-
-const SEARCH_SPLUNK = {
-    name: 'Search Splunk',
-    label: 'Query:',
-    kind: 'text',
-
-    transport: 'Splunk',
-    splunk: {
-        toSplunk: function (pivotParameters, pivotCache) {
-            return `search ${pivotParameters['input']} | fields - _* | head 500`
-        },
-        encodings: {
-            point: {
-                pointColor: (node) => {
-                    node.pointColor = stringhash(node.type) % 12;
-                }
+    },
+    encodings: {
+        point: {
+            pointColor: (node) => {
+                node.pointColor = stringhash(node.type) % 12;
             }
         }
->>>>>>> f84f6f31
     }
 });
 
