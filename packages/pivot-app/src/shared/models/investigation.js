import {
    ref as $ref,
    atom as $atom,
    pathValue as $pathValue,
    pathInvalidation as $invalidation
} from '@graphistry/falcor-json-graph';

import { simpleflake } from 'simpleflakes';

export function createInvestigationModel(serializedInvestigation, index) {
    const defaults = {
<<<<<<< HEAD
        name: `Untitled Investigation ${index}`,
        url: 'http://www.graphistry.com',
=======
        name: `Investigation: ${index}`,
        url: process.env.BLANK_PAGE || 'http://www.graphistry.com',
>>>>>>> 6b56ba96
        id: simpleflake().toJSON(),
        pivots: []
    }

    const normalizedInvestigation = {...defaults, ...serializedInvestigation};

    const initialSoftState = {
        status: {ok: true},
        pivots: normalizedInvestigation.pivots.map((pivotId) =>
            $ref(`pivotsById['${pivotId}']`)
        )
    }

    return {...normalizedInvestigation, ...initialSoftState};
}

export function serializeInvestigationModel({name, url, id, templates, pivots}) {
    return {
        name, url, id, templates,
        pivots: pivots.map(pivotRef => pivotRef.value[1])
    };
}<|MERGE_RESOLUTION|>--- conflicted
+++ resolved
@@ -9,13 +9,8 @@
 
 export function createInvestigationModel(serializedInvestigation, index) {
     const defaults = {
-<<<<<<< HEAD
         name: `Untitled Investigation ${index}`,
-        url: 'http://www.graphistry.com',
-=======
-        name: `Investigation: ${index}`,
         url: process.env.BLANK_PAGE || 'http://www.graphistry.com',
->>>>>>> 6b56ba96
         id: simpleflake().toJSON(),
         pivots: []
     }
