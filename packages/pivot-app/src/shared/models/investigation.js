import {
    ref as $ref,
    atom as $atom,
    pathValue as $pathValue,
    pathInvalidation as $invalidation
} from '@graphistry/falcor-json-graph';

import { simpleflake } from 'simpleflakes';

<<<<<<< HEAD
export function investigation(investigation, index, id = simpleflake().toJSON()) {
    return {
        name: `Investigation: ${investigation.name || index}`,
        url: investigation.url || process.env.BLANK_PAGE || 'http://www.graphistry.com',
        id: id,
        templates: 'all',
=======
export function createInvestigationModel(serializedInvestigation, index) {
    const defaults = {
        name: `Investigation: ${index}`,
        url: process.env.BLANK_PAGE || 'http://www.graphistry.com',
        id: simpleflake().toJSON(),
        pivots: []
    }

    const normalizedInvestigation = {...defaults, ...serializedInvestigation};

    const initialSoftState = {
>>>>>>> fbcef45e
        status: null,
        pivots: normalizedInvestigation.pivots.map((pivotId) =>
            $ref(`pivotsById['${pivotId}']`)
        )
    }

    return {...normalizedInvestigation, ...initialSoftState};
}

<|MERGE_RESOLUTION|>--- conflicted
+++ resolved
@@ -7,14 +7,6 @@
 
 import { simpleflake } from 'simpleflakes';
 
-<<<<<<< HEAD
-export function investigation(investigation, index, id = simpleflake().toJSON()) {
-    return {
-        name: `Investigation: ${investigation.name || index}`,
-        url: investigation.url || process.env.BLANK_PAGE || 'http://www.graphistry.com',
-        id: id,
-        templates: 'all',
-=======
 export function createInvestigationModel(serializedInvestigation, index) {
     const defaults = {
         name: `Investigation: ${index}`,
@@ -26,7 +18,6 @@
     const normalizedInvestigation = {...defaults, ...serializedInvestigation};
 
     const initialSoftState = {
->>>>>>> fbcef45e
         status: null,
         pivots: normalizedInvestigation.pivots.map((pivotId) =>
             $ref(`pivotsById['${pivotId}']`)
