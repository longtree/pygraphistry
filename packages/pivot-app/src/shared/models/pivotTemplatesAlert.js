--- conflicted
+++ resolved
@@ -1,4 +1,4 @@
-import { expandTemplate } from '../services/support/splunkMacros.js';
+import { expandTemplate, constructFieldString } from '../services/support/splunkMacros.js';
 
 
 const SPLUNK_INDICES = {
@@ -8,10 +8,6 @@
     ALL: 'index=alert_graph_demo'
 };
 
-function constructFieldString(fields) {
-    return ` | fields "${fields.join('" , "')}" | fields - _*`;
-}
-
 const SEARCH_SPLUNK_ALERT = {
     name: 'Search Splunk (alerts)',
     label: 'Query:',
@@ -20,11 +16,7 @@
     transport: 'Splunk',
     splunk: {
         toSplunk: function (pivots, app, fields, pivotCache) {
-<<<<<<< HEAD
-            return `${SPLUNK_INDICES.ALL} ${ fields['Search'] }`
-=======
-            return `search EventID=${ fields['Search'] } ${SPLUNK_INDICES.ALL}`
->>>>>>> c6306318
+            return `search ${SPLUNK_INDICES.ALL} ${ fields['Search'] }`
         }
     }
 };
