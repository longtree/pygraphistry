--- conflicted
+++ resolved
@@ -1,16 +1,10 @@
 import _ from 'underscore';
-<<<<<<< HEAD
 import logger from '../logger.js';
-import { atomify }  from './support';
+import { atomify } from './support';
 
 const log = logger.createLogger(__filename);
 
-const defaults  = {
-=======
-import { atomify } from './support';
-
 const defaults = {
->>>>>>> 44b97883
     name: 'Untitled pivot',
     tags: [],
     pivotParameterKeys: [],
