--- conflicted
+++ resolved
@@ -19,13 +19,8 @@
 
 export function app(_investigations = [], id = simpleflake().toJSON()) {
 
-<<<<<<< HEAD
-    const investigations = _investigations.map((cur, index) =>
-        createInvestigation(`CASE: ${cur.name || index}`, cur)
-=======
     const investigations = _investigations.map((inv, idx) =>
         createInvestigation(inv, idx)
->>>>>>> 97f6c6f6
     );
 
     const pivots = _.flatten(_investigations.map((i) => i.pivots));
