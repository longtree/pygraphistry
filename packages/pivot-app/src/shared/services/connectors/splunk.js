--- conflicted
+++ resolved
@@ -51,12 +51,6 @@
             ...searchParamDefaults,
             ...searchParamOverrides,
             id: jobId,
-<<<<<<< HEAD
-=======
-            timeout: '14400', // 4 hours
-            exec_mode: 'blocking',
-            earliest_time: '-7d'
->>>>>>> a460ecc4
         };
 
         // Used to indentifity logs
