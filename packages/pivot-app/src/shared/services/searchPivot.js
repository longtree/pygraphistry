import { Observable } from 'rxjs';
import { ref as $ref } from '@graphistry/falcor-json-graph';
import { row as createRow } from '../models';
import { searchSplunk } from './searchSplunk.js';
import { shapeSplunkResults} from './shapeSplunkResults.js';
import { uploadGraph} from './uploadGraph.js';
import PivotTemplates from '../models/PivotTemplates';
import { categoryToColorInt, intToHex } from './support/palette.js';
var _ = require('underscore');
var hash = require('object-hash');
var jsonfile = require('jsonfile')


<<<<<<< HEAD

//TODO how to dynamically lookup?
// {int -> [ { ... } ]
var pivotCache = {};


function summarizeOutput ({labels}) {
    const hist = {};
    for (var i = 0; i < labels.length; i++) {
        hist[labels[i].type] = {count: 0, example: i, name: '', color: ''};
    }
    const summaries = _.values(hist);

    for (var i = 0; i < labels.length; i++) {
        hist[labels[i].type].count++;
    }

    _.each(summaries, (summary) => {
        summary.name = labels[summary.example].type;
        summary.color = intToHex(categoryToColorInt[labels[summary.example].pointColor]);
    });

    return {entities: summaries, resultCount: labels.length};
}


export function searchPivot({app, investigation, index }) {

    const pivots = investigation;
    const { pivotsById } = app;
    var index = index === null || index === undefined ? (pivots.length - 1) : index;

    const id = investigation[index].value[1];
    const pivot = pivotsById[id];
=======
export function searchPivot({ investigation, app, index }) {
    const id = investigation.pivots[index].value[1];
    const pivot = app.pivotsById[id];
>>>>>>> 97f6c6f6
    pivot.enabled = true;

    //{'Search': string, 'Mode': string, ...}
    const pivotFields =
        _.object(
            _.range(0, pivot.length)
                .map((i) => [pivot[i].name, pivot[i].value]));
    //TODO when constrained investigation pivotset templating, change 'all'-> investigation.templates
    const template = PivotTemplates.get('all', pivotFields.Mode);

    if (template.transport !== 'Splunk') {
        throw new Error('Only expected Splunk transports, got: ' + template.transport);
    }

    const searchQuery = template.splunk.toSplunk(pivots, app, pivotFields, pivotCache);
    console.log('======= Search ======')
    console.log(searchQuery);
    const splunkResults = searchSplunk(searchQuery)
        .do(({resultCount, output}) => {
            pivot.resultCount = resultCount;
        })
        .do((rows) => {
            pivotCache[index] = rows.output;
            console.log('saved pivot ', index, '# results:', rows.output.length); })
        .map(({output}) => output);
    var shapedResults = shapeSplunkResults(splunkResults, pivotFields, index, template.splunk.encodings)
        .do((results) => {
            pivot.results = results;
            pivot.resultSummary = summarizeOutput(results);
        })
        .map((results) => ({app, investigation, pivot}));
    return shapedResults;

}<|MERGE_RESOLUTION|>--- conflicted
+++ resolved
@@ -11,7 +11,6 @@
 var jsonfile = require('jsonfile')
 
 
-<<<<<<< HEAD
 
 //TODO how to dynamically lookup?
 // {int -> [ { ... } ]
@@ -39,18 +38,8 @@
 
 
 export function searchPivot({app, investigation, index }) {
-
-    const pivots = investigation;
-    const { pivotsById } = app;
-    var index = index === null || index === undefined ? (pivots.length - 1) : index;
-
-    const id = investigation[index].value[1];
-    const pivot = pivotsById[id];
-=======
-export function searchPivot({ investigation, app, index }) {
     const id = investigation.pivots[index].value[1];
     const pivot = app.pivotsById[id];
->>>>>>> 97f6c6f6
     pivot.enabled = true;
 
     //{'Search': string, 'Mode': string, ...}
@@ -65,7 +54,7 @@
         throw new Error('Only expected Splunk transports, got: ' + template.transport);
     }
 
-    const searchQuery = template.splunk.toSplunk(pivots, app, pivotFields, pivotCache);
+    const searchQuery = template.splunk.toSplunk(investigation.pivots, app, pivotFields, pivotCache);
     console.log('======= Search ======')
     console.log(searchQuery);
     const splunkResults = searchSplunk(searchQuery)
