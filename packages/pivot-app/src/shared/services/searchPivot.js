import { Observable } from 'rxjs';
import { ref as $ref } from '@graphistry/falcor-json-graph';
import { row as createRow } from '../models';
import { searchSplunk } from './searchSplunk.js';
import { shapeSplunkResults} from './shapeSplunkResults.js';
import { uploadGraph} from './uploadGraph.js';
import PivotTemplates from '../models/PivotTemplates';
import { categoryToColorInt, intToHex } from './support/palette.js';
var _ = require('underscore');
var hash = require('object-hash');
var jsonfile = require('jsonfile')



//TODO how to dynamically lookup?
// {int -> [ { ... } ]
var pivotCache = {};


function summarizeOutput ({labels}) {
    const hist = {};
    for (var i = 0; i < labels.length; i++) {
        hist[labels[i].type] = {count: 0, example: i, name: '', color: ''};
    }
    const summaries = _.values(hist);

    for (var i = 0; i < labels.length; i++) {
        hist[labels[i].type].count++;
    }

    _.each(summaries, (summary) => {
        summary.name = labels[summary.example].type;
        summary.color = intToHex(categoryToColorInt[labels[summary.example].pointColor]);
    });

    return {entities: summaries, resultCount: labels.length};
}


function searchSplunkPivot({app, pivot}) {
    //TODO when constrained investigation pivotset templating, change 'all'-> investigation.templates
    const template = PivotTemplates.get('all', pivot.pivotParameters.mode);

    if (template.transport !== 'Splunk') {
        throw new Error('Only expected Splunk transports, got: ' + template.transport);
    }

    const searchQuery = template.splunk.toSplunk(pivot.pivotParameters, pivotCache);
<<<<<<< HEAD
    pivot.searchQuery = searchQuery;
=======
>>>>>>> b3b71abb

    console.log('======= Search ======')
    console.log(searchQuery);

    const splunkResults = searchSplunk(searchQuery)
        .do(({resultCount, output}) => {
            pivot.resultCount = resultCount;
        })
        .do(({output, splunkSearchID}) => {
            pivotCache[pivot.id] = { results: output, query:searchQuery, splunkSearchID };
            console.log('saved pivot ', pivot.id, '# results:', output.length);
        })
        .map(({output}) => output);

    return shapeSplunkResults(splunkResults, pivot.pivotParameters, pivot.id, template.splunk)
        .do((results) => {
            pivot.results = results;
            pivot.resultSummary = summarizeOutput(results);
            pivot.status = {ok: true};
        })
        .map((results) => ({app, pivot}));
}


export function searchPivot({loadPivotsById, pivotIds}) {
    return loadPivotsById({pivotIds: pivotIds})
        .mergeMap(({app, pivot}) => {
            pivot.enabled = true;

            return searchSplunkPivot({app, pivot})
                .catch(e => {
                    pivot.status = {
                        ok: false,
                        message: e.message || 'Unknown Error'
                    };
                    return Observable.of({app, pivot});
                });
        });
}<|MERGE_RESOLUTION|>--- conflicted
+++ resolved
@@ -46,10 +46,6 @@
     }
 
     const searchQuery = template.splunk.toSplunk(pivot.pivotParameters, pivotCache);
-<<<<<<< HEAD
-    pivot.searchQuery = searchQuery;
-=======
->>>>>>> b3b71abb
 
     console.log('======= Search ======')
     console.log(searchQuery);
