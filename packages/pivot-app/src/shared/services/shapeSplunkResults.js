import { Observable } from 'rxjs';
import { simpleflake } from 'simpleflakes';
var hash = require('object-hash');
import _  from 'underscore';
import { categoryToColorInt, intToHex } from '../services/support/palette.js';


//Do not make these nodes in '*' mode
const SKIP = {

    'AdmissionEndDate': true,
    'AdmissionStartDate': true,
    'LabDateTime': true,
    'LabValue': true,
    'LabUnits': true
};

function summarizeOutput ({labels}) {
    const hist = {};
    for (var i = 0; i < labels.length; i++) {
        hist[labels[i].type] = {count: 0, example: i, name: '', color: ''};
    }
    const summaries = _.values(hist);

    for (var i = 0; i < labels.length; i++) {
        hist[labels[i].type].count++;
    }

    _.each(summaries, (summary) => {
        summary.name = labels[summary.example].type;
        summary.color = intToHex(categoryToColorInt[labels[summary.example].pointColor]);
    });

    return {entities: summaries, resultCount: labels.length};
}


export function shapeSplunkResults(splunkResults, pivotDict, index, template, rowId) {
    const encodings = template.encodings;
    const attributes = template.attributes;
    const connectionsArray = template.connections;
    const isStar = (connectionsArray === undefined) || (connectionsArray.indexOf('*') != -1);

<<<<<<< HEAD
    function shapeHyperGraph({ app, pivot } ) {
        const { events } = pivot;
        const edges = [];
        const nodeLabels = [];
        for(let i = 0; i < events.length; i++) {
            const row = events[i];
            const eventID = row['EventID'] || simpleflake().toJSON();

            const fields =
                isStar ?
                _.filter(Object.keys(row), function (field) {
                    return !SKIP[field] && (field.toLowerCase() !== 'eventid');
                })
                : _.filter(connectionsArray, function (field) { return row[field]; });
            const attribs = (attributes || []).concat(fields);

            nodeLabels.push(
                Object.assign({},
                    _.pick(row, attribs),
                    {'node': eventID, type:'EventID'}));


            for (var j = 0; j < fields.length; j++) {
                const field = fields[j];

                if (field === 'Search') {
                    edges.push(
                        Object.assign({},
                            _.pick(row, attribs),
                            {'destination': destination,
                                'source': eventID,
                                'edgeType': 'EventID->Search',
                                'pivot': index}));
                    nodeLabels.push({'node': destination, type:'Search'});
                    continue;
=======
    return splunkResults
        .map(function(rows) {
            const edges = [];
            const nodeLabels = [];
            for(let i = 0; i < rows.length; i++) {
                const row = rows[i];
                const eventID = row['EventID'] || simpleflake().toJSON();

                const fields =
                    isStar ?
                        _.filter(Object.keys(row), function (field) {
                            return !SKIP[field] && (field.toLowerCase() !== 'eventid');
                        })
                    : _.filter(connectionsArray, function (field) { return row[field]; });
                const attribs = (attributes || []).concat(fields);

                nodeLabels.push(
                    Object.assign({},
                        _.pick(row, attribs),
                        {'node': eventID, type:'EventID'}));


                for (var j = 0; j < fields.length; j++) {
                    const field = fields[j];

                    if (field === 'Search') {
                        edges.push(
                            Object.assign({},
                                _.pick(row, attribs),
                                {'destination': destination,
                                 'source': eventID,
                                 'edgeType': 'EventID->Search',
                                 'pivot': rowId}));
                        nodeLabels.push({'node': destination, type:'Search'});
                        continue;
                    }

                    if (row[field]) {
                        nodeLabels.push({'node': row[field], type: field});
                        edges.push(Object.assign({}, _.pick(row, attribs),
                            {'destination': row[field],
                             'source': eventID,
                             'edgeType': ('EventID->' + field),
                             'pivot': rowId}));
                    }
>>>>>>> 7a9ff03d
                }

                if (row[field]) {
                    nodeLabels.push({'node': row[field], type: field});
                    edges.push(Object.assign({}, _.pick(row, attribs),
                        {'destination': row[field],
                            'source': eventID,
                            'edgeType': ('EventID->' + field),
                            'pivot': index}));
                }
            }

        }

        pivot.results = {
            graph: edges,
            labels: nodeLabels,
        };

        return ({ app, pivot });
    }

    function encodeGraph({ app, pivot }) {
        const { labels, graph: edges } = pivot.results;
        if (encodings && encodings.point) {
            //nodeLabels = encodings.point.encode(nodeLabels);
            labels.map((node) =>
                    Object.keys(encodings.point).map((key) => {
                        encodings.point[key](node);
                    }
                    ));
        }

        if (encodings && encodings.edge) {
            edges.map((edge) =>
                    Object.keys(encodings.edge).map((key) => {
                        encodings.edge[key](edge);
                    }
                    ));
        }
        pivot.results =  {
            graph: edges,
            labels: labels
        };
        pivot.resultSummary = summarizeOutput(pivot.results);
        return ({ app, pivot });
    }

    return splunkResults
        .map( shapeHyperGraph )
        .map( encodeGraph );

}<|MERGE_RESOLUTION|>--- conflicted
+++ resolved
@@ -41,7 +41,6 @@
     const connectionsArray = template.connections;
     const isStar = (connectionsArray === undefined) || (connectionsArray.indexOf('*') != -1);
 
-<<<<<<< HEAD
     function shapeHyperGraph({ app, pivot } ) {
         const { events } = pivot;
         const edges = [];
@@ -74,56 +73,9 @@
                             {'destination': destination,
                                 'source': eventID,
                                 'edgeType': 'EventID->Search',
-                                'pivot': index}));
+                                'pivot': rowId}));
                     nodeLabels.push({'node': destination, type:'Search'});
                     continue;
-=======
-    return splunkResults
-        .map(function(rows) {
-            const edges = [];
-            const nodeLabels = [];
-            for(let i = 0; i < rows.length; i++) {
-                const row = rows[i];
-                const eventID = row['EventID'] || simpleflake().toJSON();
-
-                const fields =
-                    isStar ?
-                        _.filter(Object.keys(row), function (field) {
-                            return !SKIP[field] && (field.toLowerCase() !== 'eventid');
-                        })
-                    : _.filter(connectionsArray, function (field) { return row[field]; });
-                const attribs = (attributes || []).concat(fields);
-
-                nodeLabels.push(
-                    Object.assign({},
-                        _.pick(row, attribs),
-                        {'node': eventID, type:'EventID'}));
-
-
-                for (var j = 0; j < fields.length; j++) {
-                    const field = fields[j];
-
-                    if (field === 'Search') {
-                        edges.push(
-                            Object.assign({},
-                                _.pick(row, attribs),
-                                {'destination': destination,
-                                 'source': eventID,
-                                 'edgeType': 'EventID->Search',
-                                 'pivot': rowId}));
-                        nodeLabels.push({'node': destination, type:'Search'});
-                        continue;
-                    }
-
-                    if (row[field]) {
-                        nodeLabels.push({'node': row[field], type: field});
-                        edges.push(Object.assign({}, _.pick(row, attribs),
-                            {'destination': row[field],
-                             'source': eventID,
-                             'edgeType': ('EventID->' + field),
-                             'pivot': rowId}));
-                    }
->>>>>>> 7a9ff03d
                 }
 
                 if (row[field]) {
@@ -132,7 +84,7 @@
                         {'destination': row[field],
                             'source': eventID,
                             'edgeType': ('EventID->' + field),
-                            'pivot': index}));
+                            'pivot': rowId}));
                 }
             }
 
