--- conflicted
+++ resolved
@@ -200,14 +200,11 @@
                     investigation.eventTable = makeEventTable({data, pivots});
                     if (dataset) {
                         investigation.url = `${user.vizService}&dataset=${dataset}`;
-<<<<<<< HEAD
-                        investigation.status = {ok: true, msgStyle: 'success'};
-=======
                         investigation.status = {
                             ok: true,
-                            etling: false
+                            etling: false,
+                            msgStyle: 'success'
                         };
->>>>>>> ff382639
                     } else {
                         investigation.status = {
                             ok: false,
