--- conflicted
+++ resolved
@@ -203,12 +203,8 @@
                         investigation.url = `${user.vizService}&dataset=${dataset}`;
                         investigation.status = {
                             ok: true,
-<<<<<<< HEAD
-                            etling: false
-=======
                             etling: false,
                             msgStyle: 'success'
->>>>>>> d2c37793
                         };
                     } else {
                         investigation.status = {
