<<<<<<< HEAD
import { VError } from 'verror'

=======
>>>>>>> 11889bb0
import logger from '../../../../shared/logger.js';
const log = logger.createLogger(__filename);


export const PARAMETERS = [
    {
        name: 'endpoint',
        inputType: 'text',
        label: 'URL:',
        placeholder: 'http://'
    },
    {
        name: 'jq',
        inputType: 'text',
        label: 'Postprocess with jq:',
        placeholder: '.'
    },
    {
        name: 'nodes',
        inputType: 'multi',
        label: 'Nodes:',
        options: [],
    },
    {
        name: 'attributes',
        inputType: 'multi',
        label: 'Attributes:',
        options: [],
    }
];<|MERGE_RESOLUTION|>--- conflicted
+++ resolved
@@ -1,8 +1,3 @@
-<<<<<<< HEAD
-import { VError } from 'verror'
-
-=======
->>>>>>> 11889bb0
 import logger from '../../../../shared/logger.js';
 const log = logger.createLogger(__filename);
 
