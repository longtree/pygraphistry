import { SplunkPivot } from './SplunkPivot.js';
import logger from '../../logger.js';
import stringhash from 'string-hash';
const log = logger.createLogger(__filename);

const SPLUNK_INDICES = {
    EVENT_GEN: 'index=event_gen',
    PAN: 'index=event_gen | search vendor="Palo Alto Networks"'
};

const PAN_NODE_COLORS = { 'EventID': 7, 'user': 1, 'dest': 3, 'threat_name': 5 };

const PAN_NODE_SIZES = { 'EventID': 0.1, 'dest': 1.1, 'user': 5, 'threat_name': 10 };

const attributes = [
    'user', 'threat_name', 'action', 'url', 'severity',
    'application', 'filename', 'client_location', 'dest_hostname'
]

const PAN_ENCODINGS = {
    point: {
        pointColor: function(node) {
            node.pointColor = PAN_NODE_COLORS[node.type];
            if (node.pointColor === undefined) {
                node.pointColor = stringhash(node.type) % 12;
            }
        },
        pointSizes: function(node) {
            node.pointSize = PAN_NODE_SIZES[node.type] || 2;
        }
    }
};


export const PAN_SEARCH = new SplunkPivot({
    name: 'PAN - Search',
    id: 'pan-search',
    tags: ['PAN'],
    parameters: [
        {
            name: 'query',
            inputType: 'text',
            label: 'Search:',
            placeholder: 'severity="critical"'
        },
         {
            name: 'nodes',
            inputType: 'multi',
            label: 'Nodes:',
            options: attributes.map(x => ({id:x, name:x})),
        }
    ],
    attributes: attributes,
    encodings: PAN_ENCODINGS,
    toSplunk: function(args) {
        this.connections = args.nodes.value;
        const query = `search ${SPLUNK_INDICES.PAN} ${args.query}
                ${this.constructFieldString()}
                | head 1000`;

        return {
            searchQuery: query,
            searchParams: {earliest_time: '-1y'},
        };
    }
});

const contextFilter = '(severity="critical" OR severity="medium" OR severity="low")';


export const PAN_EXPAND = new SplunkPivot({
    name: 'PAN - Expand',
    id: 'pan-expand',
    tags: ['PAN'],
    parameters: [
        {
            name: 'source',
            inputType: 'pivotCombo',
            label: 'Select events:',
        },
        {
            name: 'sourceAttribute',
            inputType: 'combo',
            label: 'Expand on:',
            options: attributes.map(x => ({value:x, label:x}))
        },
        {
            name: 'query',
            inputType: 'text',
            label: 'Subsearch:',
            placeholder: contextFilter
        },
        {
            name: 'nodes',
            inputType: 'multi',
            label: 'Nodes:',
            options: attributes.map(x => ({id:x, name:x})),
        }
    ],
    attributes: attributes,
    encodings: PAN_ENCODINGS,
<<<<<<< HEAD
    toSplunk: function(args, pivotCache) {
        this.connections = args.nodes.value;
        const sourceAttribute = args.sourceAttribute;
        const filter = args.query;
        const sourcePivots = args.source.value;
        const list  = sourcePivots.map(
=======
    toSplunk: function(pivotParameters, pivotCache) {
        this.connections = pivotParameters.nodes.value;
        const sourceAttribute = pivotParameters.sourceAttribute;
        const filter = pivotParameters.query;
        const sourcePivots = pivotParameters.source.value;
        const list = sourcePivots.map(
>>>>>>> 44b97883
            (pivotId) =>
                (`[| loadjob "${pivotCache[pivotId].splunkSearchId}"
                   | fields ${sourceAttribute} | dedup ${sourceAttribute}]`)
        );
        const subsearch = list.join(' | append ');

        const query = `search ${SPLUNK_INDICES.PAN}
                    | search ${filter} ${subsearch} ${this.constructFieldString()}`;

        return {
            searchQuery: query,
            searchParams: {earliest_time: '-1y'},
        };
    },
});<|MERGE_RESOLUTION|>--- conflicted
+++ resolved
@@ -99,21 +99,12 @@
     ],
     attributes: attributes,
     encodings: PAN_ENCODINGS,
-<<<<<<< HEAD
     toSplunk: function(args, pivotCache) {
         this.connections = args.nodes.value;
         const sourceAttribute = args.sourceAttribute;
         const filter = args.query;
         const sourcePivots = args.source.value;
-        const list  = sourcePivots.map(
-=======
-    toSplunk: function(pivotParameters, pivotCache) {
-        this.connections = pivotParameters.nodes.value;
-        const sourceAttribute = pivotParameters.sourceAttribute;
-        const filter = pivotParameters.query;
-        const sourcePivots = pivotParameters.source.value;
         const list = sourcePivots.map(
->>>>>>> 44b97883
             (pivotId) =>
                 (`[| loadjob "${pivotCache[pivotId].splunkSearchId}"
                    | fields ${sourceAttribute} | dedup ${sourceAttribute}]`)
