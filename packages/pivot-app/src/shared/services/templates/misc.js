--- conflicted
+++ resolved
@@ -100,11 +100,7 @@
 
         return { 
             searchQuery: query,
-<<<<<<< HEAD
             searchParams: this.dayRangeToSplunkParams((args.time||{}).value, time) 
-=======
-            searchParams: this.dayRangeToSplunkParams((args.time||{}).value) 
->>>>>>> 9ffd7762
         };
     },
     encodings: {
@@ -212,11 +208,7 @@
 
         return {
             searchQuery: query,
-<<<<<<< HEAD
-            searchParams: this.dayRangeToSplunkParams(args.time.value, time)
-=======
-            searchParams: this.dayRangeToSplunkParams((args.time||{}).value)
->>>>>>> 9ffd7762
+            searchParams: this.dayRangeToSplunkParams((args.time||{}).value, time)
         };
     },
     encodings: {
