import { SplunkPivot } from './SplunkPivot';
import stringhash from 'string-hash';
import logger from '../../logger.js';
import moment from 'moment';

const log = logger.createLogger(__filename);

const GRAPHISTRY_SPLUNK_FIELDS = [
    'module',
    'level',
    'err.message',
    'time',
    'metadata.dataset',
    'err.stackArray{}.file',
    'err.stackArray{}.function',
    'msg',
    'fileName'
]

export const searchSplunk = new SplunkPivot({
    id: 'search-splunk-plain',
    name: 'Search Splunk',
    tags: ['Splunk', 'Graphviz'],
    parameters: [
        {
            name: 'query',
            inputType: 'text',
            label: 'Query:',
            placeholder: 'error',
            defaultValue: 'error',
        },
        {
            name: 'fields',
            inputType: 'multi',
            label: 'Entities:',
            options: GRAPHISTRY_SPLUNK_FIELDS.map(x => ({id:x, name:x})),
            defaultValue: GRAPHISTRY_SPLUNK_FIELDS
        }
<<<<<<< HEAD
    ],
    toSplunk: function (args) {
        this.connections = args.fields.value;
        const query = `search ${args['query']} ${this.constructFieldString()} | head 1000`;
=======
    },
    toSplunk: function (pivotParameters) {
        this.connections = pivotParameters.fields.value;
        const query = `search ${pivotParameters.query} ${this.constructFieldString()} | head 1000`;
>>>>>>> 44b97883

        return { searchQuery: query };
    },
    encodings: {
        point: {
            pointColor: (node) => {
                node.pointColor = stringhash(node.type) % 12;
            }
        }
    }
});

export const searchSplunkMap = new SplunkPivot({
    id: 'search-splunk-source-dest',
    name: 'Graphviz Expand',
    tags: ['Graphviz'],
    parameters: [
        {
            name: 'src',
            inputType: 'text',
            label: 'Source entity:',
            placeholder: '"err.message"'
        },
        {
            name: 'dst',
            inputType: 'text',
            label: 'Destination:',
            placeholder: '"err.stackArray{}.file"'
        },
        {
            name: 'pivot',
            inputType: 'pivotCombo',
            label: 'Pivot:',
        }
<<<<<<< HEAD
    ],
    toSplunk: function(args, pivotCache) {
        const source = args.src;
        const dest = args.dest;
        const sourcePivots = args.pivot.value;
=======
    },
    toSplunk: function(pivotParameters, pivotCache) {
        const source = pivotParameters.src;
        const dest = pivotParameters.dst;
        const sourcePivots = pivotParameters.pivot.value;
>>>>>>> 44b97883

        const subsearch = sourcePivots.map(pivotId =>
                `[| loadjob "${pivotCache[pivotId].splunkSearchId}"
                    | fields ${source} | dedup ${source}
                ]`
        ).join(' | append ');

        const query = `search ${subsearch}
            | fields ${source}, ${dest}
            | fields  - _*`;

        return { searchQuery: query };
    },
    encodings: {
        point: {
            pointColor: (node) => {
                node.pointColor = stringhash(node.type) % 12;
            }
        }
    }
});

const DATASET_ERROR_NODE_COLORS = {}
    /*    'dataset': 1,
    'msg': 5,
    'EventID': 7
}*/

export const searchGraphviz = new SplunkPivot({
    id: 'search-graphviz-logs',
    name: 'Graphviz Search',
    tags: ['Graphviz'],
    parameters: [
        {
            name: 'query2',
            inputType: 'text',
            label: 'Query:',
            placeholder: 'twitter'
        },
        {
            name: 'level',
            label: 'Severity >=',
            inputType: 'combo',
            options: [
                {value: 30, label: 'info'},
                {value: 40, label: 'warn'},
                {value: 50, label: 'error'},
            ]
        },
        {
            name: 'time',
            inputType: 'daterange',
            default: moment.duration(2, 'day').toJSON()
        }
<<<<<<< HEAD
    ],
    toSplunk: function (args) {
        const q = args['query2'];
        const l = args['level'];
=======
    },
    toSplunk: function (pivotParameters) {
        const q = pivotParameters.query2;
        const l = pivotParameters.level;
>>>>>>> 44b97883
        const query = `search (host=staging* OR host=labs*) source="/var/log/graphistry-json/*.log" ${q} level >= ${l}
            | spath output=File0 path="err.stackArray{0}.file"
            | spath output=File1 path="err.stackArray{1}.file"
            | eval File00=File0 | eval file=if(File00="null", File1, File0)
            ${this.constructFieldString()}`

        return {
            searchQuery: query,
            searchParams: this.dayRangeToSplunkParams(args.time.value),
        };
    },
    encodings: {
        point: {
            pointColor: function(node) {
                node.pointColor = DATASET_ERROR_NODE_COLORS[node.type];
                if (node.pointColor === undefined) {
                    node.pointColor = stringhash(node.type) % 12;
                }
            }
        }
    },
    connections: ['level', 'msg', 'err.message', 'file', 'module', 'metadata.dataset'],
    attributes: ['time']
});<|MERGE_RESOLUTION|>--- conflicted
+++ resolved
@@ -36,17 +36,10 @@
             options: GRAPHISTRY_SPLUNK_FIELDS.map(x => ({id:x, name:x})),
             defaultValue: GRAPHISTRY_SPLUNK_FIELDS
         }
-<<<<<<< HEAD
     ],
     toSplunk: function (args) {
         this.connections = args.fields.value;
         const query = `search ${args['query']} ${this.constructFieldString()} | head 1000`;
-=======
-    },
-    toSplunk: function (pivotParameters) {
-        this.connections = pivotParameters.fields.value;
-        const query = `search ${pivotParameters.query} ${this.constructFieldString()} | head 1000`;
->>>>>>> 44b97883
 
         return { searchQuery: query };
     },
@@ -81,20 +74,11 @@
             inputType: 'pivotCombo',
             label: 'Pivot:',
         }
-<<<<<<< HEAD
     ],
     toSplunk: function(args, pivotCache) {
         const source = args.src;
         const dest = args.dest;
         const sourcePivots = args.pivot.value;
-=======
-    },
-    toSplunk: function(pivotParameters, pivotCache) {
-        const source = pivotParameters.src;
-        const dest = pivotParameters.dst;
-        const sourcePivots = pivotParameters.pivot.value;
->>>>>>> 44b97883
-
         const subsearch = sourcePivots.map(pivotId =>
                 `[| loadjob "${pivotCache[pivotId].splunkSearchId}"
                     | fields ${source} | dedup ${source}
@@ -148,17 +132,14 @@
             inputType: 'daterange',
             default: moment.duration(2, 'day').toJSON()
         }
-<<<<<<< HEAD
     ],
     toSplunk: function (args) {
-        const q = args['query2'];
-        const l = args['level'];
-=======
+        const q = args.query2;
+        const l = args.level;
     },
     toSplunk: function (pivotParameters) {
         const q = pivotParameters.query2;
         const l = pivotParameters.level;
->>>>>>> 44b97883
         const query = `search (host=staging* OR host=labs*) source="/var/log/graphistry-json/*.log" ${q} level >= ${l}
             | spath output=File0 path="err.stackArray{0}.file"
             | spath output=File1 path="err.stackArray{1}.file"
