--- conflicted
+++ resolved
@@ -26,27 +26,22 @@
                 label: 'Query:',
                 placeholder: `{
     "query": {
-    "bool": {
-      "must": {
-        "match_all": {}
-      }
-    }
+        "bool": {
+            "must": {
+                "match_all": {}
+            }
+        }
     }
 }`,
                 defaultValue: `{
     "query": {
-    "bool": {
-      "must": {
-        "match_all": {}
-      }
-<<<<<<< HEAD
+        "bool": {
+            "must": {
+                "match_all": {}
+            }
+        }
     }
-    }
-=======
-    }
-    }
->>>>>>> 460def54
-}`,
+}`
             },
             commonPivots.jq,
             commonPivots.outputType,
@@ -58,7 +53,7 @@
             this.connections = fields.value;
             let _query = JSON.parse(query);
 
-            if (time.from !== undefined){
+            if (time.from !== undefined) {
                 _query.query.bool.filter = {
                     range: {
                         timestamp: this.dayRangeToElasticsearchParams((time || {}).value, time)
@@ -69,18 +64,13 @@
             _query = {
                 index: index,
                 type: type,
-<<<<<<< HEAD
-                body: this.dayRangeToElasticsearchParams((time || {}).value, time, JSON.parse(query))
+                body: this.dayRangeToElasticsearchParams(
+                    (time || {}).value,
+                    time,
+                    JSON.parse(query)
+                )
             };
 
-
-=======
-                body: _query
-            };
-
-
-
->>>>>>> 460def54
             if (
                 fields &&
                 attributes &&
