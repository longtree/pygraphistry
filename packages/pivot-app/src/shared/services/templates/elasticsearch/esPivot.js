import { Observable } from 'rxjs';
import moment from 'moment-timezone';
import logger from 'pivot-shared/logger';
import { VError } from 'verror';
const log = logger.createLogger(__filename);

import { jqSafe, isJqSafe } from '../../support/jq';
import { template } from '../../support/template';
import { graphUnion } from '../../shape/graph.js';
import { outputToResult } from '../../shape/preshape.js';
import { PivotTemplate } from '../template.js';
import { elasticsearchConnector0 } from '../../connectors';
import { shapeResults } from '../../shapeResults.js';
import {
    fieldsBlacklist,
    entitiesBlacklist,
    attributesBlacklist as attributesBlacklistSettings
} from '../splunk/settings.js';

export class EsPivot extends PivotTemplate {
    constructor(pivotDescription) {
        super(pivotDescription);

        const {
            toES,
            connections,
            encodings,
            attributes,
            connectionsBlacklist,
            attributesBlacklist
        } = pivotDescription;
        this.toES = toES;
        this.connections = connections;
        this.connectionsBlacklist = connectionsBlacklist || entitiesBlacklist;
        this.encodings = encodings;
        this.attributes = attributes;
        this.attributesBlacklist = attributesBlacklist || attributesBlacklistSettings;
        this.connector = elasticsearchConnector0;
    }

    searchAndShape({ app, pivot, pivotCache, time }) {
        const args = this.stripTemplateNamespace(pivot.pivotParameters);
        const { jq, outputType } = args;
        const { searchQuery, searchParams, searchIndex } = this.toES(args, pivotCache, { time });
        log.trace({ pivotParameters: pivot.pivotParameters, args }, 'Pivot parameters');
        pivot.template = this;

        if (isJqSafe(jq) !== true) {
            return Observable.throw(isJqSafe(jq));
        }

        let eventCounter = 0;

        if (!pivot.enabled) {
            pivot.resultSummary = {};
            pivot.resultCount = 0;
            return Observable.of({ app, pivot });
        } else {
            return this.connector
                .search(searchQuery, searchParams, searchIndex)
                .switchMap(events => {
                    if (jq === '' || jq === '.') {
                        return Observable.of(events);
                    } else {
                        return jqSafe(JSON.stringify(events), template(jq || '.', args))
                            .do(response => log.debug('jq response', response))
                            .catch(e => {
                                log.error('jq error', { jq, e });
                                return Observable.throw(
                                    new VError(
                                        {
                                            name: 'JqRuntimeError',
                                            cause: e,
                                            info: { jq }
                                        },
                                        'Failed to run jq post process',
                                        { jq }
                                    )
                                );
                            });
                    }
                })
                .do(response => log.debug('pre shape', response))
                .map(response => outputToResult(outputType, pivot, eventCounter, response))
                .catch(e => {
                    log.error('Failed to preshape', e);
                    return Observable.throw({ e: e ? e : new Error('GenericESException') });
                })
                .do(({ table, graph }) => {
                    log.debug('table #', (table || []).length);
                    log.debug('transformed output', { table, graph });
                    if (table) {
                        eventCounter += table.length;
                    }
                })
                .reduce(
                    (acc, { table, graph, e }) => ({
                        table: acc.table ? acc.table.concat(table || []) : table,
                        graph: graphUnion(acc.graph, graph),
                        e: e ? acc.e.concat([e]) : acc.e
                    }),
                    { table: undefined, graph: undefined, e: [] }
                )
                .last()
                .do(({ table, graph }) => {
                    log.info('# table reduced', (table || []).length);
                    pivot.resultCount = table
                        ? table.length
                        : graph ? (graph.nodes || []).length + (graph.edges || []).length : 0;
                    pivot.events = table || [];
                    pivot.graph = graph;
                    pivot.isPartial = false;
                    pivot.connections = this.connections;
                    pivot.connectionsBlacklist =
                        this.connections && this.connections.length
                            ? []
                            : this.connectionsBlacklist;
                    pivot.attributes = this.attributes;
                    pivot.attributesBlacklist =
                        this.attributes && this.attributes.length ? [] : this.attributesBlacklist;
                })
                .map(() => shapeResults({ app, pivot }))
                .do(({ pivot: pivotShaped }) => {
                    pivotCache[pivot.id] = {
                        results: pivotShaped.results,
                        query: searchQuery
                    };
                    pivot.results = pivotShaped.results;
                });
        }
    }

    //{ from: ?{ date: ?moment.json, time: ?moment.json, timezone: ?moment.json },
    //  to: ?{ date: ?moment.json, time: ?moment.json, timezone: moment.json } }
    // * { from: ?{ date: ?moment.json, time: ?moment.json, timezone: ?moment.json },
    //  to: ?{ date: ?moment.json, time: ?moment.json, timezone: moment.json } }
    // -> ?{ earliest_time: ISO8601 str, latest_time: ISO8601 str }
    // time received in utc
    // ISO8601 as YYYY-MM-DDTHH:mm:ssZ
<<<<<<< HEAD
    dayRangeToElasticsearchParams(maybePivotTime, maybeGlobalTime, query) {
=======
    dayRangeToElasticsearchParams(maybePivotTime, maybeGlobalTime) {
>>>>>>> 460def54
        const pivotTime = {
            from: (maybePivotTime || {}).from || {},
            to: (maybePivotTime || {}).to || 'now'
        };
        const globalTime = {
            from: (maybeGlobalTime || {}).from || {},
            to: (maybeGlobalTime || {}).to || {}
        };

        const mergedTime = {
            from: {
                date: pivotTime.from.date || globalTime.from.date,
                time: pivotTime.from.time || globalTime.from.time,
                timezone: pivotTime.from.timezone || globalTime.from.timezone
            },
            to: {
                date: pivotTime.to.date || globalTime.to.date,
                time: pivotTime.to.time || globalTime.to.time,
                timezone: pivotTime.to.timezone || globalTime.to.timezone
            }
        };

        if (!mergedTime.from.date && !mergedTime.to.date) {
<<<<<<< HEAD
            return query;
=======
            return undefined;
>>>>>>> 460def54
        }

        const flattenTime = function({ date, time, timezone }, defaultTime) {
            const tz = timezone || 'America/Los_Angeles';
            const dateStr = moment(date)
                .utc()
                .format('L');
            const timeStr =
                time === null || time === undefined
                    ? defaultTime
                    : moment(time)
                        .utc()
                        .format('H:m:s');
            const s = moment.tz(`${dateStr} ${timeStr}`, 'L H:m:s', tz).unix();
            return moment.unix(s).format(); //
        };

<<<<<<< HEAD

        query.query.bool.filter = {
            range: {
                timestamp: {
                    ...(mergedTime.from.date
                        ? {gte: flattenTime(mergedTime.from, '0:0:0')}
                        : {}),
                    ...(mergedTime.to.date ? {lte: flattenTime(mergedTime.to, '23:59:59')} : {}),
                    format: "YYYY-MM-DD'T'HH:mm:ssZ"
                }
            }
        };

        log.trace('Date range', pivotTime, globalTime, '->', mergedTime, '->', query);

        return query;
=======
        const out = {
            ...(mergedTime.from.date
                ? { gte: flattenTime(mergedTime.from, '0:0:0') }
                : {}),
            ...(mergedTime.to.date ? { lte: flattenTime(mergedTime.to, '23:59:59') } : {}),
            format: "YYYY-MM-DD'T'HH:mm:ssZ"
        };

        log.trace('Date range', pivotTime, globalTime, '->', mergedTime, '->', out);

        return out;
>>>>>>> 460def54
    }
}<|MERGE_RESOLUTION|>--- conflicted
+++ resolved
@@ -137,11 +137,7 @@
     // -> ?{ earliest_time: ISO8601 str, latest_time: ISO8601 str }
     // time received in utc
     // ISO8601 as YYYY-MM-DDTHH:mm:ssZ
-<<<<<<< HEAD
     dayRangeToElasticsearchParams(maybePivotTime, maybeGlobalTime, query) {
-=======
-    dayRangeToElasticsearchParams(maybePivotTime, maybeGlobalTime) {
->>>>>>> 460def54
         const pivotTime = {
             from: (maybePivotTime || {}).from || {},
             to: (maybePivotTime || {}).to || 'now'
@@ -165,11 +161,7 @@
         };
 
         if (!mergedTime.from.date && !mergedTime.to.date) {
-<<<<<<< HEAD
             return query;
-=======
-            return undefined;
->>>>>>> 460def54
         }
 
         const flattenTime = function({ date, time, timezone }, defaultTime) {
@@ -181,21 +173,17 @@
                 time === null || time === undefined
                     ? defaultTime
                     : moment(time)
-                        .utc()
-                        .format('H:m:s');
+                          .utc()
+                          .format('H:m:s');
             const s = moment.tz(`${dateStr} ${timeStr}`, 'L H:m:s', tz).unix();
             return moment.unix(s).format(); //
         };
 
-<<<<<<< HEAD
-
         query.query.bool.filter = {
             range: {
                 timestamp: {
-                    ...(mergedTime.from.date
-                        ? {gte: flattenTime(mergedTime.from, '0:0:0')}
-                        : {}),
-                    ...(mergedTime.to.date ? {lte: flattenTime(mergedTime.to, '23:59:59')} : {}),
+                    ...(mergedTime.from.date ? { gte: flattenTime(mergedTime.from, '0:0:0') } : {}),
+                    ...(mergedTime.to.date ? { lte: flattenTime(mergedTime.to, '23:59:59') } : {}),
                     format: "YYYY-MM-DD'T'HH:mm:ssZ"
                 }
             }
@@ -204,18 +192,5 @@
         log.trace('Date range', pivotTime, globalTime, '->', mergedTime, '->', query);
 
         return query;
-=======
-        const out = {
-            ...(mergedTime.from.date
-                ? { gte: flattenTime(mergedTime.from, '0:0:0') }
-                : {}),
-            ...(mergedTime.to.date ? { lte: flattenTime(mergedTime.to, '23:59:59') } : {}),
-            format: "YYYY-MM-DD'T'HH:mm:ssZ"
-        };
-
-        log.trace('Date range', pivotTime, globalTime, '->', mergedTime, '->', out);
-
-        return out;
->>>>>>> 460def54
     }
 }