--- conflicted
+++ resolved
@@ -1,12 +1,9 @@
 import { Observable } from 'rxjs';
-<<<<<<< HEAD
 import stringhash from 'string-hash';
 import request from 'request';
-=======
 import logger from '../../../shared/logger.js';
 const log = logger.createLogger('pivot-app', __filename);
 
->>>>>>> e775d5bc
 
 class BlazePivot {
     constructor( pivotDescription ) {
