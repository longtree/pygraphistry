import passport from 'passport';
import { BasicStrategy } from 'passport-http';
import { compare } from 'bcrypt';
import conf from '../config.js';

import { createLogger } from '../../shared/logger.js';
const log = createLogger(__filename);

<<<<<<< HEAD

export function authenticateMiddleware() {
    if(!conf.get('authentication.passwordHash')) {
        log.warn(`Authentication disabled because "authentication.passwordHash" is not set in your config. Anybody will be able to access this service without restriction.`);

        return function authenticationDisabledMiddleware(req, res, next) {
            req.user = { username: conf.get('authentication.username') };
            return next();
        }
    } else {
        passport.use(new BasicStrategy(checkLoginCredentials));
=======
const globalUsername = 'admin';
const globalUser = {
    userId: '0',
    username: globalUsername,
};

export function authenticateMiddleware() {
    if(conf.get('auth.password') === undefined || conf.get('auth.password') === '') {
        log.info('Authentication is disabled');

        return noopMiddleware;
    } else {
        log.info('Authentication is enabled');

        passport.use(new BasicStrategy(passwordAuth));
>>>>>>> ca515bc0
        return passport.authenticate('basic', { session: false });
    }
}

<<<<<<< HEAD

// Called by the Passport strategy to check if a given username+password is valid
function checkLoginCredentials(providedUsername, providedPassword, authResultsCb) {
    const authorizedUsername = conf.get('authentication.username');
    const authorizedPassword = conf.get('authentication.passwordHash');

    compare(providedPassword, authorizedPassword,
        (bcryptErr, isPasswordEqualToHash) => {
            if(bcryptErr) {
                log.error({err: bcryptErr}, `Error while comparing plaintext password (in authentication request for username "${providedUsername}") to the configured hashed password (in config entry 'authentication.passwordHash')`);
                return authResultsCb(bcryptErr, null);
            }

            if(providedUsername !== authorizedUsername) {
                // Invalid username; reject authentication attempt
                log.warn(`Rejecting authentication attempt: invalid username "${providedUsername}"`);
                return authResultsCb(null, false);
            } else if(!isPasswordEqualToHash) {
                // invalid password; reject authentication attempt
                log.warn(`Rejecting authentication attempt: invalid password for username "${providedUsername}"`);
                return authResultsCb(null, false);
            } else {
                // Only if the username and password are valid, call passport's
                // callback, passing (truthy) user info as the second arg
                log.debug(`Successfully authenticated credentials for username "${providedUsername}"`);
                return authResultsCb(null, { username: providedUsername });
            }
        }
    );
=======
function passwordAuth(username, password, cb) {
    log.info(`Authenticating user ${username}`);

    if(username !== globalUsername) {
        return cb(null, false);
    }

    return compare(password, conf.get('auth.password'))
        .then(
            function(passwordValid) {
                if(!passwordValid) {
                    return cb(null, false);
                }
                return cb(null, globalUser);
            },
            function(err) {
                return cb(err);
            }
        );
}

function noopMiddleware(req, res, next) {
    req.user = globalUser;
    return next();
>>>>>>> ca515bc0
}<|MERGE_RESOLUTION|>--- conflicted
+++ resolved
@@ -6,40 +6,21 @@
 import { createLogger } from '../../shared/logger.js';
 const log = createLogger(__filename);
 
-<<<<<<< HEAD
+// The userId to use for all users, until we get a more sophisticated account system
+const defaultUserId = 0;
+
 
 export function authenticateMiddleware() {
     if(!conf.get('authentication.passwordHash')) {
         log.warn(`Authentication disabled because "authentication.passwordHash" is not set in your config. Anybody will be able to access this service without restriction.`);
 
-        return function authenticationDisabledMiddleware(req, res, next) {
-            req.user = { username: conf.get('authentication.username') };
-            return next();
-        }
+        return noAuthMiddleware;
     } else {
         passport.use(new BasicStrategy(checkLoginCredentials));
-=======
-const globalUsername = 'admin';
-const globalUser = {
-    userId: '0',
-    username: globalUsername,
-};
-
-export function authenticateMiddleware() {
-    if(conf.get('auth.password') === undefined || conf.get('auth.password') === '') {
-        log.info('Authentication is disabled');
-
-        return noopMiddleware;
-    } else {
-        log.info('Authentication is enabled');
-
-        passport.use(new BasicStrategy(passwordAuth));
->>>>>>> ca515bc0
         return passport.authenticate('basic', { session: false });
     }
 }
 
-<<<<<<< HEAD
 
 // Called by the Passport strategy to check if a given username+password is valid
 function checkLoginCredentials(providedUsername, providedPassword, authResultsCb) {
@@ -65,34 +46,21 @@
                 // Only if the username and password are valid, call passport's
                 // callback, passing (truthy) user info as the second arg
                 log.debug(`Successfully authenticated credentials for username "${providedUsername}"`);
-                return authResultsCb(null, { username: providedUsername });
+                return authResultsCb(null, {
+                    username: providedUsername,
+                    userId: defaultUserId
+                });
             }
         }
     );
-=======
-function passwordAuth(username, password, cb) {
-    log.info(`Authenticating user ${username}`);
-
-    if(username !== globalUsername) {
-        return cb(null, false);
-    }
-
-    return compare(password, conf.get('auth.password'))
-        .then(
-            function(passwordValid) {
-                if(!passwordValid) {
-                    return cb(null, false);
-                }
-                return cb(null, globalUser);
-            },
-            function(err) {
-                return cb(err);
-            }
-        );
 }
 
-function noopMiddleware(req, res, next) {
-    req.user = globalUser;
+
+// Middleware that allows all requests, setting the `req.user` field to default values
+function noAuthMiddleware(req, res, next) {
+    req.user = {
+        username: conf.get('authentication.username'),
+        userId: defaultUserId
+    };
     return next();
->>>>>>> ca515bc0
 }