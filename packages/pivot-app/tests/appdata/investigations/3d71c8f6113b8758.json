--- conflicted
+++ resolved
@@ -1,11 +1,6 @@
 {
-<<<<<<< HEAD
     "name": "Botnet",
-    "url": "http://www.graphistry.com",
-=======
-    "name": "Bootnet",
     "url": "/custom/html/splash.html",
->>>>>>> 650b2cc8
     "id": "3d71c8f6113b8758",
     "description": "Track down a botnet infection across multiple security vendors",
     "tags": [
