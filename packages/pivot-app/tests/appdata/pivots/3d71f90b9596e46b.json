--- conflicted
+++ resolved
@@ -2,12 +2,7 @@
     "pivotParameters": {
         "mode": "Search FireEye",
         "input": "none",
-<<<<<<< HEAD
-        "search": "BR08ZA4a",
-=======
         "search": "BRO8ZA4A",
-        "links": "*",
->>>>>>> 3bb6f00b
         "time": "09/21/2016"
     },
     "enabled": false,
