--- conflicted
+++ resolved
@@ -13,7 +13,7 @@
 
 describe('Services', function() {
     require('./services/simpleFileSystemStore');
-<<<<<<< HEAD
+    require('./services/uploadGraph');
 });
 
 describe('HttpConnector', function() {
@@ -25,7 +25,4 @@
 
 describe('Support', function() {
     require('./services/support/flattenJson');
-=======
-    require('./services/uploadGraph');
->>>>>>> 981ef00e
 });