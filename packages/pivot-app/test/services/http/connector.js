import express from 'express';
import { assert } from 'chai';
import mkdirp from 'mkdirp';
import { Observable } from 'rxjs';
import request from 'request';
const get = Observable.bindNodeCallback(request.get.bind(request));

import { HttpConnector, defaultHttpConnector } from '../../../src/shared/services/connectors/http';

const PORT = 3002;

describe('HttpConnector', function () {

    let timeout;
    beforeEach(function () {
		timeout = defaultHttpConnector.timeout_s;
		defaultHttpConnector.timeout_s = 0.05;
    })
	afterEach(function () {
		defaultHttpConnector.timeout_s = timeout;
	});


    let server;
    let expressApp;
	beforeEach(function() {

		expressApp = express();		
	    expressApp.get('/echo', function(req, res) {
	        res.status(200).json(req.query);
	    });
	    expressApp.get('/timeout', () => {});
	    expressApp.get('/404', (req, res) => res.status(404).json({}));
	    server = expressApp.listen(PORT);	    
	});

	afterEach(function () {
		server.close();
	});


	////////////////////////////////

	it('testEcho', (done) => {
		get(`http://localhost:${PORT}/echo?x=1`)
			.subscribe(
				([response]) => { 
					assert.deepEqual(JSON.parse(response.body), {x: '1'})
					done();
				}, (v) => done(new Error({v})) );
	});
	
	it('search', (done) => {
<<<<<<< HEAD
		httpConnector0
			.search(`http://localhost:${PORT}/echo?x=1`)
=======
		defaultHttpConnector
			.search('http://localhost:3000/echo?x=1')
>>>>>>> 11889bb0
			.subscribe(
				([response]) => { 
					assert.deepEqual(JSON.parse(response.body), {x: '1'})
					done();
				}, (v) => done(new Error({v})) );
	});

	it('timeout', (done) => {
<<<<<<< HEAD
		httpConnector0
			.search(`http://localhost:${PORT}/timeout`)
=======
		defaultHttpConnector
			.search('http://localhost:3000/timeout')
>>>>>>> 11889bb0
			.subscribe(
				() => done(new Error('expected timeout')),
				(e) => e && e.name === 'Timeout' ? done() 
					: done({msg: 'non-timeout exception', e}));
	});

	it('404', (done) => {
<<<<<<< HEAD
		httpConnector0
			.search(`http://localhost:${PORT}/404`)
=======
		defaultHttpConnector
			.search('http://localhost:3000/404')
>>>>>>> 11889bb0
			.subscribe(
				() => done(new Error('expected 404')),
				(e) => e && e.name === 'HttpStatusError' ? done() 
					: done({msg: 'non-404 exception', e}));
	});

	
	it('healthcheck', (done) => {
		defaultHttpConnector.healthCheck()
			.subscribe((v) => {
					assert.deepEqual(v, 'Health checks passed');
					done();
				}, (e) => done(new Error(e)));			
	});

	
});	<|MERGE_RESOLUTION|>--- conflicted
+++ resolved
@@ -51,13 +51,8 @@
 	});
 	
 	it('search', (done) => {
-<<<<<<< HEAD
-		httpConnector0
+		defaultHttpConnector
 			.search(`http://localhost:${PORT}/echo?x=1`)
-=======
-		defaultHttpConnector
-			.search('http://localhost:3000/echo?x=1')
->>>>>>> 11889bb0
 			.subscribe(
 				([response]) => { 
 					assert.deepEqual(JSON.parse(response.body), {x: '1'})
@@ -66,13 +61,8 @@
 	});
 
 	it('timeout', (done) => {
-<<<<<<< HEAD
-		httpConnector0
+		defaultHttpConnector
 			.search(`http://localhost:${PORT}/timeout`)
-=======
-		defaultHttpConnector
-			.search('http://localhost:3000/timeout')
->>>>>>> 11889bb0
 			.subscribe(
 				() => done(new Error('expected timeout')),
 				(e) => e && e.name === 'Timeout' ? done() 
@@ -80,13 +70,8 @@
 	});
 
 	it('404', (done) => {
-<<<<<<< HEAD
-		httpConnector0
+		defaultHttpConnector
 			.search(`http://localhost:${PORT}/404`)
-=======
-		defaultHttpConnector
-			.search('http://localhost:3000/404')
->>>>>>> 11889bb0
 			.subscribe(
 				() => done(new Error('expected 404')),
 				(e) => e && e.name === 'HttpStatusError' ? done() 
