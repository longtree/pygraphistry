import React from 'react';
import styles from './styles.less';
import { Table, Tab, Tabs } from 'react-bootstrap';

function getMapping(encodings, binName, encodingType) {
    const viaFixedCategoricalMapping =
        encodings.mapping && encodings.mapping.categorical && encodings.mapping.categorical.fixed;

    const viaBins =
        !viaFixedCategoricalMapping &&
        encodings.binning &&
        encodings.binning.bins &&
        encodings.binning.bins instanceof Array;

    if (viaBins) {
        if (encodingType === 'icons') {
            return binName; //ignores bin
        }
        for (let binIndex = 0; binIndex < encodings.binning.bins.length; binIndex++) {
            const bin = encodings.binning.bins[binIndex];
            for (let valIndex = 0; valIndex < bin.values.length; valIndex++) {
                if (bin.values[valIndex] === binName) {
                    const val = encodings.legend[binIndex];
                    return encodingType === 'sizes' ? val * 2 : val;
                }
            }
        }
        return undefined;
    } else if (viaFixedCategoricalMapping) {
        return encodings.mapping.categorical.fixed[binName] || encodings.mapping.categorical.other;
    } else {
        return undefined;
    }
}

function LegendFooter({
    bins,
    iconEncodings,
    iconsOn,
    colorEncodings,
    colorsOn,
    sizeEncodings,
    sizesOn
}) {
    function toRow(name, attr) {
        return (
            <div className={styles['encodingRow']}>
                <span className={styles['encodingType']}>{name}</span>
                <span className={styles['encodingSpacer']} />
                <span className={styles['encodingAttr']}>{attr}</span>
            </div>
        );
    }

    return (
        <div className={`${styles['footer']}`}>
            {iconEncodings && !iconsOn ? toRow('Icons', iconEncodings.attribute) : undefined}
            {colorEncodings && !colorsOn
                ? toRow('Colors', colorEncodings.attribute)
                : !colorEncodings ? toRow('Colors', <i>cluster</i>) : undefined}
            {sizeEncodings && !sizesOn
                ? toRow('Sizes', sizeEncodings.attribute)
                : !sizeEncodings ? toRow('Sizes', 'degree') : undefined}
        </div>
    );
}

<<<<<<< HEAD
function formatLegendBins(isPivot, bins) {
=======
//bool * ?[ ?{ values: [ int ], count: int } ]
// -> ?[ ?{ values: [ int ], count: int } ]
// Some pivots may have no values because Falcor streaming or no results,
//  so fill them in (or bail)
function expandPivotBins(isPivot, bins) {
>>>>>>> e7c810e8
    if (bins === null || !isPivot || !bins.length) {
        return bins;
    }

<<<<<<< HEAD
    //partial Falcor result
    if (!bins.filter(o => o).length) {
        return null;
=======
    for (let i = 0; i < bins.length; i++) {
        if (!bins[i]) {
            return null;
        }
>>>>>>> e7c810e8
    }

    const maxPivot = bins.reduce((acc, { values: [v] }, i) => Math.max(v, acc), bins[0].values[0]);

    return Array.apply(null, { length: maxPivot })
        .map(Function.call, Number)
        .map((_, i) => {
            const pivot = bins.filter(({ values: [pivot] }) => pivot === i + 1);
            return pivot.length ? pivot[0] : { values: [i + 1], count: 0, exclude: false };
        });
}

export const LegendBody = function({
    name,
    bins: binsWithNulls,
    iconEncodings,
    iconsOn,
    colorEncodings,
    colorsOn,
    sizeEncodings,
    sizesOn,
    parentKey
}) {
    const isPivot = name === 'Pivot';

<<<<<<< HEAD
    const theBins = formatLegendBins(isPivot, bins);
=======
    const bins = expandPivotBins(isPivot, binsWithNulls);
>>>>>>> e7c810e8

    const table =
        theBins === null ? (
            undefined
        ) : (
            <Table striped condensed key={`${parentKey}-body-full`}>
                <thead>
                    <tr>
                        <th
                            className={`${colorsOn || sizesOn
                                ? ''
                                : styles['columnEmpty']} ${styles['colorCol']}`}>
                            Color
                        </th>
                        <th className={styles['typeCol']}>{name}</th>
                        {isPivot ? null : (
                            <th
                                className={`${iconsOn ? '' : styles['columnEmpty']} ${styles[
                                    'iconCol'
                                ]}`}>
                                Icon
                            </th>
                        )}
                        <th className={styles['countCol']}>Count</th>
                    </tr>
                </thead>
                <tbody>
                    {theBins.map(({ count, values }, i) => {
                        const binName = values[0];

                        const specialIcon = iconsOn
                            ? getMapping(iconEncodings, binName, 'icons')
                            : undefined;
                        const specialIconOn = iconsOn && specialIcon !== undefined;

                        const specialSize = sizesOn
                            ? getMapping(sizeEncodings, binName, 'sizes')
                            : undefined;
                        const specialSizeOn = sizesOn && specialSize !== undefined;

                        const specialColor = colorsOn
                            ? getMapping(colorEncodings, binName, 'colors')
                            : undefined;
                        const specialColorOn = colorsOn && specialColor !== undefined;

                        const renderedIcon = specialIconOn ? (
                            <i className={`fa fa-fw fa-${specialIcon}`} />
                        ) : (
                            <span>&mdash;</span>
                        );
                        const renderedColorStyle = specialColorOn
                            ? { backgroundColor: specialColor }
                            : {};
                        const renderedSizeStyle = specialSizeOn
                            ? {
                                  height: `${1 * specialSize / 100}em`,
                                  width: `${1 * specialSize / 100}em`
                              }
                            : colorsOn
                              ? { height: '2em', width: '2em' }
                              : { height: '0', width: '0' };
                        return (
                            <tr key={`${parentKey}-body-full-row-${i}`}>
                                <td
                                    className={`${colorsOn || sizesOn
                                        ? ''
                                        : styles['columnEmpty']} ${styles['colorCol']}`}>
                                    <div className={styles['dotContainer']}>
                                        <div className={styles[specialSizeOn ? 'dot' : 'noDot']}>
                                            <div
                                                className={styles[specialColorOn ? '' : 'noColor']}
                                                style={Object.assign(
                                                    { borderRadius: 'inherit' },
                                                    renderedColorStyle,
                                                    renderedSizeStyle
                                                )}
                                            />
                                        </div>
                                    </div>
                                </td>
                                <td className={styles['typeCol']}>
                                    <span>{binName}</span>
                                </td>
                                {isPivot ? null : (
                                    <td
                                        className={`${iconsOn
                                            ? ''
                                            : styles['columnEmpty']} ${styles['iconCol']}`}>
                                        {renderedIcon}
                                    </td>
                                )}
                                <td className={styles['countCol']}>{count}</td>
                            </tr>
                        );
                    })}
                </tbody>
            </Table>
        );

    return (
        <div>
            {table}
            <LegendFooter
                bins={bins}
                iconEncodings={iconEncodings}
                iconsOn={iconsOn}
                sizeEncodings={sizeEncodings}
                sizesOn={sizesOn}
                colorEncodings={colorEncodings}
                colorsOn={colorsOn}
            />
        </div>
    );
};

export const Legend = ({
    cols,
    visible,
    legendPivotHisto,
    encodings,
    activeTab,
    onTabSelected
}) => {
    const pointIconEncodingAttribute =
        (encodings && encodings.point && encodings.point.icon && encodings.point.icon.attribute) ||
        '';
    const pointSizeEncodingAttribute =
        (encodings && encodings.point && encodings.point.size && encodings.point.size.attribute) ||
        '';
    const pointColorEncodingAttribute =
        (encodings &&
            encodings.point &&
            encodings.point.color &&
            encodings.point.color.attribute) ||
        '';

    const pointColor = encodings && encodings.point && encodings.point.color;
    const pointSize = encodings && encodings.point && encodings.point.size;
    const pointIcon = encodings && encodings.point && encodings.point.icon;

    const canonicalTypeAttribute = 'canonicalType';
    const pivotAttribute = 'Pivot'; // maybe pull these from the histogram model?
    const typeBins = cols && cols.global && cols.global.bins ? cols.global.bins : null;
    const pivotBins =
        legendPivotHisto && legendPivotHisto.global && legendPivotHisto.global.bins
            ? legendPivotHisto.global.bins
            : null;
    const typeKey = [
        pointIconEncodingAttribute === canonicalTypeAttribute,
        pointSizeEncodingAttribute === canonicalTypeAttribute,
        pointColorEncodingAttribute === canonicalTypeAttribute
    ];
    const pivotKey = [
        pointIconEncodingAttribute === pivotAttribute,
        pointSizeEncodingAttribute === pivotAttribute,
        pointColorEncodingAttribute === pivotAttribute
    ];
    const parentTypeKey = `legend-type-${typeBins && typeBins.length}-${typeKey.join()}`;
    const parentPivotKey = `legend-pivot-${pivotBins && pivotBins.length}-${pivotKey}`;
    return !visible ? null : (
        <div className={styles['legendContainer']}>
            <Tabs onSelect={onTabSelected} id="legend-tabset" defaultActiveKey={activeTab}>
                <Tab eventKey={'legendDisabled'} title="Node Legend" disabled />
                <Tab eventKey={'legendTypeTab'} title="Type">
                    <LegendBody
                        name="Type"
                        bins={typeBins}
                        iconEncodings={pointIcon}
                        iconsOn={typeKey[0]}
                        sizeEncodings={pointSize}
                        sizesOn={typeKey[1]}
                        colorEncodings={pointColor}
                        colorsOn={typeKey[2]}
                        key={parentTypeKey}
                        parentKey={parentTypeKey}
                    />
                </Tab>
                <Tab eventKey={'legendPivotTab'} title="Pivot" disabled={pivotBins === null}>
                    <LegendBody
                        name="Pivot"
                        bins={pivotBins}
                        iconEncodings={pointIcon}
                        iconsOn={pivotKey[0]}
                        sizeEncodings={pointSize}
                        sizesOn={pivotKey[1]}
                        colorEncodings={pointColor}
                        colorsOn={pivotKey[2]}
                        key={parentPivotKey}
                        parentKey={parentPivotKey}
                    />
                </Tab>
            </Tabs>
        </div>
    );
};<|MERGE_RESOLUTION|>--- conflicted
+++ resolved
@@ -65,29 +65,22 @@
     );
 }
 
-<<<<<<< HEAD
-function formatLegendBins(isPivot, bins) {
-=======
+
 //bool * ?[ ?{ values: [ int ], count: int } ]
 // -> ?[ ?{ values: [ int ], count: int } ]
 // Some pivots may have no values because Falcor streaming or no results,
 //  so fill them in (or bail)
 function expandPivotBins(isPivot, bins) {
->>>>>>> e7c810e8
+
     if (bins === null || !isPivot || !bins.length) {
         return bins;
     }
 
-<<<<<<< HEAD
-    //partial Falcor result
-    if (!bins.filter(o => o).length) {
-        return null;
-=======
     for (let i = 0; i < bins.length; i++) {
         if (!bins[i]) {
             return null;
         }
->>>>>>> e7c810e8
+
     }
 
     const maxPivot = bins.reduce((acc, { values: [v] }, i) => Math.max(v, acc), bins[0].values[0]);
@@ -113,11 +106,9 @@
 }) {
     const isPivot = name === 'Pivot';
 
-<<<<<<< HEAD
-    const theBins = formatLegendBins(isPivot, bins);
-=======
+
     const bins = expandPivotBins(isPivot, binsWithNulls);
->>>>>>> e7c810e8
+
 
     const table =
         theBins === null ? (
