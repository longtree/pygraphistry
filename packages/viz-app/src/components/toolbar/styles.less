@import (reference) '~font-awesome/less/font-awesome.less';

@import '~viz-app/vars.less';

// Whole container
.button-list {
    font-size: 0px;
    position: absolute;
    z-index: @menu-z;
    top: 3px;
    left: 5px;

    & * {
        font-size: 14px;
        line-height: 100%;
    }

    :global(body.hide-chrome) & {
        display: none;
    }
}

// Comtainer of old vertical buttons
.button-list-items-container {
    padding: 2px 0px;
    background: transparent;
    border-color: rgba(0,0,0,0);
	text-align: center;
}

// Each seperate container "graph" etc. but also includes container for vertical items as well..
.button-list-items {
    margin: 0;
    :global(.btn-group) {
        margin: 0;
    }
}

:global(.btn-group-vertical .btn-default) {
	background-color: transparent !important;
}

:global(.btn-group-vertical .button-list-items) {
	border-right: 1px solid red;
}

:global(.btn-group-vertical) {
	margin-top: 5px;
}

.button-list-items span {
	color: white;
}

.button-list .button-list-items {
	background-color: transparent !important;
}

// Individual buttons
.button-list-item {
	border: none !important;
    width: 100%;
    padding: 6px;
    display: block;
    color: @dark-grey;
    outline-style: none;
    float: none !important;
    margin-left: 0 !important;
    > span {
        top: 0;
        left: 0;
        width: 115%;
        height: 100%;
        position: absolute;
        outline-style: none;
        display: inline-block;
        vertical-align: middle;
    }
    :global(.btn-group) > &:first-child:not(:last-child),
    :global(.btn-group) > &:first-child:not(:last-child):not(.dropdown-toggle) {
        border-top-left-radius: 4px;
        border-top-right-radius: 4px;
        border-bottom-right-radius: 0;
        border-bottom-left-radius: 0;
		border: none !important;
    }
    :global(.btn-group) > &+& {
        margin-top: -1px !important;
    }
    :global(.btn-group) > &:not(:first-child):not(:last-child) {
        border-radius: 0 !important;
    }
    :global(.btn-group) > &:last-child:not(:first-child) {
        border-top-left-radius: 0;
        border-top-right-radius: 0;
        border-bottom-right-radius: 4px;
        border-bottom-left-radius: 4px;
    }
    &:focus {
        z-index: initial !important;
<<<<<<< HEAD
        border-color: #fff !important;
=======
        color: @dark-grey !important;
        outline-style: none !important;
        border-color: #cccccc !important;
        background-color: #ffffff !important;
>>>>>>> bbee6376
        &:hover {
            color: #fff !important;
            border-color: #adadad !important;
            background-color: #e6e6e6 !important;
            &:active {
                color: #333 !important;
                border-color: #8c8c8c !important;
                background-color: #d4d4d4 !important;
            }
        }
    }
    &.selected {
        color: #333 !important;
        outline-style: none !important;
        border-color: #adadad !important;
        background-color: #e6e6e6 !important;
        &:active {
            color: #333 !important;
            outline-style: none !important;
            border-color: #8c8c8c !important;
            background-color: #d4d4d4 !important;
        }
    }
}

.zoom-in {
    &:before {
        .fa();
        .fa-fw();
        font-awesome: search-plus;
    }
}
.zoom-out {
    &:before {
        .fa();
        .fa-fw();
        font-awesome: search-minus;
    }
}
.center-camera {
    &:before {
        .fa();
        .fa-fw();
        font-awesome: crosshairs;
    }
}
.toggle-simulating {
    &:before {
        .fa();
        .fa-fw();
        font-awesome: play-circle;
    }
    &.selected:before {
        .fa();
        .fa-fw();
        font-awesome: stop-circle;
    }
}
.toggle-scene-settings {
    &:before {
        .fa();
        .fa-fw();
        font-awesome: paint-brush;
    }
}
.toggle-label-settings {
    &:before {
        .fa();
        .fa-fw();
        font-awesome: font;
    }
}
.toggle-layout-settings {
    &:before {
        .fa();
        .fa-fw();
        font-awesome: cogs;
    }
}
.toggle-select-nodes {
    &:before {
        .fa();
        .fa-fw();
        font-awesome: mouse-pointer;
    }
}
.toggle-window-nodes {
    &:before {
        .fa();
        .fa-fw();
        font-awesome: square-o;
    }
}
.toggle-histograms {
    &:before {
        .fa();
        .fa-fw();
        font-awesome: bar-chart;
    }
}
.toggle-inspector {
    &:before {
        .fa();
        .fa-fw();
        font-awesome: table;
    }
}
.toggle-timebar {
    &:before {
        .fa();
        .fa-fw();
        font-awesome: clock-o;
    }
}
.toggle-exclusions {
    &:before {
        .fa();
        .fa-fw();
        font-awesome: ban;
    }
}
.toggle-filters {
    &:before {
        .fa();
        .fa-fw();
        font-awesome: filter;
    }
}
.toggle-sets {
    &:before {
        .fa();
        .fa-fw();
        font-awesome: tag;
    }
}
.open-workbook {
    &:before {
        .fa();
        .fa-fw();
        font-awesome: external-link;
    }
}
.fullscreen-workbook {
    &:before {
        .fa();
        .fa-fw();
        font-awesome: expand;
    }
}
.fork-workbook {
    &:before {
        .fa();
        .fa-fw();
        font-awesome: code-fork;
    }
}
.save-workbook {
    &:before {
        .fa();
        .fa-fw();
        font-awesome: floppy-o;
    }
}
.embed-workbook {
    &:before {
        .fa();
        .fa-fw();
        font-awesome: share-alt;
    }
}
.live-workbook {
    &:before {
        .fa();
        .fa-fw();
        font-awesome: share-square;
    }
}

@media (min-width: 330px) {

    .button-list {
        top: 0px !important;
        left: 0px !important;
        width: 100%;
        height: 41px;
        line-height: 100%;
        text-align: justify;
        background-color: white;
        border-bottom: 1px solid #ccc;
        &:after {
            content: '';
            width: 100%;
            display: inline-block;
        }
    }

    .button-list-items-container {
        &+& {
            margin-left: -1px;
        }
        &.toolbar-items-graph, &.toolbar-items-interact,
        &.toolbar-items-query, &.toolbar-items-workbook,
        &.toolbar-items-inspect {
            margin: 0;
            height: 100%;
            border-width: 0;
            padding: 0 !important;
            display: inline-block;
        }
    }

    .toolbar-items-camera {
        top: 43px;
        left: 5px;
        position: fixed;
    }

    .button-list-items {
        margin: 0;
        &.camera {
            margin: 0;
        }
        &.graph, &.interact, &.query, &.workbook, &.inspect {
            margin: 0;
            :global(.btn-group) {
                margin: 0;
                float: none;
            }
            :global(.btn-toolbar+.btn-toolbar),
            :global(.btn-group+.btn-group),
            :global(.btn-group) > .button-list-item+.button-list-item {
                margin-top: 0px !important;
                margin-left: -1px !important;
            }
            &:before {
                margin: 0;
                display: block;
                text-align: center;
                font-variant: small-caps;
                text-transform: lowercase;
                content: attr(data-group-name);
            }
            .button-list-item {
                padding: 0;
                width: 26px;
                height: 26px;
                line-height: 26px;
                border-bottom: none;
                display: inline-block;
                border-top-left-radius: 0 !important;
                border-top-right-radius: 0 !important;
                border-bottom-left-radius: 0 !important;
                border-bottom-right-radius: 0 !important;

                &:first-child:not(:last-child) {
                    border-left: none !important;
                }

                &:last-child:not(:first-child) {
					border-right: 1px solid #ccc !important;
                }

                &:before {
                    top: 50%;
                    left: 50%;
                    margin-top: -7px;
                    margin-left: -9px;
                    position: absolute;
                }
            }
        }
    }
}

@media (min-width: 670px) {
    .button-list-items {
        &.graph, &.interact, &.query, &.workbook, &.inspect {
            &:before {
                text-align: right;
                display: inline-block;
                margin-left: 10px;
                margin-right: 0px;
            }
            .button-list-item {
                width: 30px;
                height: 40px;
                line-height: 40px;
                border-top: none;
                > span {
                    width: 100%;
                    height: 115%;
                }
            }
        }
        &.graph:before {
            margin-left: 10px;
            margin-right: 0px; 
        }
    }
}

@media (min-width: 800px) {
    .button-list-items {
        &.graph, &.interact, &.query, &.workbook, &.inspect {
            .button-list-item {
                width: 40px;
                font-size: 14px;
            }
        }
    }
}
<|MERGE_RESOLUTION|>--- conflicted
+++ resolved
@@ -97,15 +97,9 @@
         border-bottom-left-radius: 4px;
     }
     &:focus {
+        color: @dark-grey !important;
         z-index: initial !important;
-<<<<<<< HEAD
         border-color: #fff !important;
-=======
-        color: @dark-grey !important;
-        outline-style: none !important;
-        border-color: #cccccc !important;
-        background-color: #ffffff !important;
->>>>>>> bbee6376
         &:hover {
             color: #fff !important;
             border-color: #adadad !important;
