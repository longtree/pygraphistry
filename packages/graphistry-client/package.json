--- conflicted
+++ resolved
@@ -20,16 +20,10 @@
     "@graphistry/falcor-json-graph": "~2.6.16",
     "@graphistry/falcor-model-rxjs": "~2.6.27",
     "@graphistry/falcor-path-syntax": "~2.5.3",
-<<<<<<< HEAD
-    "@graphistry/falcor-react-redux": "~2.6.23",
-    "@graphistry/falcor-socket-datasource": "~2.6.23",
-    "rxjs": "5.0.2"
-=======
     "@graphistry/falcor-react-redux": "~2.6.27",
     "@graphistry/falcor-socket-datasource": "~2.6.27",
     "http-server": "^0.9.0",
     "rxjs": "5.0.3"
->>>>>>> 2c9f5501
   },
   "devDependencies": {
     "assets-webpack-plugin": "3.5.0",
