/// <reference path="../typings/node/node.d.ts"/>
/// <reference path="../typings/underscore/underscore.d.ts"/>
/// <reference path="../typings/rx/rx.d.ts"/>
'use strict';

var fs          = require('fs');
var path        = require('path');
var url         = require('url');
var util        = require('util');

var _           = require('underscore');
var Rx          = require('rx');
var Q           = require('q');
var express     = require('express');
var io          = require('socket.io-client'); //for etl setup
var proxy       = require('express-http-proxy');
var rewrite     = require('express-urlrewrite');
var compression = require('compression');
var request     = require('request');
var bodyParser  = require('body-parser');

var app         = express();
var http        = require('http').Server(app);

var config      = require('config')();

var Log         = require('common/logger.js');
var logger      = Log.createLogger('central:server');

var router = require('./worker-router.js');

var apiKey      = require('common/api.js');

// Tell Express to trust reverse-proxy connections from localhost, linklocal, and private IP ranges.
// This allows Express to expose the client's real IP and protocol, not the proxy's.
app.set('trust proxy', ['loopback', 'linklocal', 'uniquelocal']);

app.use(compression());

//needed for splunk API
//TODO can we tighten so only for API?
var allowCrossOrigin = function  (req, res, next) {
    res.header('Access-Control-Allow-Origin', '*');
    res.header('Access-Control-Allow-Headers', 'X-Requested-With,Content-Type,Authorization,X-Splunk-Form-Key,X-CSRFToken');
    res.header('Access-Control-Allow-Methods', 'GET,PUT,PATCH,POST,DELETE');
    next();
};
app.use(allowCrossOrigin);


app.options('/api/v0.2/splunk/html/graph.fragment.html', function(req, res) {
    res.sendStatus(200);
});
app.options('/api/v0.2/splunk/html/index.fragment.html', function(req, res) {
    res.sendStatus(200);
});


var MAIN_STATIC_PATH    = path.resolve(__dirname, '../assets');
var GRAPH_STATIC_PATH   = path.resolve(require('graph-viz').staticFilePath(), 'assets');
var UBER_STATIC_PATH    = path.resolve(require('uber-viz').staticFilePath(), 'assets');
var SPLUNK_STATIC_PATH  = path.resolve(require('splunk-viz').staticFilePath(), 'assets');
var STREAMGL_PATH       = require.resolve('StreamGL/dist/StreamGL.js');
var STREAMGL_MAP_PATH   = require.resolve('StreamGL/dist/StreamGL.map');


var HTTP_SERVER_LISTEN_ADDRESS = config.HTTP_LISTEN_ADDRESS;
var HTTP_SERVER_LISTEN_PORT = config.HTTP_LISTEN_PORT;

function logClientError(req, res) {
    var writeError = function (msg) {
        //logger.debug('Logging client error', msg);
        if(config.ENVIRONMENT === 'local') {
            msg.ip = req.ip;
            if (msg.err) {
                logger.error(msg.err, 'Client Error');
            } else {
                logger.error(msg, 'Client Error');
            }
            /* jshint -W064 */
            return Q();
            /* jshint +W064 */
        }
        var logFile = path.resolve('/', 'var', 'log', 'clients' ,'clients.log');
        return Q.denodeify(fs.appendFile)(logFile, JSON.stringify(msg) + '\n')
            .fail(Log.makeQErrorHandler(logger, 'Error writing client error'));
    };

    var data = '';

    req.on('data', function (chunk) {
        data += chunk;
    });

    req.on('end', function () {
        try {
            writeError(JSON.parse(data)).done(function () {
                res.status(200).end();
            });
        } catch(err) {
            logger.error(err, 'Error reading client error');
            res.status(500).end();
        }
    });
}

/**
 * Converts ad-hoc URL object(s) (i.e., one we constructed by hand, possibly incomplete or
 * invalid) into as complete a URL object as node's URL module can muster. This is done by
 * converting the ad-hoc URL to a formatted string, then re-parsing it into a URL object.
 *
 * @param {...Object} url - One or more URL-like objects. Multiple arguments will be combined into
 * a single URL object, with later arguments overwriting earlier ones.
 *
 * @returns {Object} A valid Node.js URL object.
 */
function ensureValidUrl() {
    var args = [{}];
    for(var i in arguments) { args.push(arguments[i]); }

    var adHocUrl = _.extend.apply(_, args);

    return url.parse(url.format(adHocUrl), true, true);
}


/**
 * Handles a `/vizaddr` HTTP request by finding a viz worker server process, reserving it for the
 * the user, and returning the worker's address to the user so she can connect to it.
 */
function assignWorker(req, res) {
    router.pickWorker(function (err, worker) {
        if (err) {
            logger.error(err, 'Error while assigning visualization worker');
            return res.json({
                success: false,
                error: (err||{}).message || 'Error while assigning visualization worker.'
            });
        }
        logger.debug('Assigning client a worker', req.ip, worker);

        // Get the request URL so that we can construct a worker URL from it
        var baseUrl = ensureValidUrl(url.parse(req.originalUrl), {host: req.get('Host')});

        var workerPort = (config.PINGER_ENABLED) ? baseUrl.port : worker.port;
        var workerPath = (config.PINGER_ENABLED) ?
            util.format('%sworker/%s/', config.BASE_PATH, encodeURIComponent(worker.port)) :
            util.format('%s', config.BASE_PATH);
//            util.format('%s/%s/%s',
//                config.BASE_URL,
//                encodeURIComponent(worker.hostname),
//                encodeURIComponent(worker.port));

        var workerUrl = ensureValidUrl({
                hostname: baseUrl.hostname,
                port: workerPort,
                pathname: workerPath,
                query: {}
            });

        return res.json({success: true, timestamp: worker.timestamp, uri: workerUrl});
    });
}


app.get('/vizaddr/graph', function(req, res) {
    assignWorker(req, res);
});

// Serve the StreamGL client library
app.get('*/StreamGL.js', function(req, res) {
    res.sendFile(STREAMGL_PATH);
});
app.get('*/StreamGL.map', function(req, res) {
    res.sendFile(STREAMGL_MAP_PATH);
});

// Serve graph static assets
app.use('/graph', function (req, res, next) {
    return express.static(GRAPH_STATIC_PATH)(req, res, next);
});
app.use(rewrite('/dataset/:datasetName', '/graph/graph.html?dataset=:datasetName'));
app.use(rewrite('/dataset/:datasetName\\?*', '/graph/graph.html?dataset=:datasetName?$1'));
app.use(rewrite('/workbook/:workbookName', '/graph/graph.html?workbook=:workbookName'));
app.use(rewrite('/workbook/:workbookName\\?*', '/graph/graph.html?workbook=:workbookName?$1'));
app.use(rewrite('/workbook/:workbookName/view/:viewName', '/graph/graph.html?workbook=:workbookName&view=:viewName'));
app.use(rewrite('/workbook/:workbookName/view/:viewName\\?*', '/graph/graph.html?workbook=:workbookName&view=:viewName?$1'));
// Serve uber static assets
app.use('/uber',   express.static(UBER_STATIC_PATH));
// Serve splunk static assets
app.use('/api/v0.2/splunk',   express.static(SPLUNK_STATIC_PATH));

<<<<<<< HEAD

// Proxy upload to task-like worker (etl, oneshot)
// String * String -> {success: bool, msg: 'Invalid API key'}
//   route: public route
//   workerName: vizserver dispatcher
function propagatePostToWorker (route, workerName) {
    // Temporarly handle ETL request from Splunk
    app.post(route, bodyParser.json({type: '*', limit: '128mb'}), function (req, res) {
=======
// Temporarly handle ETL request from Splunk
app.post('/etl', bodyParser.json({type: '*', limit: '128mb'}), forwardETL);
app.post('/etlvgraph', bodyParser.json({type: '*', limit: '128mb'}), forwardETL);

function forwardETL(req, res) {
    logger.info({req: req.query}, 'ETL request');
    logger.debug({req: req}, ' ETL request debug');
>>>>>>> 9bb1eb7a

        logger.info({req: req.query}, route + ' request');
        logger.debug({req: req}, route + ' request debug');

<<<<<<< HEAD
        //TODO make an error once prod ssl server is up
        if ((config.ENVIRONMENT !== 'local') && !req.secure) {
=======
        logger.warn('non-local ETL without https');
>>>>>>> 9bb1eb7a

            logger.warn('non-local ' + route + ' without https');

            //logger.error('non-local /etl without https');
            //return res.send({success: false, msg: 'requires https'});
        }

        if (config.ENVIRONMENT !== 'local') {
            try {
                var who = apiKey.decrypt(req.query.key);
            } catch (err) {
                logger.error(err, 'Invalid API key for POST');
                return res.send({success: false, msg: 'Invalid API key'});
            }
        }

        router.pickWorker(function (err, worker) {
            logger.debug('picked worker', req.ip, worker);

            if (err) {
                logger.error(err ,'Error while assiging a ' + route + ' worker');
                return res.send({
                    success: false,
                    msg: 'Error while assigning a ' + route + ' worker:' + err.message
                });
            }

            // Note: we specifically do not respect reverse proxy stuff, since we're presumably running
            // inside the cluster, and direct connections are more efficient.
            var redirect = 'http://' + worker.hostname + ':' + worker.port;
            logger.trace('create socket', redirect);
            var socket = io(redirect, {forceNew: true, reconnection: false, transports: ['websocket']});
            //socket.io.engine.binaryType = 'arraybuffer';

            socket.on('connect_error', function (err) {
                logger.error(err ,'Connect_error in socketio');
            });

            socket.on('connect', function () {
                logger.trace('connected socket, initializing app', redirect);
                socket.emit('viz', workerName, function (resp) {
                    logger.trace('initialized, notifying client');
                    if (!resp.success) {
                        logger.error('Failed initializing worker');
                        return res.json({success: false, msg: 'failed connecting to work'});
                    }
                    var newEndpoint = redirect + req.originalUrl;
                    logger.trace('telling client to redirect', newEndpoint);

                    req.pipe(request(newEndpoint)).pipe(res);
                    //res.redirect(307, newEndpoint);
                });
                logger.trace('waiting for worker to initialize');
            });

        });

    });
}
<<<<<<< HEAD

propagatePostToWorker('/etl', 'etl');
propagatePostToWorker('/oneshot', 'oneshot');

=======
>>>>>>> 9bb1eb7a

// Store client errors in a log file (indexed by Splunk)
app.post('/error', bodyParser.json({type: '*', limit: '64mb'}), logClientError);

// Default '/' static assets
app.use('/graphistry', express.static(MAIN_STATIC_PATH));

// Default '/' static assets
app.use('/', express.static(MAIN_STATIC_PATH));


app.get('/uber', function(req, res) {
    logger.info('redirecting to graph');
    res.redirect('/uber/index.html' + (req.query.debug !== undefined ? '?debug' : ''));
});


//https://.../api/encrypt?text=...
apiKey.init(app);


function start() {
    return Rx.Observable.return()
        .do(function () {
            if (config.ENVIRONMENT === 'local') {
                _.each(config.VIZ_LISTEN_PORTS, function (port) {
                    var from = '/worker/' + port + '/';
                    var to = 'http://localhost:' + port;
                    logger.info('setting up proxy', from, to);
                    app.use(from, proxy(to, {
                        forwardPath: function(req) {
                            return url.parse(req.url).path.replace(new RegExp('worker/' + port + '/'),'/');
                        }
                    }));
                });
            }
        })
        .flatMap(function () {
            return Rx.Observable.fromNodeCallback(http.listen.bind(http, HTTP_SERVER_LISTEN_PORT))(HTTP_SERVER_LISTEN_ADDRESS);
        });
}





module.exports = {
    start: start,
    config: {
        listenIP: HTTP_SERVER_LISTEN_ADDRESS,
        listenPort: HTTP_SERVER_LISTEN_PORT
    },
    logger: logger
};<|MERGE_RESOLUTION|>--- conflicted
+++ resolved
@@ -190,7 +190,6 @@
 // Serve splunk static assets
 app.use('/api/v0.2/splunk',   express.static(SPLUNK_STATIC_PATH));
 
-<<<<<<< HEAD
 
 // Proxy upload to task-like worker (etl, oneshot)
 // String * String -> {success: bool, msg: 'Invalid API key'}
@@ -199,31 +198,9 @@
 function propagatePostToWorker (route, workerName) {
     // Temporarly handle ETL request from Splunk
     app.post(route, bodyParser.json({type: '*', limit: '128mb'}), function (req, res) {
-=======
-// Temporarly handle ETL request from Splunk
-app.post('/etl', bodyParser.json({type: '*', limit: '128mb'}), forwardETL);
-app.post('/etlvgraph', bodyParser.json({type: '*', limit: '128mb'}), forwardETL);
-
-function forwardETL(req, res) {
-    logger.info({req: req.query}, 'ETL request');
-    logger.debug({req: req}, ' ETL request debug');
->>>>>>> 9bb1eb7a
-
-        logger.info({req: req.query}, route + ' request');
-        logger.debug({req: req}, route + ' request debug');
-
-<<<<<<< HEAD
-        //TODO make an error once prod ssl server is up
-        if ((config.ENVIRONMENT !== 'local') && !req.secure) {
-=======
-        logger.warn('non-local ETL without https');
->>>>>>> 9bb1eb7a
-
-            logger.warn('non-local ' + route + ' without https');
-
-            //logger.error('non-local /etl without https');
-            //return res.send({success: false, msg: 'requires https'});
-        }
+
+        logger.info({req: req.query}, 'ETL request');
+        logger.debug({req: req}, ' ETL request debug');
 
         if (config.ENVIRONMENT !== 'local') {
             try {
@@ -277,13 +254,11 @@
 
     });
 }
-<<<<<<< HEAD
 
 propagatePostToWorker('/etl', 'etl');
+propagatePostToWorker('/etlvgraph', 'etl');
 propagatePostToWorker('/oneshot', 'oneshot');
 
-=======
->>>>>>> 9bb1eb7a
 
 // Store client errors in a log file (indexed by Splunk)
 app.post('/error', bodyParser.json({type: '*', limit: '64mb'}), logClientError);
