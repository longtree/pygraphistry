{
  "name": "central-app",
  "description": "central-app",
  "version": "0.0.1",
  "private": true,
  "scripts": {
    "test": "echo \"No tests available.\""
  },
  "dependencies": {
    "StreamGL": "git+ssh://git@github.com:graphistry/StreamGL.git#master",
    "body-parser": "~1.10.0",
    "compression": "~1.4.0",
    "config": "git+ssh://git@github.com:graphistry/config.git#master",
    "debug": "^2.1.3",
    "express": "^4.12.3",
    "graph-viz": "git+ssh://git@github.com:graphistry/graph-viz.git#master",
    "horizon-viz": "git+ssh://git@github.com:graphistry/horizon-viz.git#master",
    "mongodb": "^2.0.25",
    "protobufjs": "~3.8.0",
    "q": "~1.1.0",
<<<<<<< HEAD
    "request": "^2.54.0",
    "rx": "^2.4.9",
=======
    "request": "~2.53.0",
    "rx": "~2.3.0",
    "socket.io": "~1.3.5",
    "socket.io-client": "~1.3.5",
>>>>>>> 786a1bd4
    "splunk-viz": "git+ssh://git@github.com:graphistry/splunk-viz.git#master",
    "sprintf-js": "~1.0.0",
    "uber-viz": "git+ssh://git@github.com:graphistry/uber-viz.git#master",
    "underscore": "~1.8.0"
  },
  "main": "server.js"
}<|MERGE_RESOLUTION|>--- conflicted
+++ resolved
@@ -18,15 +18,9 @@
     "mongodb": "^2.0.25",
     "protobufjs": "~3.8.0",
     "q": "~1.1.0",
-<<<<<<< HEAD
     "request": "^2.54.0",
     "rx": "^2.4.9",
-=======
-    "request": "~2.53.0",
-    "rx": "~2.3.0",
-    "socket.io": "~1.3.5",
     "socket.io-client": "~1.3.5",
->>>>>>> 786a1bd4
     "splunk-viz": "git+ssh://git@github.com:graphistry/splunk-viz.git#master",
     "sprintf-js": "~1.0.0",
     "uber-viz": "git+ssh://git@github.com:graphistry/uber-viz.git#master",
