--- conflicted
+++ resolved
@@ -14,23 +14,14 @@
 uniform float stroke;
 uniform float zoomScalingFactor;
 uniform float maxPointSize;
-<<<<<<< HEAD
 uniform float minPointSize;
+uniform float pointOpacity;
 
 void main(void) {
     if (stroke > 0.0) {
         gl_PointSize = clamp(zoomScalingFactor * pointSize, minPointSize, maxPointSize);
     } else {
         gl_PointSize = stroke + clamp(zoomScalingFactor * pointSize, minPointSize, maxPointSize);
-=======
-uniform float pointOpacity;
-
-void main(void) {
-    if (stroke > 0.0) {
-        gl_PointSize = clamp(zoomScalingFactor * pointSize, 7.0, maxPointSize);
-    } else {
-        gl_PointSize = stroke + clamp(zoomScalingFactor * pointSize, 7.0, maxPointSize);
->>>>>>> 3168f7d2
     }
 
     vec4 pos = mvp * vec4(curPos.xy, Z_VAL, W_VAL);
