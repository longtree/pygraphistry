--- conflicted
+++ resolved
@@ -8,11 +8,8 @@
 var pb = require("protobufjs");
 var zlib = require("zlib");
 var path = require('path');
-<<<<<<< HEAD
 var config  = require('config')();
-=======
 var util = require('../util.js');
->>>>>>> 705030cc
 
 var builder = null;
 var pb_root = null;
