'use strict';

var       _ = require('underscore'),
       cljs = require('./cl.js'),
          Q = require('q'),
 LayoutAlgo = require('./layoutAlgo.js'),
     Kernel = require('./kernel.js'),
    log        = require('common/logger.js'),
    logger     = log.createLogger('graph-viz:cl:forceatlas2');


function ForceAtlas2(clContext) {
    LayoutAlgo.call(this, ForceAtlas2.name);

    logger.trace('Creating ForceAtlas2 kernels');
    this.faPoints = new Kernel('faPointForces', ForceAtlas2.argsPoints,
                               ForceAtlas2.argsType, 'forceAtlas2/faPointForces.cl', clContext);
    this.faEdges = new Kernel('faEdgeForces', ForceAtlas2.argsEdges,
                               ForceAtlas2.argsType, 'forceAtlas2/faEdges.cl', clContext);

    this.faSwings = new Kernel('faSwingsTractions', ForceAtlas2.argsSwings,
                               ForceAtlas2.argsType, 'forceAtlas2/faSwingsTractions.cl', clContext);

    this.faIntegrate = new Kernel('faIntegrateLegacy', ForceAtlas2.argsIntegrate,
                               ForceAtlas2.argsType, 'forceAtlas2/faIntegrateLegacy.cl', clContext);

    this.faIntegrateApprox = new Kernel('faIntegrateApprox', ForceAtlas2.argsIntegrateApprox,
                               ForceAtlas2.argsType, 'forceAtlas2/faIntegrateApprox.cl', clContext);

    this.kernels = this.kernels.concat([this.faPoints, this.faEdges, this.faSwings,
                                       this.faIntegrate, this.faIntegrateApprox]);
}
ForceAtlas2.prototype = Object.create(LayoutAlgo.prototype);
ForceAtlas2.prototype.constructor = ForceAtlas2;

ForceAtlas2.name = 'ForceAtlas2';
ForceAtlas2.argsPoints = [
    'scalingRatio', 'gravity', 'edgeInfluence', 'flags', 'tilePointsParam',
    'tilePointsParam2', 'numPoints', 'tilesPerIteration', 'inputPositions',
    'width', 'height', 'stepNumber', 'pointDegrees', 'pointForces'
];

ForceAtlas2.argsEdges = [
    'scalingRatio', 'gravity', 'edgeInfluence', 'flags', 'edges',
    'workList', 'inputPoints', 'partialForces', 'stepNumber', 'numWorkItems', 'outputForces'
];

ForceAtlas2.argsSwings = ['prevForces', 'curForces', 'swings' , 'tractions'];

ForceAtlas2.argsIntegrate = [
    'gSpeed', 'inputPositions', 'curForces', 'swings', 'outputPositions'
];

ForceAtlas2.argsIntegrateApprox = [
    'numPoints', 'tau', 'inputPositions', 'pointDegrees', 'curForces', 'swings',
    'tractions', 'outputPositions'
];

ForceAtlas2.argsType = {
    scalingRatio: cljs.types.float_t,
    gravity: cljs.types.float_t,
    edgeInfluence: cljs.types.uint_t,
    flags: cljs.types.uint_t,
    numPoints: cljs.types.uint_t,
    tilesPerIteration: cljs.types.uint_t,
    tilePointsParam: cljs.types.local_t,
    tilePointsParam2: cljs.types.local_t,
    inputPositions: null,
    pointForces: null,
    partialForces: null,
    outputForces: null,
    outputPositions: null,
    width: cljs.types.float_t,
    height: cljs.types.float_t,
    stepNumber: cljs.types.uint_t,
    pointDegrees: null,
    edges: null,
    workList: null,
    inputPoints: null,
    outputPoints: null,
    curForces: null,
    prevForces: null,
    swings: null,
    tractions: null,
    tau: cljs.types.float_t,
    gSpeed: cljs.types.float_t,
    numWorkItems: cljs.types.uint_t
}


ForceAtlas2.prototype.setPhysics = function(cfg) {
    LayoutAlgo.prototype.setPhysics.call(this, cfg)

    var flags = this.faEdges.get('flags');
    var flagNames = ['preventOverlap', 'strongGravity', 'dissuadeHubs', 'linLog'];
    _.each(cfg, function (val, flag) {
        var idx = flagNames.indexOf(flag);
        if (idx >= 0) {
            var mask = 0 | (1 << idx)
            if (val) {
                flags |= mask;
            } else {
                flags &= ~mask;
            }
        }
    });
    this.faEdges.set({flags: flags});
}


ForceAtlas2.prototype.setEdges = function(simulator) {
    var numMidPoints = simulator.dataframe.getNumElements('midPoints');
    var numPoints = simulator.dataframe.getNumElements('point');
    var localPosSize =
        Math.min(simulator.cl.maxThreads, numMidPoints)
        * simulator.elementsPerPoint
        * Float32Array.BYTES_PER_ELEMENT;

    var global = simulator.controls.global;

    this.faPoints.set({
        tilePointsParam: 1,
        tilePointsParam2: 1,
        tilesPerIteration: simulator.tilesPerIteration,
        numPoints: numPoints,
        inputPositions: simulator.dataframe.getBuffer('curPoints', 'simulator').buffer,
        width: global.dimensions[0],
        height: global.dimensions[1],
        pointDegrees: simulator.dataframe.getBuffer('degrees', 'simulator').buffer,
        pointForces: simulator.dataframe.getBuffer('partialForces1', 'simulator').buffer
    });
}


function pointForces(simulator, faPoints, stepNumber) {
    var numPoints = simulator.dataframe.getNumElements('point');
    var resources = [
        simulator.dataframe.getBuffer('curPoints', 'simulator'),
        simulator.dataframe.getBuffer('forwardsDegrees', 'simulator'),
        simulator.dataframe.getBuffer('backwardsDegrees', 'simulator'),
        simulator.dataframe.getBuffer('partialForces1', 'simulator')
    ];

    faPoints.set({stepNumber: stepNumber});

    simulator.tickBuffers(['partialForces1']);

<<<<<<< HEAD
    debug("Running kernel faPointForces");
    return faPoints.exec([numPoints], resources)
        .fail(eh.makeErrorHandler('Kernel faPointForces failed'));
=======
    logger.trace("Running kernel faPointForces");
    return faPoints.exec([simulator.numPoints], resources)
        .fail(log.makeQErrorHandler(logger, 'Kernel faPointForces failed'));
>>>>>>> 86e85ca4
}


function edgeForcesOneWay(simulator, faEdges, edges, workItems, numWorkItems,
                          points, stepNumber, partialForces, outputForces) {
    faEdges.set({
        edges: edges.buffer,
        workList: workItems.buffer,
        inputPoints: points.buffer,
        stepNumber: stepNumber,
        numWorkItems: numWorkItems,
        partialForces: partialForces.buffer,
        outputForces: outputForces.buffer
    });

    var resources = [edges, workItems, points, partialForces, outputForces];

    simulator.tickBuffers(
        simulator.dataframe.getBufferKeys('simulator').filter(function (name) {
            return simulator.dataframe.getBuffer(name, 'simulator') == outputForces;
        })
    );

    logger.trace("Running kernel faEdgeForces");
    return faEdges.exec([numWorkItems], resources);
}


function edgeForces(simulator, faEdges, stepNumber) {
    var buffers = simulator.buffers;
    return edgeForcesOneWay(simulator, faEdges,
                            simulator.dataframe.getBuffer('forwardsEdges', 'simulator'), simulator.dataframe.getBuffer('forwardsWorkItems', 'simulator'),
                            simulator.dataframe.getNumElements('forwardsWorkItems'),
                            simulator.dataframe.getBuffer('curPoints', 'simulator'), stepNumber,
                            simulator.dataframe.getBuffer('partialForces1', 'simulator'), simulator.dataframe.getBuffer('partialForces2', 'simulator'))
    .then(function () {
        return edgeForcesOneWay(simulator, faEdges,
<<<<<<< HEAD

                                simulator.dataframe.getBuffer('backwardsEdges', 'simulator'), simulator.dataframe.getBuffer('backwardsWorkItems', 'simulator'),
                                simulator.dataframe.getNumElements('backwardsWorkItems'),
                                simulator.dataframe.getBuffer('curPoints', 'simulator'), stepNumber,
                                simulator.dataframe.getBuffer('partialForces2', 'simulator'), simulator.dataframe.getBuffer('curForces', 'simulator'));
    }).fail(eh.makeErrorHandler('Kernel faPointEdges failed'));
=======
                                buffers.backwardsEdges, buffers.backwardsWorkItems,
                                simulator.numBackwardsWorkItems,
                                buffers.curPoints, stepNumber,
                                buffers.partialForces2, buffers.curForces);
    }).fail(log.makeQErrorHandler(logger, 'Kernel faPointEdges failed'));
>>>>>>> 86e85ca4
}


function swingsTractions(simulator, faSwings) {
    var buffers = simulator.buffers;
    var numPoints = simulator.dataframe.getNumElements('point');
    faSwings.set({
        prevForces: simulator.dataframe.getBuffer('prevForces', 'simulator').buffer,
        curForces: simulator.dataframe.getBuffer('curForces', 'simulator').buffer,
        swings: simulator.dataframe.getBuffer('swings', 'simulator').buffer,
        tractions: simulator.dataframe.getBuffer('tractions', 'simulator').buffer
    });

    var resources = [
        simulator.dataframe.getBuffer('prevForces', 'simulator'),
        simulator.dataframe.getBuffer('curForces', 'simulator'),
        simulator.dataframe.getBuffer('swings', 'simulator'),
        simulator.dataframe.getBuffer('tractions', 'simulator')
    ];

    simulator.tickBuffers(['swings', 'tractions']);

<<<<<<< HEAD
    debug("Running kernel faSwingsTractions");
    return faSwings.exec([numPoints], resources)
        .fail(eh.makeErrorHandler('Kernel faSwingsTractions failed'));
=======
    logger.trace("Running kernel faSwingsTractions");
    return faSwings.exec([simulator.numPoints], resources)
        .fail(log.makeQErrorHandler(logger, 'Kernel faSwingsTractions failed'));
>>>>>>> 86e85ca4
}


function integrate(simulator, faIntegrate) {
    var buffers = simulator.buffers;
    var numPoints = simulator.dataframe.getNumElements('point');
    faIntegrate.set({
        gSpeed: 1.0,
        inputPositions: simulator.dataframe.getBuffer('curPoints', 'simulator').buffer,
        curForces: simulator.dataframe.getBuffer('curForces', 'simulator').buffer,
        swings: simulator.dataframe.getBuffer('swings', 'simulator').buffer,
        outputPositions: simulator.dataframe.getBuffer('nextPoints', 'simulator').buffer
    });

    var resources = [
        simulator.dataframe.getBuffer('curPoints', 'simulator'),
        simulator.dataframe.getBuffer('curForces', 'simulator'),
        simulator.dataframe.getBuffer('swings', 'simulator'),
        simulator.dataframe.getBuffer('nextPoints', 'simulator')
    ];

    simulator.tickBuffers(['nextPoints']);

<<<<<<< HEAD
    debug("Running kernel faIntegrate");
    return faIntegrate.exec([numPoints], resources)
        .fail(eh.makeErrorHandler('Kernel faIntegrate failed'));
=======
    logger.trace("Running kernel faIntegrate");
    return faIntegrate.exec([simulator.numPoints], resources)
        .fail(log.makeQErrorHandler(logger, 'Kernel faIntegrate failed'));
>>>>>>> 86e85ca4
}

function integrateApprox(simulator, faIntegrateApprox) {
    var buffers = simulator.buffers;
    var numPoints = simulator.dataframe.getNumElements('point');

    faIntegrateApprox.set({
        numPoints: numPoints,
        inputPositions: simulator.dataframe.getBuffer('curPoints', 'simulator').buffer,
        pointDegrees: simulator.dataframe.getBuffer('degrees', 'simulator').buffer,
        curForces: simulator.dataframe.getBuffer('curForces', 'simulator').buffer,
        swings: simulator.dataframe.getBuffer('swings', 'simulator').buffer,
        tractions: simulator.dataframe.getBuffer('tractions', 'simulator').buffer,
        outputPositions: simulator.dataframe.getBuffer('nextPoints', 'simulator').buffer
    });

    var resources = [
        simulator.dataframe.getBuffer('curPoints', 'simulator'),
        simulator.dataframe.getBuffer('forwardsDegrees', 'simulator'),
        simulator.dataframe.getBuffer('backwardsDegrees', 'simulator'),
        simulator.dataframe.getBuffer('curForces', 'simulator'),
        simulator.dataframe.getBuffer('swings', 'simulator'),
        simulator.dataframe.getBuffer('tractions', 'simulator'),
        simulator.dataframe.getBuffer('nextPoints', 'simulator')
    ];

    simulator.tickBuffers(['nextPoints']);

<<<<<<< HEAD
    debug('Running kernel faIntegrateApprox');
    return faIntegrateApprox.exec([numPoints], resources)
        .fail(eh.makeErrorHandler('Kernel faIntegrateApprox failed'));
=======
    logger.trace('Running kernel faIntegrateApprox');
    return faIntegrateApprox.exec([simulator.numPoints], resources)
        .fail(log.makeQErrorHandler(logger, 'Kernel faIntegrateApprox failed'));
>>>>>>> 86e85ca4
}

ForceAtlas2.prototype.tick = function(simulator, stepNumber) {
    var that = this;
    var tickTime = Date.now();
    return pointForces(simulator, that.faPoints, stepNumber)
    .then(function () {
        return edgeForces(simulator, that.faEdges, stepNumber);
    }).then(function () {
        return swingsTractions(simulator, that.faSwings);
    }).then(function () {
        return integrate(simulator, that.faIntegrate);
        // return integrateApprox(simulator, that.faIntegrateApprox);
    }).then(function () {
        var buffers = simulator.buffers;
        simulator.tickBuffers(['curPoints']);

        var nextPoints = simulator.dataframe.getBuffer('nextPoints', 'simulator');
        var curPoints = simulator.dataframe.getBuffer('curPoints', 'simulator');
        var curForces = simulator.dataframe.getBuffer('curForces', 'simulator');
        var prevForces = simulator.dataframe.getBuffer('prevForces', 'simulator');

        return Q.all([
            nextPoints.copyInto(curPoints),
            curForces.copyInto(prevForces)
        ]);
    }).then(function () {
        return simulator;
    });
}


module.exports = ForceAtlas2;<|MERGE_RESOLUTION|>--- conflicted
+++ resolved
@@ -145,15 +145,9 @@
 
     simulator.tickBuffers(['partialForces1']);
 
-<<<<<<< HEAD
-    debug("Running kernel faPointForces");
+    logger.trace("Running kernel faPointForces");
     return faPoints.exec([numPoints], resources)
-        .fail(eh.makeErrorHandler('Kernel faPointForces failed'));
-=======
-    logger.trace("Running kernel faPointForces");
-    return faPoints.exec([simulator.numPoints], resources)
         .fail(log.makeQErrorHandler(logger, 'Kernel faPointForces failed'));
->>>>>>> 86e85ca4
 }
 
 
@@ -191,20 +185,11 @@
                             simulator.dataframe.getBuffer('partialForces1', 'simulator'), simulator.dataframe.getBuffer('partialForces2', 'simulator'))
     .then(function () {
         return edgeForcesOneWay(simulator, faEdges,
-<<<<<<< HEAD
-
                                 simulator.dataframe.getBuffer('backwardsEdges', 'simulator'), simulator.dataframe.getBuffer('backwardsWorkItems', 'simulator'),
                                 simulator.dataframe.getNumElements('backwardsWorkItems'),
                                 simulator.dataframe.getBuffer('curPoints', 'simulator'), stepNumber,
                                 simulator.dataframe.getBuffer('partialForces2', 'simulator'), simulator.dataframe.getBuffer('curForces', 'simulator'));
-    }).fail(eh.makeErrorHandler('Kernel faPointEdges failed'));
-=======
-                                buffers.backwardsEdges, buffers.backwardsWorkItems,
-                                simulator.numBackwardsWorkItems,
-                                buffers.curPoints, stepNumber,
-                                buffers.partialForces2, buffers.curForces);
     }).fail(log.makeQErrorHandler(logger, 'Kernel faPointEdges failed'));
->>>>>>> 86e85ca4
 }
 
 
@@ -227,15 +212,9 @@
 
     simulator.tickBuffers(['swings', 'tractions']);
 
-<<<<<<< HEAD
-    debug("Running kernel faSwingsTractions");
+    logger.trace("Running kernel faSwingsTractions");
     return faSwings.exec([numPoints], resources)
-        .fail(eh.makeErrorHandler('Kernel faSwingsTractions failed'));
-=======
-    logger.trace("Running kernel faSwingsTractions");
-    return faSwings.exec([simulator.numPoints], resources)
         .fail(log.makeQErrorHandler(logger, 'Kernel faSwingsTractions failed'));
->>>>>>> 86e85ca4
 }
 
 
@@ -259,15 +238,9 @@
 
     simulator.tickBuffers(['nextPoints']);
 
-<<<<<<< HEAD
-    debug("Running kernel faIntegrate");
+    logger.trace("Running kernel faIntegrate");
     return faIntegrate.exec([numPoints], resources)
-        .fail(eh.makeErrorHandler('Kernel faIntegrate failed'));
-=======
-    logger.trace("Running kernel faIntegrate");
-    return faIntegrate.exec([simulator.numPoints], resources)
         .fail(log.makeQErrorHandler(logger, 'Kernel faIntegrate failed'));
->>>>>>> 86e85ca4
 }
 
 function integrateApprox(simulator, faIntegrateApprox) {
@@ -296,15 +269,9 @@
 
     simulator.tickBuffers(['nextPoints']);
 
-<<<<<<< HEAD
-    debug('Running kernel faIntegrateApprox');
+    logger.trace('Running kernel faIntegrateApprox');
     return faIntegrateApprox.exec([numPoints], resources)
-        .fail(eh.makeErrorHandler('Kernel faIntegrateApprox failed'));
-=======
-    logger.trace('Running kernel faIntegrateApprox');
-    return faIntegrateApprox.exec([simulator.numPoints], resources)
         .fail(log.makeQErrorHandler(logger, 'Kernel faIntegrateApprox failed'));
->>>>>>> 86e85ca4
 }
 
 ForceAtlas2.prototype.tick = function(simulator, stepNumber) {
