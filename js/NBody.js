"use strict";

var Q = require('q');
var glMatrix = require('gl-matrix');
var events = require('./SimpleEvents.js');
var _ = require('underscore');
var debug = require("debug")("N-body:main");

var STEP_NUMBER_ON_CHANGE = 30;
var elementsPerPoint = 2;


/**
 * Create a new N-body graph and return a promise for the graph object
 *
 * @param simulator - the module of the simulator backend to use
 * @param renderer - the module of the rendering backend to use
 * @param document - parent document DOM
 * @param canvas - the canvas DOM element to draw the graph in
 * @param bgColor - [0--255,0--255,0--255,0--1]
 * @param [dimensions=\[1,1\]] - a two element array [width,height] used for internal posituin calculations.
 */
function create(renderer, document, canvas, bgColor, dimensions, numSplits) {
    dimensions = dimensions || [1,1];
    numSplits = numSplits || 0;

    return renderer
        .create(document, canvas, bgColor, dimensions)
        .then(function(rend) {
            debug("Created renderer");
<<<<<<< HEAD

            return simulator
                .create(rend, dimensions, numSplits)
                .then(function(sim) {
                    debug("Created simulator");

                    var graph = {
                        "renderer": rend,
                        "simulator": sim
                    };
                    graph.setPoints = setPoints.bind(this, graph);
                    graph.setVertices = setVertices.bind(this, graph);
                    graph.setSizes = setSizes.bind(this, graph);
                    graph.setColors = setColors.bind(this, graph);
                    graph.setEdges = setEdges.bind(this, graph);
                    graph.setEdgesAndColors = setEdgesAndColors.bind(this, graph);
                    graph.setEdgeColors = setEdgeColors.bind(this, graph);
                    graph.setPhysics = setPhysics.bind(this, graph);
                    graph.setVisible = setVisible.bind(this, graph);
                    graph.setLocked = setLocked.bind(this, graph);
                    graph.setColorMap = setColorMap.bind(this, graph);
                    graph.tick = tick.bind(this, graph);
                    graph.stepNumber = 0;
                    graph.dimensions = dimensions;
                    graph.numSplits = numSplits;
                    graph.datasetname = "";

                    graph.updateSettings = updateSettings.bind(this, graph);

                    return graph;
                });
=======
            var graph = {
                "renderer": rend,
                "simulator": undefined,
            };
            
            graph.initSimulation = initSimulation.bind(this, graph);
            graph.setPoints = setPoints.bind(this, graph);
            graph.setVertices = setVertices.bind(this, graph);
            graph.setSizes = setSizes.bind(this, graph);
            graph.setColors = setColors.bind(this, graph);
            graph.setEdges = setEdges.bind(this, graph);
            graph.setEdgesAndColors = setEdgesAndColors.bind(this, graph);
            graph.setEdgeColors = setEdgeColors.bind(this, graph);
            graph.setLocked = setLocked.bind(this, graph);
            graph.setColorMap = setColorMap.bind(this, graph);
            graph.tick = tick.bind(this, graph);
            graph.stepNumber = 0;
            graph.dimensions = dimensions;
            graph.numSplits = numSplits;

            graph.updateSettings = updateSettings.bind(this, graph);

            return graph;
        }).fail(function (err) {
            console.error("ERROR Cannot create graph. ", (err||{}).stack);
>>>>>>> b2e33d4f
        });
}

function initSimulation(graph, simulator, layoutAlgorithms, locked) {
    debug('Creating Simulator')
    return simulator.create(graph.renderer, graph.dimensions, 
                            graph.numSplits, locked, layoutAlgorithms)
        .then(function(sim) {
            debug("Created simulator");
            graph.simulator = sim;
            return graph;
        }).fail(function (err) {
            console.error("ERROR Cannot create simulator. ", (err||{}).stack)
        });
}

function updateSettings (graph, cfg) {
    debug("Updating settings");

    graph.simulator.setPhysics(cfg);
    graph.simulator.setLocked(cfg);
    graph.renderer.setVisible(cfg);

    if (cfg.timeSubset) {
        graph.simulator.setTimeSubset(cfg.timeSubset);
    }
}

// TODO Deprecate and remove. Left for Uber compatibitily
function setPoints(graph, points, pointSizes, pointColors) {
    // FIXME: If there is already data loaded, we should to free it before loading new data
    return setVertices(graph, points)
    .then(function (simulator) {
        return setSizes(graph, pointSizes);        
    }).then(function (simulator) {
        return setColors(graph, pointColors);
    })
    .then(function() {
        return graph;
    }).fail(function (err) {
        console.error("ERROR Failure in NBody.setPoints ", (err||{}).stack);
    });
}

function setVertices(graph, points) {
    debug("Loading Vertices")
    if(!(points instanceof Float32Array)) {
        points = _toTypedArray(points, Float32Array);
    }

    graph.__pointsHostBuffer = points;

    graph.stepNumber = 0;
    return graph.simulator.setPoints(points)
}

function setSizes(graph, pointSizes) {
    if (!pointSizes)
        return setDefaultSizes(graph.simulator);

    debug("Loading pointSizes")
    var _pointSizes = new Uint8Array(graph.simulator.numPoints);
    var min = 0, max = Math.pow(2, 8) - 1;
    if (!_.all(pointSizes, function (s) {return s >= min && s <= max}))
        console.warn("WARNING Point size out of range, capping to 8 bits")
    for (var i = 0; i < graph.simulator.numPoints; i++)
        _pointSizes[i] = Math.min(max, Math.max(min, pointSizes[i]));
    return graph.simulator.setSizes(_pointSizes)
}

function setDefaultSizes(simulator) {
    debug("Using default node sizes");
    var pointSizes = new Uint8Array(simulator.numPoints);
    for (var i = 0; i < simulator.numPoints; i++)
        pointSizes[i] = 4;

    return simulator.setSizes(pointSizes);
}

function setColors(graph, pointColors) {
    if (!pointColors)
        return setDefaultColors(graph.simulator);

    console.error("ERROR TODO SET COLORS");
    process.abort();
}

function setDefaultColors(simulator) {
    debug("Using default node colors");
    var pointColors = new Uint32Array(simulator.numPoints);
    for (var i = 0; i < simulator.numPoints; i++)
        pointColors[i] = (255 << 24) | (102 << 16) | (102 << 8) | 255;

    return simulator.setColors(pointColors);
}

// TODO Deprecate and remove. Left for Uber compatibility
function setEdgesAndColors(graph, edges, edgeColors) {
    return setEdges(graph, edges)
    .then(function () {
        setEdgeColors(graph, edgeColors)
    });
}

var setEdges = Q.promised(function(graph, edges) {
    debug("Loading Edges")
    if (edges.length < 1)
        return Q.fcall(function() { return graph; });

    if (!(edges instanceof Uint32Array)) {
        edges = _toTypedArray(edges, Uint32Array);
    }

    debug("Number of edges: %d", edges.length / 2)

    var edgesFlipped = new Uint32Array(edges.length);
    for (var i = 0; i < edges.length; i++)
        edgesFlipped[i] = edges[edges.length - 1 - i];


    //FIXME THIS SHOULD WORK BUT CRASHES SAFARI
    var encapsulate = function (edges) {

        //[[src idx, dest idx]]
        var edgeList = new Array(edges.length / 2);
        for (var i = 0; i < edges.length/2; i++)
            edgeList[i] = [edges[2 * i], edges[2 * i + 1]];

        //sort by src idx
        edgeList.sort(function(a, b) {
            return a[0] < b[0] ? -1
                : a[0] > b[0] ? 1
                : a[1] - b[1];
        });

        //[ [first edge number from src idx, numEdges from source idx, source idx], ... ]
        var workItems = [ [0, 1, edgeList[0][0]] ];
        var sourceHasEdge = {};
        edgeList.forEach(function (edge, i) {
            sourceHasEdge[edge[0]] = true;
        });
        edgeList.forEach(function (edge, i) {
            if (i == 0) return;
            var prev = workItems[workItems.length - 1];
            if(edge[0] == prev[2]) {
                prev[1]++;
            } else {
                workItems.push([i, 1, edge[0]])
            }
        });


        //DISABLED: keeping ordered to streamline time-based filtering
        /*
        //Cheesey load balancing: sort by size
        //TODO benchmark
        workItems.sort(function (edgeList1, edgeList2) {
            return edgeList1[1] - edgeList2[1];
        });
        */

        var degreesFlattened = new Uint32Array(graph.__pointsHostBuffer.length);
        //to closeset workItem in case src has none
        var srcToWorkItem = new Int32Array(graph.__pointsHostBuffer.length);
        for (var i = 0; i < srcToWorkItem.length; i++) {
            srcToWorkItem[i] = -1;
        }
        workItems.forEach(function (edgeList, idx) {
            srcToWorkItem[edgeList[2]] = idx;
            degreesFlattened[edgeList[2]] = edgeList[1];
        });
        for (var i = 0; i < srcToWorkItem.length; i++) {
            if (srcToWorkItem[i] == -1) {
                srcToWorkItem[i] = i == 0 ? 0 : srcToWorkItem[i - 1];
            }
        }

        //Uint32Array [first edge number from src idx, number of edges from src idx]
        //fetch edge to find src and dst idx (all src same)
        //num edges > 0
        var workItemsFlattened =
            new Uint32Array(
                _.flatten(workItems.map(function (o) { return [o[0], o[1]]})));

        var edgesFlattened = new Uint32Array(_.flatten(edgeList));

        return {
            degreesTyped: degreesFlattened,
            edgesTyped: edgesFlattened,
            numWorkItems: workItemsFlattened.length,
            workItemsTyped: new Uint32Array(workItemsFlattened),
            srcToWorkItem: srcToWorkItem
        };
    }

    var forwardEdges = encapsulate(edges);
    var backwardsEdges = encapsulate(edgesFlipped);

    var nDim = graph.dimensions.length;
    var midPoints = new Float32Array((edges.length / 2) * graph.numSplits * nDim || 1);
    if (graph.numSplits) {
        for (var i = 0; i < edges.length; i+=2) {
            var src = edges[i];
            var dst = edges[i + 1];
            for (var d = 0; d < nDim; d++) {
                var start = graph.__pointsHostBuffer[src * nDim + d];
                var end = graph.__pointsHostBuffer[dst * nDim + d];
                var step = (end - start) / (graph.numSplits + 1);
                for (var q = 0; q < graph.numSplits; q++) {
                    midPoints[(i * graph.numSplits + q) * nDim + d] = start + step * (q + 1);
                }
            }
        }
    }
    debug("Number of control points, splits: %d, %d", edges.length * graph.numSplits, graph.numSplits);

    return graph.simulator.setEdges(forwardEdges, backwardsEdges, midPoints)
    .then(function() { 
        return graph; 
    }).fail(function (err) {
        console.error("ERROR Failure in NBody.setEdges ", (err||{}).stack);
    });
});

function setEdgeColors(graph, edgeColors) {
    debug("Loading edgeColors");
    return graph.simulator.setEdgeColors(edgeColors);
}

function setLocked(graph, opts) {
    //TODO reset step number?
    graph.simulator.setLocked(opts);
}


function setColorMap(graph, imageURL, maybeClusters) {
    return graph.renderer.setColorMap(imageURL, maybeClusters)
        .then(_.constant(graph));
}


// Turns an array of vec3's into a Float32Array with elementsPerPoint values for each element in
// the input array.
function _toTypedArray(array, cons) {
    var floats = new cons(array.length * elementsPerPoint);

    for(var i = 0; i < array.length; i++) {
        var ii = i * elementsPerPoint;
        floats[ii + 0] = array[i][0];
        floats[ii + 1] = array[i][1];
    }

    return floats;
}


function tick(graph) {
    events.fire("tickBegin");
    events.fire("simulateBegin");

    return graph.simulator.tick(graph.stepNumber++)
    .then(function() {
        events.fire("simulateEnd");
        events.fire("renderBegin");

        return graph.renderer.render();
    })
    .then(function() {
        events.fire("renderEnd");
        events.fire("tickEnd");

        return graph;
    });
}


module.exports = {
    "elementsPerPoint": elementsPerPoint,
    "create": create,
    "setPoints": setPoints,
    "setEdges": setEdges,
    "setColorMap": setColorMap,
    "tick": tick
};<|MERGE_RESOLUTION|>--- conflicted
+++ resolved
@@ -28,39 +28,6 @@
         .create(document, canvas, bgColor, dimensions)
         .then(function(rend) {
             debug("Created renderer");
-<<<<<<< HEAD
-
-            return simulator
-                .create(rend, dimensions, numSplits)
-                .then(function(sim) {
-                    debug("Created simulator");
-
-                    var graph = {
-                        "renderer": rend,
-                        "simulator": sim
-                    };
-                    graph.setPoints = setPoints.bind(this, graph);
-                    graph.setVertices = setVertices.bind(this, graph);
-                    graph.setSizes = setSizes.bind(this, graph);
-                    graph.setColors = setColors.bind(this, graph);
-                    graph.setEdges = setEdges.bind(this, graph);
-                    graph.setEdgesAndColors = setEdgesAndColors.bind(this, graph);
-                    graph.setEdgeColors = setEdgeColors.bind(this, graph);
-                    graph.setPhysics = setPhysics.bind(this, graph);
-                    graph.setVisible = setVisible.bind(this, graph);
-                    graph.setLocked = setLocked.bind(this, graph);
-                    graph.setColorMap = setColorMap.bind(this, graph);
-                    graph.tick = tick.bind(this, graph);
-                    graph.stepNumber = 0;
-                    graph.dimensions = dimensions;
-                    graph.numSplits = numSplits;
-                    graph.datasetname = "";
-
-                    graph.updateSettings = updateSettings.bind(this, graph);
-
-                    return graph;
-                });
-=======
             var graph = {
                 "renderer": rend,
                 "simulator": undefined,
@@ -80,13 +47,12 @@
             graph.stepNumber = 0;
             graph.dimensions = dimensions;
             graph.numSplits = numSplits;
-
+            graph.datasetname = "";
             graph.updateSettings = updateSettings.bind(this, graph);
 
             return graph;
         }).fail(function (err) {
             console.error("ERROR Cannot create graph. ", (err||{}).stack);
->>>>>>> b2e33d4f
         });
 }
 
