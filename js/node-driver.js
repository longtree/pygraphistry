#!/usr/bin/env node

'use strict';

//prebaked script to load uber data
//similar to main.js


var Q = require("q"),
    Rx = require("rx"),
    _ = require('underscore'),
    request = require('request'),
    NBody = require("./NBody.js"),
    RenderNull = require('./RenderNull.js'),
    rConf = require('./renderer.config.js'),
    lConf = require('./layout.config.js'),
    webcl = require('node-webcl'),
<<<<<<< HEAD
    loader = require("./data-loader.js");
=======

    metrics = require("./metrics.js"),
    loader = require("./data-loader.js"),
    Dataframe = require('./Dataframe');
>>>>>>> 2b539bed

var log         = require('common/logger.js');
var logger      = log.createLogger('graph-viz:data:data-loader');
var perf        = require('common/perfStats.js').createPerfMonitor();


//number/offset of graph elements and how they relate to various models
//num: # of vertices
//offset: in vertices
//graph -> {<model>: {num: int, offset: int}
function graphCounts(graph) {
    var numPoints       = graph.simulator.timeSubset.pointsRange.len;
    var numEdges        = graph.simulator.timeSubset.edgeRange.len;
    var offsetPoint     = graph.simulator.timeSubset.pointsRange.startIdx;
    var offsetEdge      = graph.simulator.timeSubset.edgeRange.startIdx;
    var numMidPoints    = graph.simulator.timeSubset.midPointsRange.len;
    var numMidEdges     = graph.simulator.timeSubset.midEdgeRange.len;
    var offsetMidPoints = graph.simulator.timeSubset.midPointsRange.startIdx;
    var offsetMidEdges  = graph.simulator.timeSubset.midEdgeRange.startIdx;

    var point       = {num: numPoints,    offset: offsetPoint};
    var edge        = {num: numEdges,     offset: offsetEdge};
    var midPoint    = {num: numMidPoints, offset: offsetMidPoints};
    var midEdge     = {num: numMidEdges,  offset: offsetMidEdges};
    var midEdgeColor ={num: numEdges * (graph.simulator.numRenderedSplits + 1), offset:offsetMidEdges}

    return {
        curPoints: point,
        springsPos: edge,
        logicalEdges: edge,
        pointSizes: point,
        pointColors: point,
        edgeColors: edge,
        curMidPoints: midPoint,
        midSpringsPos: midEdge,
        midSpringsColorCoord: midEdge,
        midEdgeColors: midEdgeColor
    };

}



function getBufferVersion (graph, bufferName) {
    var buffers = graph.simulator.versions.buffers;
    if (!(bufferName in buffers))
        logger.die('Cannot find version of buffer %s', bufferName);

    return buffers[bufferName];
}



// ... -> {<name>: {buffer: ArrayBuffer, version: int}}
function fetchVBOs(graph, renderConfig, bufferNames, counts) {
    var bufferSizes = fetchBufferByteLengths(counts, renderConfig);
    var targetArrays = {};

    var layouts = _.object(_.map(bufferNames, function (name) {
        var model = renderConfig.models[name];
        if (_.values(model).length != 1) {
            logger.die('Currently assumes one view per model');
        }

        return [name, _.values(model)[0]];

    }));
    var hostBufs = _.omit(layouts, function (layout) {
        return layout.datasource !== 'HOST';
    });
    var devBufs = _.omit(layouts, function (layout) {
        return layout.datasource !== 'DEVICE';
    });

    // TODO: Instead of doing blocking CL reads, use CL events and wait on those.
    // node-webcl's event arguments to enqueue commands seems busted at the moment, but
    // maybe enqueueing a event barrier and using its event might work?
    return Q.all(
            _.map(devBufs, function (layout, name) {
                var stride = layout.stride || (layout.count * rConf.gl2Bytes(layout.type));

                targetArrays[name] = {
                    buffer: new ArrayBuffer(bufferSizes[name]),
                    version: graph.simulator.versions.buffers[name]
                };

                logger.trace('Reading device buffer %s, stride %d', name, stride);

                return graph.simulator.buffers[name].read(
                    new Float32Array(targetArrays[name].buffer),
                        counts[name].offset * stride,
                        counts[name].num * stride);
            })
        ).then(function () {
            _.each(hostBufs, function (layout, name) {
                var stride = layout.stride || (layout.count * rConf.gl2Bytes(layout.type));

                logger.trace('Fetching host buffer %s', name);
                if (!graph.simulator.buffersLocal[name]) {
                    throw new Error('missing buffersLocal base buffer: ' + name);
                }

                var localBuffer = graph.simulator.buffersLocal[name];
                var bytes_per_element = localBuffer.BYTES_PER_ELEMENT;

                // This will create another array (of type buffersLocal[name]) on top
                // of the exisiting array
                targetArrays[name] = {
                    buffer: new localBuffer.constructor(
                        localBuffer.buffer,
                        counts[name].offset * bytes_per_element,
                        counts[name].num),
                    version: graph.simulator.versions.buffers[name]
                };
            });
            return targetArrays;
        }).fail(log.makeQErrorHandler(logger, 'node-driver.fetchVBO'));
}



//counts -> {<itemName>: int}
//For each render item, find a serverside model and send its count
function fetchNumElements(counts, renderConfig) {
    return _.object(
        _.keys(renderConfig.items)
            .map(function (item) {
                var itemDef = renderConfig.items[item];
                var aServersideModelName;
                if (itemDef.index) {
                    aServersideModelName = itemDef.index[0];
                } else {
                    var serversideModelBindings = _.values(renderConfig.items[item].bindings)
                        .filter(function (binding) {
                            var model = renderConfig.models[binding[0]];
                            return rConf.isBufServerSide(model);
                        });
                    if (serversideModelBindings.length !== 0) {
                        aServersideModelName = serversideModelBindings[0][0];
                    }
                }
                return [item, aServersideModelName ? counts[aServersideModelName].num : 0];
            }));
}


//counts -> {<model>: int}
//Find num bytes needed for each model
function fetchBufferByteLengths(counts, renderConfig) {

    return _.chain(renderConfig.models).omit(function (model, name) {
        return rConf.isBufClientSide(model);
    }).map(function (model, name) {
        var layout = _.values(model)[0];
        var count = counts[name].num;
        return [name, count * (layout.stride || (rConf.gl2Bytes(layout.type) * layout.count))];
    }).object().value();
}


function init(device, vendor, controls) {
    logger.trace("Starting initialization");

    /* Example of RenderGL instatiation.
     * Left for historical purposes, probably broken!
     *
    var document = null;
    var canvasStandin = {width: WIDTH, height: HEIGHT, clientWidth: WIDTH,
                         clientHeight: HEIGHT};
    var bgColor = [255, 255, 255, 1.0];
    RenderGl.create(document, canvasStandin, bgColor, global.dimensions);
    */

    return RenderNull.create(null)
        .then(function (renderer) {
            return NBody.create(renderer, device, vendor, controls);
        }).fail(log.makeQErrorHandler(logger, 'Failure in NBody creation'));
}



function getControls(controlsName) {
    var controls = lConf.controls.default;
    if (controlsName in lConf.controls) {
        controls = lConf.controls[controlsName];
    }
    else {
        logger.warn('Unknown controls "%s", using defaults.', controlsName);
    }

    return controls;
}


/**
 * Returns an Observable that fires an event in `delay` ms, with the given `value`
 * @param  {number}   [delay=16]    - the time, in milliseconds, before the event is fired
 * @param  {*}        [value=false] - the value of the event (`delay` must be given if `value` is)
 * @return {Rx.Observable} A Rx Observable stream that emits `value` after `delay`, and finishes
 */
function delayObservableGenerator(delay, value, cb) {
    if(arguments.length < 2) {
        cb = arguments[0];
        delay = 16;
        value = false;
    } else if(arguments.length < 3) {
        cb = arguments[1];
        value = false;
    }

    return Rx.Observable.return(value)
        .delay(delay)
        .flatMap(function(v1) {
            return Rx.Observable.fromNodeCallback(function(v2, cb) {
                setImmediate(function() { cb(v2); });
            })(v1);
        });
}


///////////////////////////////////////////////////////////////////////////
///////////////////////////////////////////////////////////////////////////


function create(dataset) {
    logger.trace("STARTING DRIVER");

    //Observable {play: bool, layout: bool, ... cfg settings ...}
    //  play: animation stream
    //  layout: whether to actually call layout algs (e.g., don't for filtering)
    var userInteractions = new Rx.Subject();

    // This signal is emitted whenever the renderer's VBOs change, and contains Typed Arraysn for
    // the contents of each VBO
    var animStepSubj = new Rx.BehaviorSubject(null);
    var controls = getControls(dataset.metadata.controls);
    var device = dataset.metadata.device;
    var vendor = dataset.metadata.vendor;

    var graph = init(device, vendor, controls).then(function (graph) {
<<<<<<< HEAD
        logger.trace('LOADING DATASET');
        return loader.loadDatasetIntoSim(graph, dataset);
=======
        debug('LOADING DATASET');
        return loader.loadDatasetIntoSim(graph, dataset)

    }).then(function (graph) {
        // Load into dataframe data attributes that rely on the simulator existing.
        var outDegrees = graph.simulator.bufferHostCopies.forwardsEdges.degreesTyped;
        var inDegrees = graph.simulator.bufferHostCopies.backwardsEdges.degreesTyped;
        var unsortedEdges = graph.simulator.bufferHostCopies.unsortedEdges;
        graph.dataframe.loadDegrees(outDegrees, inDegrees);
        graph.dataframe.loadEdgeDestinations(unsortedEdges);
        return graph;

>>>>>>> 2b539bed
    }).then(function (graph) {
        logger.trace('ANIMATING');

        var play = userInteractions.filter(function (o) { return o && o.play; });

        //Observable {play: bool, layout: bool}
        var isRunning =
            Rx.Observable.merge(
                //run beginning & after every interaction
                play.merge(Rx.Observable.return({play: true, layout: false})),
                //...  but stop a bit after last one
                play.filter(function (o) { return o && o.layout; })
                    .merge(Rx.Observable.return())
                    .delay(graph.globalControls.simulationTime)
                    .map(_.constant({play: false, layout: false})),
                play.filter(function (o) { return !o || !o.layout; })
                    .merge(Rx.Observable.return())
                    .delay(4)
                    .map(_.constant({play: false, layout: false})));

        var isRunningRecent = new Rx.ReplaySubject(1);

        isRunningRecent.subscribe(function (v) {
            logger.trace('=============================isRunningRecent:', v);
        });

        isRunning.subscribe(isRunningRecent);

        // Loop simulation by recursively expanding each tick event into a new sequence
        // Gate by isRunning
        Rx.Observable.return(graph)
            //.flatMap(function () {
            //    return Rx.Observable.fromPromise(graph.tick(0, {play: true, layout: false}));
            //})
            .expand(function(graph) {
                perf.startTiming('tick_durationMS');
                //return (Rx.Observable.fromCallback(graph.renderer.document.requestAnimationFrame))()
                return Rx.Observable.return()
                    // Add in a delay to allow nodejs' event loop some breathing room
                    .flatMap(function() {
                        return delayObservableGenerator(1, false);
                    })
                    .flatMap(function () {
                        return isRunningRecent.filter(function (o) { return o.play; }).take(1);
                    })
                    .flatMap(function(v) {
                        return Rx.Observable.fromPromise(
                            graph.updateSettings(v).then(function () {
                                return graph.tick(v);
                            }).then(function () {
                                perf.endTiming('tick_durationMS');
                            })
                        );
                    })
                    .map(_.constant(graph));
            })
            .subscribe(
                animStepSubj,
                log.makeRxErrorHandler(logger, 'node-driver: tick failed')
            );

        logger.trace('Graph created');
        return graph;
    }).fail(function (err) {
        logger.die(err, 'Driver initialization error');
    });

    return {
        interact: function (settings) {
            userInteractions.onNext(settings);
        },
        ticks: animStepSubj.skip(1),
        graph: graph
    };
}


/**
 * Fetches compressed VBO data and # of elements for active buffers and programs
 * @returns {Rx.Observable} an observable sequence containing one item, an Object with the 'buffers'
 * property set to an Object mapping buffer names to ArrayBuffer data; and the 'elements' Object
 * mapping render item names to number of elements that should be rendered for the given buffers.
 */
function fetchData(graph, renderConfig, compress, bufferNames, bufferVersions, programNames) {

    var counts = graphCounts(graph);
    bufferVersions = bufferVersions || _.object(bufferNames.map(function (name) { return [name, -1]}));
    var bufferByteLengths = _.pick(fetchBufferByteLengths(counts, renderConfig),
                                          bufferNames);
    var elements = _.pick(fetchNumElements(counts, renderConfig), programNames);
    var neededBuffers =
        bufferNames.filter(function (name) {
            var clientVersion = bufferVersions[name];
            var liveVersion = getBufferVersion(graph, name);
            return clientVersion < liveVersion;
        });
    bufferNames = neededBuffers;

    perf.startTiming('fetchVBOs_durationMS');
    return Rx.Observable.fromPromise(fetchVBOs(graph, renderConfig, bufferNames, counts))
        .flatMap(function (vbos) {
            //perf.getMetric({metric: {'fetchVBOs_lastVersions': bufferVersions}});
            perf.endTiming('fetchVBOs_durationMS');

            bufferNames.forEach(function (bufferName) {
                if (!vbos.hasOwnProperty(bufferName)) {
                    logger.die('Vbos does not have buffer %s', bufferName);
                }
            });

            _.each(bufferNames, function (bufferName) {
                var actualByteLength = vbos[bufferName].buffer.byteLength;
                var expectedByteLength = bufferByteLengths[bufferName];
                if( actualByteLength !== expectedByteLength) {
                    logger.error('Mismatch length for VBO %s (Expected:%d Got:%d)',
                               bufferName, expectedByteLength, actualByteLength);
                }
            });

            //[ {buffer, version, compressed} ] ordered by bufferName
            perf.startTiming('compressAll_durationMS');
            var compressed =
                bufferNames.map(function (bufferName) {
                    perf.startTiming('compress_durationMS');
                    return Rx.Observable.fromNodeCallback(compress.deflate)(
                        vbos[bufferName].buffer,//binary,
                        {output: new Buffer(
                            Math.max(1024, Math.round(vbos[bufferName].buffer.byteLength * 1.5)))})
                        .map(function (compressed) {
                            logger.trace('compress bufferName %s (size %d)', bufferName, vbos[bufferName].buffer.byteLength);
                            perf.histogram('compress_inputBytes', vbos[bufferName].buffer.byteLength);
                            perf.histogram('compress_outputBytes', compressed.length);
                            perf.endTiming('compress_durationMS');
                            return _.extend({}, vbos[bufferName], {compressed: compressed});
                        });
                });

            return Rx.Observable.zipArray(compressed).take(1)
                .do(function () { perf.endTiming('compressAll_durationMS');

        })
        .map(function(compressedVbos) {

            var buffers =
                _.object(_.zip(
                        bufferNames,
                        bufferNames.map(function (_, i) {  return compressedVbos[i].compressed[0]; })));

            var uncompressed =
                _.object(_.zip(
                        bufferNames,
                        bufferNames.map(function (_, i) {  return compressedVbos[i].buffer.buffer || compressedVbos[i].buffer; })));

            var versions =
                _.object(_.zip(
                        bufferNames,
                        bufferNames.map(function (_, i) {  return compressedVbos[i].version; })));

            //want all versions
            _.extend(versions, graph.simulator.versions.buffers);

            return {
                compressed: buffers,
                uncompressed: uncompressed,
                elements: elements,
                bufferByteLengths:bufferByteLengths,
                versions: versions
            };

        });
});
}


exports.create = create;
exports.fetchData = fetchData;<|MERGE_RESOLUTION|>--- conflicted
+++ resolved
@@ -15,14 +15,9 @@
     rConf = require('./renderer.config.js'),
     lConf = require('./layout.config.js'),
     webcl = require('node-webcl'),
-<<<<<<< HEAD
-    loader = require("./data-loader.js");
-=======
-
     metrics = require("./metrics.js"),
     loader = require("./data-loader.js"),
     Dataframe = require('./Dataframe');
->>>>>>> 2b539bed
 
 var log         = require('common/logger.js');
 var logger      = log.createLogger('graph-viz:data:data-loader');
@@ -263,11 +258,7 @@
     var vendor = dataset.metadata.vendor;
 
     var graph = init(device, vendor, controls).then(function (graph) {
-<<<<<<< HEAD
         logger.trace('LOADING DATASET');
-        return loader.loadDatasetIntoSim(graph, dataset);
-=======
-        debug('LOADING DATASET');
         return loader.loadDatasetIntoSim(graph, dataset)
 
     }).then(function (graph) {
@@ -279,7 +270,6 @@
         graph.dataframe.loadEdgeDestinations(unsortedEdges);
         return graph;
 
->>>>>>> 2b539bed
     }).then(function (graph) {
         logger.trace('ANIMATING');
 
