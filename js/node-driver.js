--- conflicted
+++ resolved
@@ -31,9 +31,6 @@
 
 var SIMULATION_TIME = 3000; //seconds
 var dimensions = [1,1];
-
-<<<<<<< HEAD
-=======
 
 
 //========== HARDCODED RENDER CONFIG BINDINGS
@@ -101,130 +98,6 @@
 
 }
 
-
-//==================
-
-
-
-/*
-    graph ->
-    {
-        physicsControls: {
-            charge,gravity,edgeStrength,edgeDistance: v -> ()
-        },
-        renderingControls: {
-            points,edges,midpoints,midedges: () -> ()
-        },
-
-    }
-*/
-function controls(graph) {
-
-    var physicsControls =
-        ["charge", "gravity", "edgeStrength", "edgeDistance"]
-        .concat(['scalingRatio', 'edgeInfluence', 'forceAtlas', 'preventOverlap', 'strongGravity', 'dissuadeHubs', 'linLog'])
-            .reduce(function (o, lbl) {
-                o[lbl] = function (v) {
-                    var cmd = {};
-                    cmd[lbl] = v;
-                    graph.setPhysics(cmd);
-                };
-                return o;
-            }, {});
-
-    var renderingControls =
-        ["points", "edges", "midpoints", "midedges"]
-            .reduce(function (o, lbl) {
-                var cmd = {};
-                cmd[lbl] = false;
-                o[lbl] = function (v) {
-                    cmd[lbl] = v === undefined ? !cmd[lbl] : v;
-                    debug("Setting %o", cmd);
-                    graph.setVisible(cmd);
-                };
-                return o;
-            }, {});
-
-
-
-    var locks =
-        ["lockPoints", "lockEdges", "lockMidpoints", "lockMidedges"]
-            .reduce(function (o, lbl) {
-                var cmd = {};
-                cmd[lbl] = true;
-                o[lbl] = function (v) {
-                    cmd[lbl] = v === undefined ? !cmd[lbl] : v;
-                    debug("Setting %o", cmd);
-                    graph.setLocked(cmd);
-                };
-                return o;
-            }, {});
-
-
-    /* dumped from playing with web version */
-    /*
-    physicsControls.charge(-0.00008385510126037207);
-    physicsControls.gravity(0.00015448596582229787);
-    physicsControls.edgeStrength(0.00015448596582229787);
-    physicsControls.edgeDistance(0.0002610812822396834);
-    */
-
-    //all off by default
-    physicsControls.forceAtlas(0);
-    locks.lockPoints(true);
-    locks.lockEdges(true);
-    locks.lockMidpoints(true);
-    locks.lockMidedges(true);
-    renderingControls.points(false);
-    renderingControls.edges(false);
-    renderingControls.midpoints(false);
-    renderingControls.midedges(false);
-
-    physicsControls.charge      (-0.000029360001841802474);
-    physicsControls.gravity     ( 0.020083175556898723);
-    physicsControls.edgeStrength( 4.292198241799153);
-    physicsControls.edgeDistance( 0.0000158);
-
-
-    if (false) {
-        physicsControls.forceAtlas(0);
-        physicsControls.scalingRatio(0.1);
-        physicsControls.gravity(0.005);
-        physicsControls.edgeInfluence(1);
-
-        physicsControls.preventOverlap(0);
-        physicsControls.strongGravity(0);
-        physicsControls.dissuadeHubs(0);
-        physicsControls.linLog(1);
-
-        renderingControls.points(true);
-        renderingControls.edges(true);
-        renderingControls.midpoints(false);
-        renderingControls.midedges(false);
-        locks.lockPoints(true);
-        locks.lockEdges(true);
-        locks.lockMidpoints(true);
-        locks.lockMidedges(true);
-
-
-
-        //physicsContorls.//', 'preventOverlap', 'strongGravity', 'dissuadeHubs'
-    } else if (false) {
-
-        renderingControls.points(true);
-        renderingControls.edges(true);
-        renderingControls.midpoints(false);
-        renderingControls.midedges(false);
-        locks.lockPoints(false);
-        locks.lockEdges(false);
-        locks.lockMidpoints(true);
-        locks.lockMidedges(true);
-    } else {
-        locks.lockMidpoints(false);
-        locks.lockMidedges(false);
-        renderingControls.points(true);
-        renderingControls.midedges(true);
->>>>>>> 1fd3f36b
 
 function applyControls(graph, cfgName) {
     var controls = require('./layout.config.js');
@@ -422,8 +295,8 @@
     })
 
     var dataConfig = {
-        'listURI': config.DATALISTURI, 
-        'name': config.DATASETNAME, 
+        'listURI': config.DATALISTURI,
+        'name': config.DATASETNAME,
         'idx': config.DATASETIDX
     }
 
@@ -441,7 +314,7 @@
         })
 
         debug("LOADING DATASET");
-        return loader.loadDatasetIntoSim(graph, dataset) 
+        return loader.loadDatasetIntoSim(graph, dataset)
     }).then(function (graph) {
         debug("ANIMATING");
 
