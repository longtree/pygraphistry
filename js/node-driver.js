#!/usr/bin/env node

'use strict';

//prebaked script to load uber data
//similar to main.js


var Q = require("q"),
    Rx = require("rx"),
    _ = require('underscore'),

    request = require('request'),
    debug = require("debug")("graphistry:graph-viz:driver:node-driver"),
    util = require('./util.js'),

    NBody = require("./NBody.js"),
    RenderNull = require('./RenderNull.js'),
    SimCL = require("./SimCL.js"),
    rConf = require('./renderer.config.js'),

    metrics = require("./metrics.js"),
    loader = require("./data-loader.js");


metrics.init('StreamGL:driver');

var WIDTH = 600,
    HEIGHT = 600;

var SIMULATION_TIME = 3000; //seconds
var dimensions = [1,1];




//number/offset of graph elements and how they relate to various models
//graph -> {<model>: {num: int, offset: int}
function graphCounts(graph) {
    var numPoints   = graph.simulator.timeSubset.pointsRange.len;
    var numEdges    = graph.simulator.timeSubset.edgeRange.len;
    var offsetPoint     = graph.simulator.timeSubset.pointsRange.startIdx;
    var offsetEdge      = graph.simulator.timeSubset.edgeRange.startIdx;
    var numMidPoints    = graph.simulator.timeSubset.midPointsRange.len;
    var numMidEdges     = graph.simulator.timeSubset.midEdgeRange.len;
    var offsetMidPoints = graph.simulator.timeSubset.midPointsRange.startIdx;
    var offsetMidEdges  = graph.simulator.timeSubset.midEdgeRange.startIdx;

    var point       = {num: numPoints,      offset: offsetPoint};
    var edge        = {num: numEdges,       offset: offsetMidEdges};
    var midPoint    = {num: numMidPoints,   offset: offsetMidPoints};
    var midEdge     = {num: numMidEdges,    offset: offsetMidEdges};

    return {
        curPoints: point,
        springsPos: edge,
        pointSizes: point,
        pointColors: point,
        edgeColors: edge,
        curMidPoints: midPoint,
        midSpringsPos: midEdge,
        midSpringsColorCoord: midEdge
    };

}


function applyControls(graph, cfgName) {
    var controls = require('./layout.config.js');
    var cfg = controls.default;

    if (cfgName in controls)
        cfg = controls[cfgName];
    else
        console.warn('WARNING Unknown simControls "%s", using defaults.', cfgName)

    debug('Applying layout settings: %o', cfg);

    var simulator = cfg.simulator || SimCL
    var algoEntries = cfg.layoutAlgorithms || [];
    var layoutAlgorithms = []

    for (var i = 0; i < algoEntries.length; i++) {
        var entry = algoEntries[i];
        var params = entry.params || {}
        entry.algo.setPhysics(params)
        layoutAlgorithms.push(entry.algo);
    }

    var lockCtrl = cfg.locks || controls.default.lockCtrl;
    return graph.initSimulation(simulator, layoutAlgorithms, lockCtrl);
}


function getBufferVersion (graph, bufferName) {
    var buffers = graph.simulator.versions.buffers;
    if (!(bufferName in buffers))
        util.die('Cannot find version of buffer %s', bufferName);
    
    return buffers[bufferName];
}



// ... -> {<name>: {buffer: ArrayBuffer, version: int}}
function fetchVBOs(graph, renderConfig, bufferNames) {
    var targetArrays = {};
    var bufferSizes = fetchBufferByteLengths(graph, renderConfig);
    var counts = graphCounts(graph);

    var layouts = _.object(_.map(bufferNames, function (name) {
        var model = renderConfig.models[name];
        if (_.values(model).length != 1)
            util.die('Currently assumes one view per model');

        return [name, _.values(model)[0]];

    }));
    var hostBufs = _.omit(layouts, function (layout) {
        return layout.datasource !== 'HOST';
    });
    var devBufs = _.omit(layouts, function (layout) {
        return layout.datasource !== 'DEVICE';
    });

    // TODO: Instead of doing blocking CL reads, use CL events and wait on those.
    // node-webcl's event arguments to enqueue commands seems busted at the moment, but
    // maybe enqueueing a event barrier and using its event might work?
    return Q.all(
            _.map(devBufs, function (layout, name) {
                var stride = layout.stride || (layout.count * rConf.gl2Bytes(layout.type));

                targetArrays[name] = {
                    buffer: new ArrayBuffer(bufferSizes[name]),
                    version: graph.simulator.versions.buffers[name]
                };

                debug('Reading device buffer %s', name);
                return graph.simulator.buffers[name].read(
                    new Float32Array(targetArrays[name].buffer),
                    counts[name].offset * stride,
                    counts[name].num * stride);
            })
        ).then(function () {
            _.each(hostBufs, function (layout, name) {
                var stride = layout.stride || (layout.count * rConf.gl2Bytes(layout.type));

                debug('Fetching host buffer %s', name);
                targetArrays[name] = {
                    buffer: new graph.simulator.buffersLocal[name].constructor(
                        graph.simulator.buffersLocal[name],
                        counts[name].offset * stride,
                        counts[name].num * stride),
                    version: graph.simulator.versions.buffers[name]
                };
            });
            return targetArrays;
        }).fail(function (err) {
            console.error("ERROR Failure in node-driver.fetchVBO ", (err||{}).stack);
        });
}



//graph -> {<itemName>: int}
//For each render item, find a serverside model and send its count
function fetchNumElements(graph, renderConfig) {

    var counts = graphCounts(graph);

    return _.object(
        _.keys(renderConfig.items)
            .map(function (item) {
                var serversideModelBindings =
                    _.values(renderConfig.items[item].bindings)
                        .filter(function (binding) {
                            var model = renderConfig.models[binding[0]];
                            return rConf.isBufServerSide(model);
                        });
                var aServersideModelName = serversideModelBindings[0][0];
                return [item, counts[aServersideModelName].num];
            }));

}


//graph -> {<model>: int}
//Find num bytes needed for each model
function fetchBufferByteLengths(graph, renderConfig) {

    var counts = graphCounts(graph);

    return _.chain(renderConfig.models).omit(function (model, name) {
        return rConf.isBufClientSide(model);
    }).map(function (model, name) {
        var layout = _.values(model)[0];
        var count = counts[name].num;
        return [name, count * (layout.stride || (rConf.gl2Bytes(layout.type) * layout.count))];
    }).object().value();
}


function init() {
    debug("Running Naive N-body simulation");
    console.log("Running Naive N-body simulation");

    var document = null;
    var canvasStandin = {
        width: WIDTH,
        height: HEIGHT,
        clientWidth: WIDTH,
        clientHeight: HEIGHT
    };

    return NBody.create(RenderNull, document, canvasStandin, [255,255,255,1.0], dimensions, 3)
        .fail(function (err) {
            console.error("ERROR Nbody.create failed ", (err||{}).stack);
        });
}


/**
 * Returns an Observable that fires an event in `delay` ms, with the given `value`
 * @param  {number}   [delay=16]    - the time, in milliseconds, before the event is fired
 * @param  {*}        [value=false] - the value of the event (`delay` must be given if `value` is)
 * @return {Rx.Observable} A Rx Observable stream that emits `value` after `delay`, and finishes
 */
function delayObservableGenerator(delay, value, cb) {
    if(arguments.length < 2) {
        cb = arguments[0];
        delay = 16;
        value = false;
    } else if(arguments.length < 3) {
        cb = arguments[1];
        value = false;
    }

    return Rx.Observable.return(value)
        .delay(delay)
        .flatMap(function(v1) {
            return Rx.Observable.fromNodeCallback(function(v2, cb) {
                setImmediate(function() { cb(v2); });
            })(v1);
        });
};


///////////////////////////////////////////////////////////////////////////
///////////////////////////////////////////////////////////////////////////


<<<<<<< HEAD
function createAnimation(datasetname) {
=======
function createAnimation(theDataset) {
>>>>>>> 9f5adf9f
    debug("STARTING DRIVER");

    var userInteractions = new Rx.Subject();

    // This signal is emitted whenever the renderer's VBOs change, and contains Typed Arraysn for
    // the contents of each VBO
    var animStepSubj = new Rx.BehaviorSubject(null);

<<<<<<< HEAD
    //animStepSubj.subscribe(function () {
    //    debug("NOTIFYING OF BIG STEP")
    //})

    var theDataset = loader.getDataset(datasetname);
=======
>>>>>>> 9f5adf9f
    var theGraph = init();

    Q.all([theGraph, theDataset]).spread(function (graph, dataset) {
        debug("Dataset %o", dataset);
        graph.metadata = dataset.Metadata;
        return Q.all([
            applyControls(graph, dataset.Metadata.config['simControls']),
            dataset
        ]);
    }).spread(function (graph, dataset) {
        userInteractions.subscribe(function (settings){
            debug('Updating settings..');
            graph.updateSettings(settings);
        })

        debug("LOADING DATASET");
        return loader.loadDatasetIntoSim(graph, dataset)
    }).then(function (graph) {
        debug("ANIMATING");

        var isRunning =
            Rx.Observable.merge(
                //run beginning & after every interaction
                userInteractions.merge(Rx.Observable.return())
                    .map(_.constant(true)),
                //...  but stop a bit after last one
                userInteractions.merge(Rx.Observable.return())
                    .throttle(SIMULATION_TIME).map(_.constant(false)));

        var isRunningRecent = new Rx.ReplaySubject(1);

        isRunningRecent.subscribe(function (v) {
            debug('=============================isRunningRecent:', v)
        });

        isRunning.subscribe(isRunningRecent);

        // Loop simulation by recursively expanding each tick event into a new sequence
        // Gate by isRunning
        Rx.Observable.fromPromise(graph.tick())
            .expand(function() {
                var now = Date.now();
                //return (Rx.Observable.fromCallback(graph.renderer.document.requestAnimationFrame))()
                return Rx.Observable.return()
                    // Add in a delay to allow nodejs' event loop some breathing room
                    .flatMap(function() {
                        return delayObservableGenerator(16, false);
                    })
                    .flatMap(function () {
                        return isRunningRecent.filter(_.identity).take(1);
                    })
                    .flatMap(function(v) {
                        //debug('step..')
                        return (Rx.Observable.fromPromise(
                            graph
                                .tick()
                                .then(function () {
                                    //debug('ticked');
                                    metrics.info({metric: {'tick_durationMS': Date.now() - now} });
                                })
                        ));
                    })
                    .map(_.constant(graph));
            })
            .subscribe(animStepSubj);

    })
    .then(function (graph) {
        debug("Graph created");
    }, function (err) {
        console.error("\n\n~~~~~ SETUP ERROR\n", err, ". Stack:", err.stack);
        console.error("\n\nEXITING\n\n");
        process.exit(-1);
    })
    .done();

    return {
        proxy: function (settings) {
            userInteractions.onNext(settings);
        },
        ticks: animStepSubj.skip(1),
        graph: theGraph
    }
}


/**
 * Fetches compressed VBO data and # of elements for active buffers and programs
 * @returns {Rx.Observable} an observable sequence containing one item, an Object with the 'buffers'
 * property set to an Object mapping buffer names to ArrayBuffer data; and the 'elements' Object
 * mapping render item names to number of elements that should be rendered for the given buffers.
 */
function fetchData(graph, renderConfig, compress, bufferNames, bufferVersions, programNames) {

    bufferVersions = bufferVersions || _.object(bufferNames.map(function (name) { return [name, -1]}));

    var neededBuffers =
        bufferNames.filter(function (name) {
            var clientVersion = bufferVersions[name];
            var liveVersion = getBufferVersion(graph, name);
            return clientVersion < liveVersion;
        });
    bufferNames = neededBuffers;

    var now = Date.now();
    return Rx.Observable.fromPromise(fetchVBOs(graph, renderConfig, bufferNames))
        .flatMap(function (vbos) {
            //metrics.info({metric: {'fetchVBOs_lastVersions': bufferVersions}});
            metrics.info({metric: {'fetchVBOs_buffers': bufferNames}});
            metrics.info({metric: {'fetchVBOs_durationMS': Date.now() - now}});

            bufferNames.forEach(function (bufferName) {
                if (!vbos.hasOwnProperty(bufferName)) {
                    util.die('Vbos does not have buffer %s', bufferName);
                }
            })

            //[ {buffer, version, compressed} ] ordered by bufferName
            var now = Date.now();
            var compressed =
                bufferNames.map(function (bufferName) {
                    var now = Date.now();
                    return Rx.Observable.fromNodeCallback(compress.deflate)(
                        vbos[bufferName].buffer,//binary,
                        {output: new Buffer(
                            Math.max(1024, Math.round(vbos[bufferName].buffer.byteLength * 1.5)))})
                        .map(function (compressed) {
                            debug('compress bufferName %s (size %d)', bufferName,vbos[bufferName].buffer.byteLength);
                            metrics.info({metric: {'compress_buffer': bufferName} });
                            metrics.info({metric: {'compress_inputBytes': vbos[bufferName].buffer.byteLength} });
                            metrics.info({metric: {'compress_outputBytes': compressed.length} });
                            metrics.info({metric: {'compress_durationMS': Date.now() - now} });
                            return _.extend({}, vbos[bufferName], {compressed: compressed});
                        })
                });

            return Rx.Observable.zipArray(compressed).take(1)
                .do(function () { metrics.info({metric: {'compressAll_durationMS': Date.now() - now} }) });

        })
        .map(function(compressedVbos) {

            var buffers =
                _.object(_.zip(
                        bufferNames,
                        bufferNames.map(function (_, i) {  return compressedVbos[i].compressed[0]; })));

            var versions =
                _.object(_.zip(
                        bufferNames,
                        bufferNames.map(function (_, i) {  return compressedVbos[i].version; })));

            //want all versions
            _.extend(versions, graph.simulator.versions.buffers);

            return {
                compressed: buffers,
                elements: _.pick(fetchNumElements(graph, renderConfig), programNames),
                bufferByteLengths: _.pick(fetchBufferByteLengths(graph, renderConfig), 
                                          bufferNames),
                versions: versions
            };

        });
}


exports.create = createAnimation;
exports.fetchData = fetchData;<|MERGE_RESOLUTION|>--- conflicted
+++ resolved
@@ -249,11 +249,7 @@
 ///////////////////////////////////////////////////////////////////////////
 
 
-<<<<<<< HEAD
-function createAnimation(datasetname) {
-=======
 function createAnimation(theDataset) {
->>>>>>> 9f5adf9f
     debug("STARTING DRIVER");
 
     var userInteractions = new Rx.Subject();
@@ -262,14 +258,6 @@
     // the contents of each VBO
     var animStepSubj = new Rx.BehaviorSubject(null);
 
-<<<<<<< HEAD
-    //animStepSubj.subscribe(function () {
-    //    debug("NOTIFYING OF BIG STEP")
-    //})
-
-    var theDataset = loader.getDataset(datasetname);
-=======
->>>>>>> 9f5adf9f
     var theGraph = init();
 
     Q.all([theGraph, theDataset]).spread(function (graph, dataset) {
