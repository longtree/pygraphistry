#!/usr/bin/env node

'use strict';

//prebaked script to load uber data
//similar to main.js


var Q = require("q"),
    Rx = require("rx"),
    _ = require('underscore'),

    chalk = require("chalk"),
    debug = require("debug")("StreamGL:driver"),

    NBody = require("./NBody.js"),
    RenderNull = require('./RenderNull.js'),
    SimCL = require("./SimCL.js"),

    loader = require("./data-loader.js");


var WIDTH = 600,
    HEIGHT = 600,
    USE_GEO = true;

var numPoints = 10000,//1024,//2048,//16384,
    numEdges = numPoints,
    dimensions = [1,1]; //[960,960];


/*
    graph ->
    {
        physicsControls: {
            charge,gravity,edgeStrength,edgeDistance: v -> ()
        },
        renderingControls: {
            points,edges,midpoints,midedges: () -> ()
        },

    }
*/
function controls(graph) {

    var physicsControls =
        ["charge", "gravity", "edgeStrength", "edgeDistance"]
        .concat(['scalingRatio', 'edgeInfluence', 'forceAtlas', 'preventOverlap', 'strongGravity', 'dissuadeHubs', 'linLog'])
            .reduce(function (o, lbl) {
                o[lbl] = function (v) {
                    var cmd = {};
                    cmd[lbl] = v;
                    graph.setPhysics(cmd);
                };
                return o;
            }, {});

    var renderingControls =
        ["points", "edges", "midpoints", "midedges"]
            .reduce(function (o, lbl) {
                var cmd = {};
                cmd[lbl] = false;
                o[lbl] = function (v) {
                    cmd[lbl] = v === undefined ? !cmd[lbl] : v;
                    debug("Setting %o", cmd);
                    graph.setVisible(cmd);
                };
                return o;
            }, {});



    var locks =
        ["lockPoints", "lockEdges", "lockMidpoints", "lockMidedges"]
            .reduce(function (o, lbl) {
                var cmd = {};
                cmd[lbl] = true;
                o[lbl] = function (v) {
                    cmd[lbl] = v === undefined ? !cmd[lbl] : v;
                    debug("Setting %o", cmd);
                    graph.setLocked(cmd);
                };
                return o;
            }, {});


    /* dumped from playing with web version */
    /*
    physicsControls.charge(-0.00008385510126037207);
    physicsControls.gravity(0.00015448596582229787);
    physicsControls.edgeStrength(0.00015448596582229787);
    physicsControls.edgeDistance(0.0002610812822396834);
    */

    //all off by default
    physicsControls.forceAtlas(0);
    locks.lockPoints(true);
    locks.lockEdges(true);
    locks.lockMidpoints(true);
    locks.lockMidedges(true);
    renderingControls.points(false);
    renderingControls.edges(false);
    renderingControls.midpoints(false);
    renderingControls.midedges(false);

    physicsControls.charge      (-0.000029360001841802474);
    physicsControls.gravity     ( 0.020083175556898723);
    physicsControls.edgeStrength( 4.292198241799153);
    physicsControls.edgeDistance( 0.0000158);


    if (false) {
        physicsControls.forceAtlas(1);
        physicsControls.scalingRatio(0.1);
        physicsControls.gravity(0.005);
        physicsControls.edgeInfluence(1);

        physicsControls.preventOverlap(0);
        physicsControls.strongGravity(0);
        physicsControls.dissuadeHubs(0);
        physicsControls.linLog(1);

        renderingControls.points(true);
        renderingControls.edges(true);
        renderingControls.midpoints(false);
        renderingControls.midedges(false);
        locks.lockPoints(true);
        locks.lockEdges(true);
        locks.lockMidpoints(true);
        locks.lockMidedges(true);



        //physicsContorls.//', 'preventOverlap', 'strongGravity', 'dissuadeHubs'
    } else if (false) {

        renderingControls.points(true);
        renderingControls.edges(true);
        renderingControls.midpoints(false);
        renderingControls.midedges(false);
        locks.lockPoints(false);
        locks.lockEdges(false);
        locks.lockMidpoints(true);
        locks.lockMidedges(true);
    } else {
        locks.lockMidpoints(false);
        locks.lockMidedges(false);
        renderingControls.points(true);
        renderingControls.midedges(true);


    }


    return {
        physicsControls: physicsControls,
        renderingControls: renderingControls,
        locks: locks
    };
}


function fetchVBOs(graph, bufferNames) {

    var targetArrays = {};

    // TODO: Reuse existing ArrayBuffers once we're sure we're sure it's safe to do so (we've
    // written the CL data to it, and written it to the socket sent to the client.)
    var buffersToFetch =
        ["curPoints", "springsPos", "midSpringsPos", "curMidPoints", "midSpringsColorCoord"]
        .filter(function (name) {
            return bufferNames.indexOf(name) != -1;
        });

    var bufferSizes = fetchBufferByteLengths(graph);

    // TODO: Instead of doing blocking CL reads, use CL events and wait on those.
    // node-webcl's event arguments to enqueue commands seems busted at the moment, but
    // maybe enqueueing a event barrier and using its event might work?
    return Q.all(
        buffersToFetch.map(function(val) {
            targetArrays[val] = new ArrayBuffer(bufferSizes[val]);
            return graph.simulator.buffers[val].read(new Float32Array(targetArrays[val]));
        })
    )
    .then(function() {

        var localBuffers = {
            'pointSizes': graph.simulator.buffersLocal.pointSizes.buffer,
            'pointColors': graph.simulator.buffersLocal.pointColors.buffer,
            'edgeColors': graph.simulator.buffersLocal.edgeColors.buffer
        };
        for (var i in localBuffers) {
            if (bufferNames.indexOf(i) != -1) {
                targetArrays[i] = localBuffers[i];
            }
        }

        return targetArrays;
    });
}


function fetchNumElements(graph) {
    return {
        edges: graph.renderer.numEdges * 2,
        edgeculled: graph.renderer.numEdges * 2,
        midedges: graph.renderer.numMidEdges * 2,
        midedgeculled: graph.renderer.numMidEdges * 2,
        midedgestextured: graph.renderer.numMidEdges * 2,
        points: graph.renderer.numPoints,
        pointculled: graph.renderer.numPoints,
        pointpicking: graph.renderer.numPoints,
        pointpickingScreen: graph.renderer.numPoints,
        midpoints: graph.renderer.numMidPoints
    };
}
function fetchBufferByteLengths(graph) {
    //FIXME generate from renderConfig
    //form: elements * ?dimensions * points * BYTES_PER_ELEMENT
    return {
        springsPos: graph.renderer.numEdges * 2 * 2 * Float32Array.BYTES_PER_ELEMENT,
        curPoints: graph.renderer.numPoints * 2 * Float32Array.BYTES_PER_ELEMENT,
        pointSizes: graph.renderer.numPoints * Uint8Array.BYTES_PER_ELEMENT,
        pointColors: graph.renderer.numPoints * 4 * Uint8Array.BYTES_PER_ELEMENT,
        edgeColors: graph.renderer.numEdges * 2 * 4 * Uint8Array.BYTES_PER_ELEMENT,
        curMidPoints: graph.renderer.numMidPoints * 2 * Float32Array.BYTES_PER_ELEMENT,
        midSpringsPos: graph.renderer.numMidEdges * 2 * 2 * Float32Array.BYTES_PER_ELEMENT
    };
}


function init() {
    console.log("Running Naive N-body simulation");

    var document = null;
    var canvasStandin = {
        width: WIDTH,
        height: HEIGHT,
        clientWidth: WIDTH,
        clientHeight: HEIGHT
    };

    return NBody.create(SimCL, RenderNull, document, canvasStandin, [255,255,255,1.0], dimensions, 3);
}


function loadDataIntoSim(graph) {
    return loader.loadDataList(graph)
    .then(function (datalist) {
        if (USE_GEO) {
            var which = 0;
            debug("Loading data: %o", datalist[which]);
            return datalist[which].loader(graph, datalist[which].f);

        } else {
            var points = loader.createPoints(numPoints, dimensions);
            var edges = loader.createEdges(numEdges, numPoints);

            return Q.all([
                graph.setPoints(points),
                points,
                edges,
            ]).spread(function(graph, points, edges) {
                graph.setColorMap("test-colormap2.png");
                return graph.setEdges(edges);
            });
        }
    });
}


///////////////////////////////////////////////////////////////////////////
///////////////////////////////////////////////////////////////////////////


function createAnimation() {
    debug("STARTING DRIVER");

    var userInteractions = new Rx.Subject();

    // This signal is emitted whenever the renderer's VBOs change, and contains Typed Arraysn for
    // the contents of each VBO
    var animStepSubj = new Rx.BehaviorSubject(null);

    animStepSubj.subscribe(function () {
        debug("NOTIFYING OF BIG STEP")
    })

    var theGraph = init();

    theGraph.then(function (graph) {
        debug("APPLYING SETTINGS");
        controls(graph);

        userInteractions.subscribe(function (settings){
            debug('updating settings..');
            graph.updateSettings(settings);
        });

        return graph;
    })
    .then(function (graph) {
        debug("LOADING DATA");
        return loadDataIntoSim(graph);
    })
    .then(function (graph) {
        debug("ANIMATING");

<<<<<<< HEAD
=======

        var isRunning =

        Rx.Observable.merge(
                //run beginning & after every interaction
                userInteractions.merge(Rx.Observable.return())
                    .map(_.constant(true)),
                //...  but stop a bit after last one
                userInteractions.merge(Rx.Observable.return())
                    .throttle(4000).map(_.constant(false)));

        var isRunningRecent = new Rx.ReplaySubject(1);
        isRunning.subscribe(isRunningRecent);

        isRunningRecent.subscribe(function (v) {
            debug('isRunningRecent:', v)
        })

        // Loop simulation by recursively expanding each tick event into a new sequence
        // Gate by isRunning
        Rx.Observable.fromPromise(graph.tick())
            .expand(function() {
                return (Rx.Observable.fromCallback(graph.renderer.document.requestAnimationFrame))()
                    .flatMap(function () {
                        return isRunningRecent.filter(_.identity).take(1);
                    })
                    .flatMap(function() {
                        debug('step..')
                        return Rx.Observable.fromPromise(graph.tick().then(function () {
                            debug('ticked')
                        })); })
                    .map(_.constant(graph));
            })
            .subscribe(animStepSubj);
>>>>>>> fe373f8c

        function animStep() {
            setImmediate(function() {
                graph.tick()
                .then(function() {
                    animStepSubj.onNext(graph);
                    setTimeout(function() { animStep(); }, 16);
                })
            });
        }

        animStep();
    })
    .then(function (graph) {
        debug("Graph created");
    }, function (err) {
        console.error("\n" + chalk.bgRed("\n~~~~~ SETUP ERROR") + "\n", err, ". Stack:", err.stack);
        console.error("\n" + chalk.bgRed("\nEXITING") + "\n");
        process.exit(-1);
    })
    .done();

    return {
        proxy: function (settings) {
            userInteractions.onNext(settings);
        },
        ticks: animStepSubj.skip(1)
    }
}


/**
 * Fetches compressed VBO data and # of elements for active buffers and programs
 * @returns {Rx.Observable} an observable sequence containing one item, an Object with the 'buffers'
 * property set to an Object mapping buffer names to ArrayBuffer data; and the 'elements' Object
 * mapping render item names to number of elements that should be rendered for the given buffers.
 */
function fetchData(graph, compress, bufferNames, programNames) {


    return Rx.Observable.fromPromise(fetchVBOs(graph, bufferNames))
        .flatMap(function (vbos) {

            bufferNames.forEach(function (bufferName) {
                if (!vbos.hasOwnProperty(bufferName)) {
                    throw new Error('vbos does not have buffer', bufferName);
                }
            })

            var compressed =
                bufferNames.map(function (bufferName) {
                    return Rx.Observable.fromNodeCallback(compress.deflate)(
                        vbos[bufferName],//binary,
                        {output: new Buffer(
                            Math.max(1024, Math.round(vbos[bufferName].byteLength * 1.5)))});
                });

            return Rx.Observable.zipArray(compressed).take(1);

        })
        .map(function(compressedVbos) {

            var buffers = {};
            bufferNames.forEach(function (name, i) {
                buffers[name] = compressedVbos[i][0];
            });

            return {
                compressed: buffers,
                elements: _.pick(fetchNumElements(graph), programNames),
                bufferByteLengths: _.pick(fetchBufferByteLengths(graph), bufferNames)
            };
        });
}



exports.create = createAnimation;
exports.fetchData = fetchData;


// If the user invoked this script directly from the terminal, run init()
if(require.main === module) {
    var vbosUpdated = createAnimation();

    vbosUpdated.subscribe(function() { debug("Got updated VBOs"); } );
}<|MERGE_RESOLUTION|>--- conflicted
+++ resolved
@@ -307,12 +307,9 @@
     .then(function (graph) {
         debug("ANIMATING");
 
-<<<<<<< HEAD
-=======
 
         var isRunning =
-
-        Rx.Observable.merge(
+            Rx.Observable.merge(
                 //run beginning & after every interaction
                 userInteractions.merge(Rx.Observable.return())
                     .map(_.constant(true)),
@@ -325,7 +322,7 @@
 
         isRunningRecent.subscribe(function (v) {
             debug('isRunningRecent:', v)
-        })
+        });
 
         // Loop simulation by recursively expanding each tick event into a new sequence
         // Gate by isRunning
@@ -343,8 +340,6 @@
                     .map(_.constant(graph));
             })
             .subscribe(animStepSubj);
->>>>>>> fe373f8c
-
         function animStep() {
             setImmediate(function() {
                 graph.tick()
