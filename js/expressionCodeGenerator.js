--- conflicted
+++ resolved
@@ -350,23 +350,14 @@
     functionForAST: function (ast, bindings) {
         var source;
         var body = this.expressionStringForAST(ast, bindings);
-        source = '(function () { return ' + body + '; })';
-        var logMsg
         if (this.hasMultipleBindings(bindings)) {
-<<<<<<< HEAD
             source = '(function () { return ' + body + '; })';
             logger.info('Evaluating (multi-column)', ast.type, source);
         } else {
             source = '(function (value) { return ' + body + '; })';
             logger.info('Evaluating (single-column)', ast.type, source);
-=======
-           logMsg = 'Evaluating (multi-column)'; 
-        } else { 
-           logMsg = 'Evaluating (single-columns'
->>>>>>> d5fda920
-        }
-        logger.debug({astType: ast.type, source:source}, logMsg);
-        logger.info({ast: ast, source:source}, logMsg);
+        }
+        logger.trace({ast: ast}, 'AST');
         return eval(source); // jshint ignore:line
     },
 
