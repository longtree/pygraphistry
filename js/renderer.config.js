'use strict';

/**
 * Render config object used by browser's StreamGL library to configure WebGL + streaming. Sent via
 * XHR or WebSocket to the browser by the server in response to API call.
 */

var fs = require('fs');
var _ = require('underscore');
var debug = require('debug')('graphistry:graph-viz:driver:config');
var util = require('./util.js');


var STROKE_WIDTH = 4.0;

var programs = {
    'edgeculled': {
        'sources': {
            'vertex': fs.readFileSync(__dirname + '/../shaders/edgeculled.vertex.glsl', 'utf8').toString('ascii'),
            'fragment': fs.readFileSync(__dirname + '/../shaders/edgeculled.fragment.glsl', 'utf8').toString('ascii')
        },
        'attributes': ['edgeColor', 'curPos'],
        'camera': 'mvp',
        'uniforms': []
    },
<<<<<<< HEAD
    'edgehighlight': {
        'sources': {
            'vertex': fs.readFileSync(__dirname + '/../shaders/edgehighlighted.vertex.glsl', 'utf8').toString('ascii'),
            'fragment': fs.readFileSync(__dirname + '/../shaders/edgehighlighted.fragment.glsl', 'utf8').toString('ascii')
        },
        'attributes': ['curPos'],
        'camera': 'mvp',
        'uniforms': []
=======
    'arrow': {
        'sources': {
            'vertex': fs.readFileSync(__dirname + '/../shaders/arrow.vertex.glsl', 'utf8').toString('ascii'),
            'fragment': fs.readFileSync(__dirname + '/../shaders/arrow.fragment.glsl', 'utf8').toString('ascii')
        },
        'attributes': ['startPos', 'endPos', 'normalDir', 'arrowColor', 'pointSize'],
        'camera': 'mvp',
        'uniforms': ['zoomScalingFactor', 'maxPointSize', 'maxScreenSize', 'maxCanvasSize']
>>>>>>> 7381fa0c
    },
    'edges': {
        'sources': {
            'vertex': fs.readFileSync(__dirname + '/../shaders/edge.vertex.glsl', 'utf8').toString('ascii'),
            'fragment': fs.readFileSync(__dirname + '/../shaders/edge.fragment.glsl', 'utf8').toString('ascii')
        },
        'attributes': ['edgeColor', 'curPos'],
        'camera': 'mvp',
        'uniforms': []
    },
    'midedges': {
        'sources': {
            'vertex': fs.readFileSync(__dirname + '/../shaders/midedge.vertex.glsl', 'utf8').toString('ascii'),
            'fragment': fs.readFileSync(__dirname + '/../shaders/midedge.fragment.glsl', 'utf8').toString('ascii')
        },
        'attributes': ['curPos'],
        'camera': 'mvp',
        'uniforms': []
    },
    'midedgeculled': {
        'sources': {
            'vertex': fs.readFileSync(__dirname + '/../shaders/midedgeculled.vertex.glsl', 'utf8').toString('ascii'),
            'fragment': fs.readFileSync(__dirname + '/../shaders/midedgeculled.fragment.glsl', 'utf8').toString('ascii')
        },
        'attributes': ['curPos', 'edgeColor'],
        'camera': 'mvp',
        'uniforms': []
    },
    'midedgetextured': {
        'sources': {
            'vertex': fs.readFileSync(__dirname + '/../shaders/midedge-textured.vertex.glsl', 'utf8').toString('ascii'),
            'fragment': fs.readFileSync(__dirname + '/../shaders/midedge-textured.fragment.glsl', 'utf8').toString('ascii')
        },
        'attributes': ['curPos', 'aColorCoord'],
        'textures': ['uSampler'],
        'camera': 'mvp',
        'uniforms': []
    },
    'pointculled': {
        'sources': {
            'vertex': fs.readFileSync(__dirname + '/../shaders/pointculled.vertex.glsl', 'utf8').toString('ascii'),
            'fragment': fs.readFileSync(__dirname + '/../shaders/pointculled.fragment.glsl', 'utf8').toString('ascii')
        },
        'attributes': ['curPos', 'pointSize', 'pointColor'],
        'camera': 'mvp',
        'uniforms': ['fog', 'stroke', 'zoomScalingFactor', 'maxPointSize']
    },
    'pointhighlight': {
        'sources': {
            'vertex': fs.readFileSync(__dirname + '/../shaders/pointhighlighted.vertex.glsl', 'utf8').toString('ascii'),
            'fragment': fs.readFileSync(__dirname + '/../shaders/pointhighlighted.fragment.glsl', 'utf8').toString('ascii')
        },
        'attributes': ['curPos', 'pointSize'],
        'camera': 'mvp',
        'uniforms': ['fog', 'stroke', 'zoomScalingFactor', 'maxPointSize']
    },
    'points': {
        'sources': {
            'vertex': fs.readFileSync(__dirname + '/../shaders/point.vertex.glsl', 'utf8').toString('ascii'),
            'fragment': fs.readFileSync(__dirname + '/../shaders/point.fragment.glsl', 'utf8').toString('ascii')
        },
        'attributes': ['curPos', 'pointSize', 'pointColor'],
        'camera': 'mvp',
        'uniforms': ['zoomScalingFactor', 'maxPointSize']
    },
    'midpoints': {
        'sources': {
            'vertex': fs.readFileSync(__dirname + '/../shaders/midpoint.vertex.glsl', 'utf8').toString('ascii'),
            'fragment': fs.readFileSync(__dirname + '/../shaders/midpoint.fragment.glsl', 'utf8').toString('ascii')
        },
        'attributes': ['curPos'],
        'camera': 'mvp',
        'uniforms': []
    },
    'fullscreen': {
        'sources': {
            'vertex': fs.readFileSync(__dirname + '/../shaders/fullscreen.vertex.glsl', 'utf8').toString('ascii'),
            'fragment': fs.readFileSync(__dirname + '/../shaders/fullscreen.fragment.glsl', 'utf8').toString('ascii')
        },
        'attributes': ['vertexPosition'],
        'camera': 'mvp',
        'uniforms': [],
        'textures': ['uSampler']
    }

}

/* datasource can be either SERVER or CLIENT */

var textures = {
    'hitmap': {
        'datasource': 'CLIENT',
    },
    'pointTexture': {
        'datasource': 'CLIENT',
        'retina': true
    },
    'steadyStateTexture': {
        'datasource': 'CLIENT',
        'retina': true
    },
    'pointHitmapDownsampled': {
        'datasource': 'CLIENT',
        'width': {'unit': 'percent', 'value': 5},
        'height': {'unit': 'percent', 'value': 5}
    },
    'colorMap': {
        'datasource': 'SERVER',
        'path': 'test-colormap2.png'
    }
}


/* datasource can be
 * DEVICE -> OpenCL server buffer
 * HOST   -> plain server buffer
 * CLIENT -> computed on client
 */
var models = {
    'springsPos': {
        'curPos': {
            'datasource': 'DEVICE',
            'type': 'FLOAT',
            'count': 2,
            'offset': 0,
            'stride': 8,
            'normalize': false
        }
    },
    'logicalEdges': {
        'curIdx': {
            'datasource': 'HOST',
            'index': true,
            'type': 'UNSIGNED_INT',
            'hint': 'STATIC_DRAW',
            'count': 1,
            'offset': 0,
            'stride': 0,
            'normalize': false
        }
    },
    'springsPosClient': {
        'curPos': {
            'datasource': 'CLIENT',
            'type': 'FLOAT',
            'hint': 'DYNAMIC_DRAW',
            'count': 2,
            'offset': 0,
            'stride': 8,
            'normalize': false
        }
    },
<<<<<<< HEAD
    'highlightedEdgesPos': {
=======
    'arrowStartPos': {
>>>>>>> 7381fa0c
        'curPos': {
            'datasource': 'CLIENT',
            'type': 'FLOAT',
            'hint': 'DYNAMIC_DRAW',
            'count': 2,
            'offset': 0,
            'stride': 8,
            'normalize': false
        }
    },
<<<<<<< HEAD
=======
    'arrowEndPos': {
        'curPos': {
            'datasource': 'CLIENT',
            'type': 'FLOAT',
            'hint': 'DYNAMIC_DRAW',
            'count': 2,
            'offset': 0,
            'stride': 8,
            'normalize': false
        }
    },
    'arrowNormalDir': {
        'normalDir': {
            'datasource': 'CLIENT',
            'type': 'FLOAT',
            'hint': 'DYNAMIC_DRAW',
            'count': 1,
            'offset': 0,
            'stride': 0,
            'normalize': false
        }
    },
>>>>>>> 7381fa0c
    'midSpringsPos': {
        'curPos': {
            'datasource': 'DEVICE',
            'type': 'FLOAT',
            'count': 2,
            'offset': 0,
            'stride': 8,
            'normalize': false
        }
    },
    'midSpringsColorCoord': {
        'colorCoord': {
            'datasource': 'DEVICE',
            'type': 'FLOAT',
            'count': 2,
            'offset': 0,
            'stride': 8,
            'normalize': false
        }
    },
    'curPoints': {
        'curPos': {
            'datasource': 'DEVICE',
            'type': 'FLOAT',
            'count': 2,
            'offset': 0,
            'stride': 8,
            'normalize': false
        }
    },
    'highlightedPointsPos': {
        'curPos': {
            'datasource': 'CLIENT',
            'type': 'FLOAT',
            'count': 2,
            'offset': 0,
            'stride': 8,
            'normalize': false
        }
    },
    'highlightedPointsSizes': {
        'pointSize': {
            'datasource': 'CLIENT',
            'type': 'UNSIGNED_BYTE',
            'hint': 'STATIC_DRAW',
            'count': 1,
            'offset': 0,
            'stride': 0,
            'normalize': false
        }
    },
    'pointSizes': {
        'pointSize':  {
            'datasource': 'HOST',
            'type': 'UNSIGNED_BYTE',
            'hint': 'STATIC_DRAW',
            'count': 1,
            'offset': 0,
            'stride': 0,
            'normalize': false
        }
    },
    'arrowPointSizes': {
        'pointSize':  {
            'datasource': 'CLIENT',
            'type': 'UNSIGNED_BYTE',
            'hint': 'STATIC_DRAW',
            'count': 1,
            'offset': 0,
            'stride': 0,
            'normalize': false
        }
    },
    'edgeColors': {
        'edgeColor':  {
            'datasource': 'HOST',
            'type': 'UNSIGNED_BYTE',
            'hint': 'STATIC_DRAW',
            'count': 4,
            'offset': 0,
            'stride': 0,
            'normalize': true
        }
    },
    'arrowColors': {
        'arrowColor':  {
            'datasource': 'CLIENT',
            'type': 'UNSIGNED_BYTE',
            'hint': 'STATIC_DRAW',
            'count': 4,
            'offset': 0,
            'stride': 0,
            'normalize': true
        }
    },
    'pointColors': {
        'pointColor':  {
            'datasource': 'HOST',
            'type': 'UNSIGNED_BYTE',
            'hint': 'STATIC_DRAW',
            'count': 4,
            'offset': 0,
            'stride': 0,
            'normalize': true
        }
    },
    'curMidPoints': {
        'curPos': {
            'datasource': 'DEVICE',
            'type': 'FLOAT',
            'count': 2,
            'offset': 0,
            'stride': 8,
            'normalize': false
        }
    },
    'fullscreenCoordinates': {
        'vertexPosition': {
            'datasource': 'CLIENT',
            'type': 'FLOAT',
            'count': 2,
            'offset': 0,
            'stride': 8,
            'normalize': false
        }
    },
    'vertexIndices': {
        'pointColor': {
            'datasource': 'VERTEX_INDEX',
            'type': 'UNSIGNED_BYTE',
            'count': 4,
            'offset': 0,
            'stride': 0,
            'normalize': true
        }
    },
    'edgeIndices': {
        'edgeColor': {
            'datasource': 'EDGE_INDEX',
            'type': 'UNSIGNED_BYTE',
            'count': 4,
            'offset': 0,
            'stride': 0,
            'normalize': true
        }
    }
}

var items = {
    'edgeculled': {
        'program': 'edgeculled',
        'triggers': ['renderSceneFull'],
        'bindings': {
            'curPos': ['springsPos', 'curPos'],
            'edgeColor': ['edgeColors', 'edgeColor']
        },
        'drawType': 'LINES',
        'glOptions': {}
    },
    'edgeculledindexed' : {
        'program': 'edgeculled',
        'triggers': ['renderSceneFull'],
        'bindings': {
            'curPos': ['curPoints', 'curPos'],
            'edgeColor': ['edgeColors', 'edgeColor']
        },
        'index': ['logicalEdges', 'curIdx'],
        'drawType': 'LINES',
        'glOptions': {}
    },
    'indexeddummy' : {
        'program': 'edgeculled',
        'triggers': [],
        'bindings': {
            'curPos': ['curPoints', 'curPos'],
            'edgeColor': ['edgeColors', 'edgeColor']
        },
        'index': ['logicalEdges', 'curIdx'],
        'drawType': 'LINES',
        'glOptions': {}
    },
    'edgeculledindexedclient' : {
        'program': 'edgeculled',
        'triggers': ['renderSceneFull'],
        'bindings': {
            'curPos': ['springsPosClient', 'curPos'],
            'edgeColor': ['edgeColors', 'edgeColor']
        },
        'drawType': 'LINES',
        'glOptions': {
            'depthFunc': [['LESS']]
        }
    },
<<<<<<< HEAD
    'edgehighlight': {
        'program': 'edgehighlight',
        'triggers': ['highlight'],
        'bindings': {
            'curPos': ['highlightedEdgesPos', 'curPos']
        },
        'drawType': 'LINES',
        'glOptions': {
            'depthFunc': [['LESS']]
        }
    },
    'pointhighlight': {
        'program': 'pointhighlight',
        'triggers': ['highlight'],
        'bindings': {
            'curPos':       ['highlightedPointsPos', 'curPos'],
            'pointSize':    ['highlightedPointsSizes', 'pointSize'],
        },
        'uniforms': {
            'fog': { 'uniformType': '1f', 'defaultValues': [10.0] },
            'stroke': { 'uniformType': '1f', 'defaultValues': [-STROKE_WIDTH] },
            'zoomScalingFactor': { 'uniformType': '1f', 'defaultValues': [1.0] },
            'maxPointSize': { 'uniformType': '1f', 'defaultValues': [50.0] }
        },
        'drawType': 'POINTS',
        'glOptions': {},
=======
    'arrowculled' : {
        'program': 'arrow',
        'triggers': ['renderSceneFull'],
        'bindings': {
            'startPos': ['arrowStartPos', 'curPos'],
            'endPos': ['arrowEndPos', 'curPos'],
            'normalDir': ['arrowNormalDir', 'normalDir'],
            'arrowColor': ['arrowColors', 'arrowColor'],
            'pointSize': ['arrowPointSizes', 'pointSize'],
        },
        'uniforms': {
            'zoomScalingFactor': { 'uniformType': '1f', 'defaultValues': [1.0] },
            'maxPointSize': { 'uniformType': '1f', 'defaultValues': [50.0] },
            'maxScreenSize': { 'uniformType': '1f', 'defaultValues': [1.0] },
            'maxCanvasSize': { 'uniformType': '1f', 'defaultValues': [1.0] }
        },
        'drawType': 'TRIANGLES',
        'glOptions': {
            //'depthFunc': [['LESS']]
        }
>>>>>>> 7381fa0c
    },
    'edgepicking': {
        'program': 'edges',
        'triggers': ['picking'],
        'bindings': {
            'curPos': ['springsPos', 'curPos'],
            'edgeColor': ['edgeIndices', 'edgeColor']
        },
        'drawType': 'LINES',
        'glOptions': {'clearColor': [[1, 1, 1, 0.0]] },
        'renderTarget': 'hitmap',
        'readTarget': true
    },
    'pointculled': {
        'program': 'pointculled',
        'triggers': ['renderSceneFast', 'renderSceneFull'],
        'bindings': {
            'curPos':       ['curPoints', 'curPos'],
            'pointSize':    ['pointSizes', 'pointSize'],
            'pointColor':   ['pointColors', 'pointColor'],
        },
        'uniforms': {
            'fog': { 'uniformType': '1f', 'defaultValues': [10.0] },
            'stroke': { 'uniformType': '1f', 'defaultValues': [-STROKE_WIDTH] },
            'zoomScalingFactor': { 'uniformType': '1f', 'defaultValues': [1.0] },
            'maxPointSize': { 'uniformType': '1f', 'defaultValues': [50.0] }
        },
        'drawType': 'POINTS',
        'glOptions': {},
    },
    'uberpointculled': {
        'program': 'pointculled',
        'triggers': ['renderSceneFast', 'renderSceneFull'],
        'bindings': {
            'curPos':       ['curPoints', 'curPos'],
            'pointSize':    ['pointSizes', 'pointSize'],
            'pointColor':   ['pointColors', 'pointColor'],
        },
        'uniforms': {
            'fog': { 'uniformType': '1f', 'defaultValues': [10.0] },
            'stroke': { 'uniformType': '1f', 'defaultValues': [-STROKE_WIDTH] },
            'zoomScalingFactor': { 'uniformType': '1f', 'defaultValues': [1.0] },
            'maxPointSize': { 'uniformType': '1f', 'defaultValues': [8.0] }
        },
        'drawType': 'POINTS',
        'glOptions': {},
    },
    'pointculledtexture': {
        'program': 'pointculled',
        'triggers': ['marquee'],
        'bindings': {
            'curPos':       ['curPoints', 'curPos'],
            'pointSize':    ['pointSizes', 'pointSize'],
            'pointColor':   ['pointColors', 'pointColor']
        },
        'uniforms': {
            'fog': { 'uniformType': '1f', 'defaultValues': [10.0] },
            'stroke': { 'uniformType': '1f', 'defaultValues': [-STROKE_WIDTH] },
            'zoomScalingFactor': { 'uniformType': '1f', 'defaultValues': [1.0] },
            'maxPointSize': { 'uniformType': '1f', 'defaultValues': [50.0] }
        },
        'drawType': 'POINTS',
        'glOptions': {'clearColor': [[1, 1, 1, 0.0]] },
        'renderTarget': 'pointTexture',
        'readTarget': true,
    },
    'pointoutline': {
        'program': 'pointculled',
        'triggers': ['renderSceneFast', 'renderSceneFull'],
        'bindings': {
            'curPos':       ['curPoints', 'curPos'],
            'pointSize':    ['pointSizes', 'pointSize'],
            'pointColor':   ['pointColors', 'pointColor']
        },
        'uniforms': {
            'fog': { 'uniformType': '1f', 'defaultValues': [10.0] },
            'stroke': { 'uniformType': '1f', 'defaultValues': [STROKE_WIDTH] },
            'zoomScalingFactor': { 'uniformType': '1f', 'defaultValues': [1.0] },
            'maxPointSize': { 'uniformType': '1f', 'defaultValues': [50.0] }
        },
        'drawType': 'POINTS',
        'glOptions': {},
    },
    'pointoutlinetexture': {
        'program': 'pointculled',
        'triggers': ['marquee'],
        'bindings': {
            'curPos':       ['curPoints', 'curPos'],
            'pointSize':    ['pointSizes', 'pointSize'],
            'pointColor':   ['pointColors', 'pointColor'],
        },
        'uniforms': {
            'fog': { 'uniformType': '1f', 'defaultValues': [10.0] },
            'stroke': { 'uniformType': '1f', 'defaultValues': [STROKE_WIDTH] },
            'zoomScalingFactor': { 'uniformType': '1f', 'defaultValues': [1.0] },
            'maxPointSize': { 'uniformType': '1f', 'defaultValues': [50.0] }
        },
        'drawType': 'POINTS',
        'glOptions': {'clearColor': [[1, 1, 1, 0.0]] },
        'renderTarget': 'pointTexture',
        'readTarget': false
    },
    'pointpicking': {
        'program': 'points',
        'triggers': ['picking'],
        'bindings': {
            'curPos':       ['curPoints', 'curPos'],
            'pointSize':    ['pointSizes', 'pointSize'],
            'pointColor':   ['vertexIndices', 'pointColor']
        },
        'uniforms': {
            'zoomScalingFactor': { 'uniformType': '1f', 'defaultValues': [1.0] },
            'maxPointSize': { 'uniformType': '1f', 'defaultValues': [50.0] }
        },
        'drawType': 'POINTS',
        'glOptions': {'clearColor': [[1, 1, 1, 0.0]] },
        'renderTarget': 'hitmap',
        'readTarget': true,
    },
    'pointsampling': {
        'program': 'points',
        'triggers': ['picking'],
        'bindings': {
            'curPos':       ['curPoints', 'curPos'],
            'pointSize':    ['pointSizes', 'pointSize'],
            'pointColor':   ['vertexIndices', 'pointColor']
        },
        'uniforms': {
            'zoomScalingFactor': { 'uniformType': '1f', 'defaultValues': [1.0] },
            'maxPointSize': { 'uniformType': '1f', 'defaultValues': [50.0] }
        },
        'drawType': 'POINTS',
        'glOptions': {'clearColor': [[1, 1, 1, 0.0]] },
        'renderTarget': 'pointHitmapDownsampled',
        'readTarget': true,
    },
    'midpoints': {
        'program': 'midpoints',
        'triggers': ['renderSceneFast', 'renderSceneFull'],
        'bindings': {
            'curPos': ['curMidPoints', 'curPos']
        },
        'drawType': 'POINTS',
        'glOptions': {}
    },
    'midedgetextured': {
        'program': 'midedgetextured',
        'triggers': ['renderSceneFull'],
        'bindings': {
            'curPos': ['midSpringsPos', 'curPos'],
            'aColorCoord': ['midSpringsColorCoord', 'colorCoord']
        },
        'textureBindings': {
            'uSampler': 'colorMap'
        },
        'drawType': 'LINES',
        'glOptions': {}
    },
    'midedgeculled': {
        'program': 'midedgeculled',
        'triggers': ['renderSceneFull'],
        'bindings': {
            'curPos': ['midSpringsPos', 'curPos'],
            'edgeColor' : ['midSpringsColorCoord', 'colorCoord']
        },
        'drawType': 'LINES',
        'glOptions': {}
    },
    'fullscreen': {
        'program': 'fullscreen',
        'triggers': ['highlight'],
        'bindings': {
            'vertexPosition': ['fullscreenCoordinates', 'vertexPosition']
        },
        'textureBindings': {
            'uSampler': 'steadyStateTexture'
        },
        'drawType': 'TRIANGLES',
        'glOptions': {}
    },
    // Because we can't tell renderer to make a texture unless we write to it in an item
    // TODO: Add this functionality and kill fullscreenDummy
    'fullscreenDummy': {
        'program': 'fullscreen',
        'triggers': [],
        'bindings': {
            'vertexPosition': ['fullscreenCoordinates', 'vertexPosition']
        },
        'textureBindings': {
            'uSampler': 'steadyStateTexture'
        },
        'drawType': 'TRIANGLES',
        'glOptions': {},
        'renderTarget': 'steadyStateTexture',
        'readTarget': true
    }
}

var stdOptions = {
    'enable': [['BLEND'], ['DEPTH_TEST']],
    'disable': [['CULL_FACE']],
    'blendFuncSeparate': [['SRC_ALPHA', 'ONE_MINUS_SRC_ALPHA', 'ONE', 'ONE']],
    'blendEquationSeparate': [['FUNC_ADD', 'FUNC_ADD']],
    'depthFunc': [['LEQUAL']],
    'clearColor': [[0.9412, 0.9569, 0.9765, 1.0]],
    'lineWidth': [[1]]
}

var camera2D = {
    'type': '2d',
    //'bounds': 'CANVAS', // Use runtime dimensions of canvas element
    'bounds': {'top': -1, 'left': 0, 'bottom': 0, 'right': 1},
    'nearPlane': -1,
    'farPlane': 10
}

var sceneUber = {
    'options': stdOptions,
    'camera': camera2D,
    'render': ['pointpicking',  'pointsampling', 'midedgeculled', 'edgepicking', 'uberpointculled', 'edgehighlight', 'fullscreen', 'fullscreenDummy', 'pointhighlight']
}

var sceneNetflow = {
    'options': stdOptions,
    'camera': camera2D,
    'render': ['pointpicking', 'pointsampling', 'pointoutlinetexture', 'pointculledtexture',
               'edgeculled', 'edgepicking', 'pointoutline', 'pointculled', 'edgehighlight', 'fullscreen', 'fullscreenDummy', 'pointhighlight']
}

var sceneNetflowIndexed = {
    'options': stdOptions,
    'camera': camera2D,
    'edgeMode': 'CLIENTINDEXED',
    'render': ['pointpicking', 'pointsampling', 'pointoutlinetexture', 'pointculledtexture',
               'edgeculledindexed', 'edgepicking', 'pointoutline', 'pointculled', 'edgehighlight', 'fullscreen', 'fullscreenDummy', 'pointhighlight']
}

var sceneNetflowIndexedClient = {
    'options': stdOptions,
    'camera': camera2D,
    'edgeMode': 'INDEXEDCLIENT',
    'render': ['pointpicking', 'pointsampling', 'pointoutlinetexture', 'pointculledtexture',
<<<<<<< HEAD
               'indexeddummy', 'edgeculledindexedclient', 'edgepicking', 'pointoutline', 'pointculled', 'edgehighlight', 'fullscreen', 'fullscreenDummy', 'pointhighlight']
=======
               'indexeddummy', 'edgeculledindexedclient', 'arrowculled',
               'edgepicking', 'pointoutline', 'pointculled']
>>>>>>> 7381fa0c
}

var scenes = {
    'default': sceneNetflowIndexedClient,
    'uber' : sceneUber,
    'netflow': sceneNetflow,
    'netflowIndexed': sceneNetflowIndexed,
    'netflowIndexedClient': sceneNetflowIndexedClient
}

function saneProgram(program, progName) {
    _.each(['sources', 'attributes', 'camera', 'uniforms'], function (field) {
        if (!(field in program))
            util.die('Program "%s" must have field "%s"', progName, field);
    });
}

function saneTexture(texture, texName) {
    _.each(['datasource'], function (field) {
        if (!(field in texture))
            util.die('Texture "%s" must have field "%s"', texName, field);
    });
}

function saneModel(model, modName) {
    _.each(model, function (buffer, bufName) {
        _.each(['datasource', 'type', 'count', 'offset', 'stride', 'normalize'], function (field) {
            if (!(field in buffer))
                util.die('Buffer "%s" in model "%s" must have field "%s"', bufName, modName, field);
        });
    });
}

function saneItem(programs, textures, models, item, itemName) {
    _.each(['program', 'bindings', 'drawType', 'glOptions'], function (field) {
        if (!(field in item))
            util.die('Item "%s" must have field "%s"', itemName, field);
    });

    if ('renderTarget' in item)
        if (!('readTarget' in item))
            util.die('Item "%s" must specify readTarget with renderTarget', itemName);

    var progName = item.program;
    if (!(progName in programs))
        util.die('In item "%s", undeclared program "%s"', itemName, progName);
    var program = programs[progName];

    if (program.textures) {
        _.each(program.textures, function (texName){
            if (!item.textureBindings)
                util.die('Item "%s", must have textureBindings for program "%s"',
                        itemName, progName);
            if (!_.contains(_.keys(item.textureBindings), texName))
                util.die('In item "%s", no bindings for texture "%s" (of program "%s")',
                        itemName, texName, progName);
        });
        _.each(item.textureBindings, function (texName, texPname) {
            if (!_.contains(program.textures, texPname))
                util.die('Program "%s" does not declare texture named "%s" bound by item "%s"',
                        progName, texPname, itemName);
            if (!(texName in textures))
                util.die('In item "%s", undeclared texture "%s"', itemName, texName);
        });
    }

    _.each(program.uniforms, function (uniform) {
        if (!(item.uniforms) || !(uniform in item.uniforms))
            util.die('Item "%s" does not bind uniform "%s"', itemName, uniform);
    });

    _.each(item.uniforms, function (binding, uniform) {
        if (!_.contains(program.uniforms, uniform))
            util.die('Item "%s" binds uniform "%s" not declared by program "%s"',
                     itemName, uniform, progName)
    })

    _.each(program.attributes, function (attr) {
        if (!(attr in item.bindings))
            util.die('In item "%s", program attribute "%s" (of program "%s") is not bound',
                    itemName, progName, attr);
    });
    _.each(item.bindings, function (modelNames, attr) {
        if (!_.contains(program.attributes, attr))
            util.die('Program %s does not declare attribute %s bound by item %s',
                        progName, attr, itemName);
        if (!(modelNames[0] in models) || !(modelNames[1] in models[modelNames[0]]))
            util.die('In item "%s", undeclared model "%s"', itemName, modelNames);
    });

    if (item.renderTarget) {
        var texName = item.renderTarget;
        if (!_.contains(_.keys(textures), texName))
            util.die('In item "%s", underclared renderTarget texture "%s"', itemName, texName);
    }
}

function saneScene(items, scene, sceneName) {
    _.each(['options', 'camera', 'render'], function (field) {
        if (!(field in scene))
            util.die('Scene "%s", must have field "%s"', sceneName, field);
    });

    _.each(scene.render, function (itemName) {
        if (!(itemName in items))
            util.die('In scene "%s", undeclared render item "%s"', sceneName, itemName);
    });
}

function check(programs, textures, models, items, scenes) {
    _.each(programs, saneProgram);
    _.each(textures, saneTexture);
    _.each(models, saneModel);
    _.each(items, saneItem.bind('', programs, textures, models));
    _.each(scenes, saneScene.bind('', items));
}

function generateAllConfigs(programs, textures, models, items, scenes) {
    check(programs, textures, models, items, scenes);

    return _.object(_.map(scenes, function (scene, name) {
        var config = _.extend({}, scene);

        var citems = {}
        var cprograms = {};
        var cmodels = {};
        var ctextures = {};

        _.each(scene.render, function (itemName) {
            var item = items[itemName];
            citems[itemName] = item;

            var progName = item.program;
            var program = programs[progName];
            cprograms[progName] = program;

            if (program.textures) {
                _.each(item.textureBindings, function (texName, texPname) {
                    ctextures[texName] = textures[texName];
                })
            }

            _.each(item.bindings, function (modelNames, attr) {
                var model = models[modelNames[0]][modelNames[1]];
                var wrapper = {};
                wrapper[modelNames[1]] = model;
                cmodels[modelNames[0]] = wrapper;
            })

            if (item.index) {
                var modelNames = item.index;
                var model = models[modelNames[0]][modelNames[1]];
                var wrapper = {};
                wrapper[modelNames[1]] = model;
                cmodels[modelNames[0]] = wrapper;
            }

            if (item.renderTarget) {
                ctextures[item.renderTarget] = textures[item.renderTarget];
            }
        });

        config.programs = cprograms;
        config.items = citems;
        config.textures = ctextures;
        config.models = cmodels;

        //debug('Config generated for %s: %s', name, JSON.stringify(config, null, 4));

        return [name, config];
    }));
}

function gl2Bytes(type) {
    var types = {
        'FLOAT': 4,
        'UNSIGNED_BYTE': 1,
        'UNSIGNED_SHORT': 2,
        'UNSIGNED_INT': 4
    };
    if (!(type in types))
        util.die('Unknown GL type "%s"', type);
    return types[type];
}

function isBufClientSide(buf) {
    var datasource = _.values(buf)[0].datasource;
    return (datasource === 'CLIENT' || datasource === 'VERTEX_INDEX' || datasource === "EDGE_INDEX");
}

function isBufServerSide(buf) {
    var datasource = _.values(buf)[0].datasource;
    return (datasource === 'HOST' || datasource === 'DEVICE');
}

function isTextureServerSide(texture) {
    return texture.datasource  === 'SERVER';
}

module.exports = {
    'scenes': generateAllConfigs(programs, textures, models, items, scenes),
    'gl2Bytes': gl2Bytes,
    'isBufClientSide': isBufClientSide,
    'isBufServerSide': isBufServerSide,
    'isTextureServerSide': isTextureServerSide
};<|MERGE_RESOLUTION|>--- conflicted
+++ resolved
@@ -23,7 +23,6 @@
         'camera': 'mvp',
         'uniforms': []
     },
-<<<<<<< HEAD
     'edgehighlight': {
         'sources': {
             'vertex': fs.readFileSync(__dirname + '/../shaders/edgehighlighted.vertex.glsl', 'utf8').toString('ascii'),
@@ -32,7 +31,7 @@
         'attributes': ['curPos'],
         'camera': 'mvp',
         'uniforms': []
-=======
+    },
     'arrow': {
         'sources': {
             'vertex': fs.readFileSync(__dirname + '/../shaders/arrow.vertex.glsl', 'utf8').toString('ascii'),
@@ -41,7 +40,6 @@
         'attributes': ['startPos', 'endPos', 'normalDir', 'arrowColor', 'pointSize'],
         'camera': 'mvp',
         'uniforms': ['zoomScalingFactor', 'maxPointSize', 'maxScreenSize', 'maxCanvasSize']
->>>>>>> 7381fa0c
     },
     'edges': {
         'sources': {
@@ -194,11 +192,7 @@
             'normalize': false
         }
     },
-<<<<<<< HEAD
     'highlightedEdgesPos': {
-=======
-    'arrowStartPos': {
->>>>>>> 7381fa0c
         'curPos': {
             'datasource': 'CLIENT',
             'type': 'FLOAT',
@@ -209,8 +203,17 @@
             'normalize': false
         }
     },
-<<<<<<< HEAD
-=======
+    'arrowStartPos': {
+        'curPos': {
+            'datasource': 'CLIENT',
+            'type': 'FLOAT',
+            'hint': 'DYNAMIC_DRAW',
+            'count': 2,
+            'offset': 0,
+            'stride': 8,
+            'normalize': false
+        }
+    },
     'arrowEndPos': {
         'curPos': {
             'datasource': 'CLIENT',
@@ -233,7 +236,6 @@
             'normalize': false
         }
     },
->>>>>>> 7381fa0c
     'midSpringsPos': {
         'curPos': {
             'datasource': 'DEVICE',
@@ -427,7 +429,6 @@
             'depthFunc': [['LESS']]
         }
     },
-<<<<<<< HEAD
     'edgehighlight': {
         'program': 'edgehighlight',
         'triggers': ['highlight'],
@@ -453,8 +454,8 @@
             'maxPointSize': { 'uniformType': '1f', 'defaultValues': [50.0] }
         },
         'drawType': 'POINTS',
-        'glOptions': {},
-=======
+        'glOptions': {}
+    },
     'arrowculled' : {
         'program': 'arrow',
         'triggers': ['renderSceneFull'],
@@ -475,7 +476,6 @@
         'glOptions': {
             //'depthFunc': [['LESS']]
         }
->>>>>>> 7381fa0c
     },
     'edgepicking': {
         'program': 'edges',
@@ -718,12 +718,9 @@
     'camera': camera2D,
     'edgeMode': 'INDEXEDCLIENT',
     'render': ['pointpicking', 'pointsampling', 'pointoutlinetexture', 'pointculledtexture',
-<<<<<<< HEAD
-               'indexeddummy', 'edgeculledindexedclient', 'edgepicking', 'pointoutline', 'pointculled', 'edgehighlight', 'fullscreen', 'fullscreenDummy', 'pointhighlight']
-=======
-               'indexeddummy', 'edgeculledindexedclient', 'arrowculled',
-               'edgepicking', 'pointoutline', 'pointculled']
->>>>>>> 7381fa0c
+               'indexeddummy', 'edgeculledindexedclient', 'arrowculled', 'edgepicking',
+               'pointoutline', 'pointculled', 'edgehighlight', 'fullscreen', 'fullscreenDummy',
+               'pointhighlight']
 }
 
 var scenes = {
