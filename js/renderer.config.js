'use strict';

/**
 * Render config object used by browser's StreamGL library to configure WebGL + streaming. Sent via
 * XHR or WebSocket to the browser by the server in response to API call.
 */

var fs = require('fs');
var _ = require('underscore');
var debug = require('debug')('graphistry:graph-viz:driver:config');
var util = require('./util.js');


var STROKE_WIDTH = 4.0;

var programs = {
    'edgeculled': {
        'sources': {
            'vertex': fs.readFileSync(__dirname + '/../shaders/edgeculled.vertex.glsl', 'utf8').toString('ascii'),
            'fragment': fs.readFileSync(__dirname + '/../shaders/edgeculled.fragment.glsl', 'utf8').toString('ascii')
        },
        'attributes': ['edgeColor', 'curPos'],
        'camera': 'mvp',
        'uniforms': []
    },
    'edges': {
        'sources': {
            'vertex': fs.readFileSync(__dirname + '/../shaders/edge.vertex.glsl', 'utf8').toString('ascii'),
            'fragment': fs.readFileSync(__dirname + '/../shaders/edge.fragment.glsl', 'utf8').toString('ascii')
        },
        'attributes': ['edgeColor', 'curPos'],
        'camera': 'mvp',
        'uniforms': []
    },
    'midedges': {
        'sources': {
            'vertex': fs.readFileSync(__dirname + '/../shaders/midedge.vertex.glsl', 'utf8').toString('ascii'),
            'fragment': fs.readFileSync(__dirname + '/../shaders/midedge.fragment.glsl', 'utf8').toString('ascii')
        },
        'attributes': ['curPos'],
        'camera': 'mvp',
        'uniforms': []
    },
    'midedgeculled': {
        'sources': {
            'vertex': fs.readFileSync(__dirname + '/../shaders/midedgeculled.vertex.glsl', 'utf8').toString('ascii'),
            'fragment': fs.readFileSync(__dirname + '/../shaders/midedgeculled.fragment.glsl', 'utf8').toString('ascii')
        },
        'attributes': ['curPos', 'edgeColor'],
        'camera': 'mvp',
        'uniforms': []
    },
    'midedgetextured': {
        'sources': {
            'vertex': fs.readFileSync(__dirname + '/../shaders/midedge-textured.vertex.glsl', 'utf8').toString('ascii'),
            'fragment': fs.readFileSync(__dirname + '/../shaders/midedge-textured.fragment.glsl', 'utf8').toString('ascii')
        },
        'attributes': ['curPos', 'aColorCoord'],
        'textures': ['uSampler'],
        'camera': 'mvp',
        'uniforms': []
    },
    'pointculled': {
        'sources': {
            'vertex': fs.readFileSync(__dirname + '/../shaders/pointculled.vertex.glsl', 'utf8').toString('ascii'),
            'fragment': fs.readFileSync(__dirname + '/../shaders/pointculled.fragment.glsl', 'utf8').toString('ascii')
        },
        'attributes': ['curPos', 'pointSize', 'pointColor'],
        'camera': 'mvp',
        'uniforms': ['fog', 'stroke', 'zoomScalingFactor', 'maxPointSize']
    },
    'points': {
        'sources': {
            'vertex': fs.readFileSync(__dirname + '/../shaders/point.vertex.glsl', 'utf8').toString('ascii'),
            'fragment': fs.readFileSync(__dirname + '/../shaders/point.fragment.glsl', 'utf8').toString('ascii')
        },
        'attributes': ['curPos', 'pointSize', 'pointColor'],
        'camera': 'mvp',
        'uniforms': ['zoomScalingFactor', 'maxPointSize']
    },
    'midpoints': {
        'sources': {
            'vertex': fs.readFileSync(__dirname + '/../shaders/midpoint.vertex.glsl', 'utf8').toString('ascii'),
            'fragment': fs.readFileSync(__dirname + '/../shaders/midpoint.fragment.glsl', 'utf8').toString('ascii')
        },
        'attributes': ['curPos'],
        'camera': 'mvp',
        'uniforms': []
    }
}

/* datasource can be either SERVER or CLIENT */

var textures = {
    'hitmap': {
        'datasource': 'CLIENT',
    },
    'pointTexture': {
        'datasource': 'CLIENT',
        'retina': true
    },
    'steadyStateTexture': {
        'datasource': 'CLIENT',
        'retina': true
    },
    'pointHitmapDownsampled': {
        'datasource': 'CLIENT',
        'width': {'unit': 'percent', 'value': 5},
        'height': {'unit': 'percent', 'value': 5}
    },
    'colorMap': {
        'datasource': 'SERVER',
        'path': 'test-colormap2.png'
    }
}


/* datasource can be
 * DEVICE -> OpenCL server buffer
 * HOST   -> plain server buffer
 * CLIENT -> computed on client
 */
var models = {
    'springsPos': {
        'curPos': {
            'datasource': 'DEVICE',
            'type': 'FLOAT',
            'count': 2,
            'offset': 0,
            'stride': 8,
            'normalize': false
        }
    },
    'logicalEdges': {
        'curIdx': {
            'datasource': 'HOST',
            'index': true,
            'type': 'UNSIGNED_INT',
            'hint': 'STATIC_DRAW',
            'count': 1,
            'offset': 0,
            'stride': 0,
            'normalize': false
        }
    },
    'springsPosClient': {
        'curPos': {
            'datasource': 'CLIENT',
            'type': 'FLOAT',
            'hint': 'DYNAMIC_DRAW',
            'count': 2,
            'offset': 0,
            'stride': 8,
            'normalize': false
        }
    },
    'midSpringsPos': {
        'curPos': {
            'datasource': 'DEVICE',
            'type': 'FLOAT',
            'count': 2,
            'offset': 0,
            'stride': 8,
            'normalize': false
        }
    },
    'midSpringsColorCoord': {
        'colorCoord': {
            'datasource': 'DEVICE',
            'type': 'FLOAT',
            'count': 2,
            'offset': 0,
            'stride': 8,
            'normalize': false
        }
    },
    'curPoints': {
        'curPos': {
            'datasource': 'DEVICE',
            'type': 'FLOAT',
            'count': 2,
            'offset': 0,
            'stride': 8,
            'normalize': false
        }
    },
    'pointSizes': {
        'pointSize':  {
            'datasource': 'HOST',
            'type': 'UNSIGNED_BYTE',
            'hint': 'STATIC_DRAW',
            'count': 1,
            'offset': 0,
            'stride': 0,
            'normalize': false
        }
    },
    'edgeColors': {
        'edgeColor':  {
            'datasource': 'HOST',
            'type': 'UNSIGNED_BYTE',
            'hint': 'STATIC_DRAW',
            'count': 4,
            'offset': 0,
            'stride': 0,
            'normalize': true
        }
    },
    'pointColors': {
        'pointColor':  {
            'datasource': 'HOST',
            'type': 'UNSIGNED_BYTE',
            'hint': 'STATIC_DRAW',
            'count': 4,
            'offset': 0,
            'stride': 0,
            'normalize': true
        }
    },
    'curMidPoints': {
        'curPos': {
            'datasource': 'DEVICE',
            'type': 'FLOAT',
            'count': 2,
            'offset': 0,
            'stride': 8,
            'normalize': false
        }
    },
    'vertexIndices': {
        'pointColor': {
            'datasource': 'VERTEX_INDEX',
            'type': 'UNSIGNED_BYTE',
            'count': 4,
            'offset': 0,
            'stride': 0,
            'normalize': true
        }
    },
    'edgeIndices': {
        'edgeColor': {
            'datasource': 'EDGE_INDEX',
            'type': 'UNSIGNED_BYTE',
            'count': 4,
            'offset': 0,
            'stride': 0,
            'normalize': true
        }
    }
}

var items = {
    'edgeculled': {
        'program': 'edgeculled',
        'triggers': ['renderSceneFull'],
        'bindings': {
            'curPos': ['springsPos', 'curPos'],
            'edgeColor': ['edgeColors', 'edgeColor']
        },
        'drawType': 'LINES',
        'glOptions': {}
    },
    'edgeculledindexed' : {
        'program': 'edgeculled',
        'triggers': ['renderSceneFull'],
        'bindings': {
            'curPos': ['curPoints', 'curPos'],
            'edgeColor': ['edgeColors', 'edgeColor']
        },
        'index': ['logicalEdges', 'curIdx'],
        'drawType': 'LINES',
        'glOptions': {}
    },
    'indexeddummy' : {
        'program': 'edgeculled',
        'triggers': [],
        'bindings': {
            'curPos': ['curPoints', 'curPos'],
            'edgeColor': ['edgeColors', 'edgeColor']
        },
        'index': ['logicalEdges', 'curIdx'],
        'drawType': 'LINES',
        'glOptions': {}
    },
    'edgeculledindexedclient' : {
        'program': 'edgeculled',
        'triggers': ['renderSceneFull'],
        'bindings': {
            'curPos': ['springsPosClient', 'curPos'],
            'edgeColor': ['edgeColors', 'edgeColor']
        },
        'drawType': 'LINES',
        'glOptions': {
            'depthFunc': [['LESS']]
        }
    },
    'edgepicking': {
        'program': 'edges',
        'triggers': ['picking'],
        'bindings': {
            'curPos': ['springsPos', 'curPos'],
            'edgeColor': ['edgeIndices', 'edgeColor']
        },
        'drawType': 'LINES',
        'glOptions': {'clearColor': [[1, 1, 1, 0.0]] },
        'renderTarget': 'hitmap',
        'readTarget': true
    },
    'pointculled': {
        'program': 'pointculled',
        'triggers': ['renderSceneFast'],
        'bindings': {
            'curPos':       ['curPoints', 'curPos'],
            'pointSize':    ['pointSizes', 'pointSize'],
            'pointColor':   ['pointColors', 'pointColor'],
        },
        'uniforms': {
            'fog': { 'uniformType': '1f', 'defaultValues': [10.0] },
            'stroke': { 'uniformType': '1f', 'defaultValues': [-STROKE_WIDTH] },
            'zoomScalingFactor': { 'uniformType': '1f', 'defaultValues': [1.0] },
            'maxPointSize': { 'uniformType': '1f', 'defaultValues': [50.0] }
        },
        'drawType': 'POINTS',
        'glOptions': {},
    },
    'pointculledFull': {
        'program': 'pointculled',
        'triggers': ['renderSceneFull'],
        'bindings': {
            'curPos':       ['curPoints', 'curPos'],
            'pointSize':    ['pointSizes', 'pointSize'],
            'pointColor':   ['pointColors', 'pointColor'],
        },
        'uniforms': {
            'fog': { 'uniformType': '1f', 'defaultValues': [10.0] },
            'stroke': { 'uniformType': '1f', 'defaultValues': [-STROKE_WIDTH] },
            'zoomScalingFactor': { 'uniformType': '1f', 'defaultValues': [1.0] },
            'maxPointSize': { 'uniformType': '1f', 'defaultValues': [50.0] }
        },
        'drawType': 'POINTS',
        'glOptions': {},
    },
    'uberpointculled': {
        'program': 'pointculled',
        'triggers': ['renderSceneFast'],
        'bindings': {
            'curPos':       ['curPoints', 'curPos'],
            'pointSize':    ['pointSizes', 'pointSize'],
            'pointColor':   ['pointColors', 'pointColor'],
        },
        'uniforms': {
            'fog': { 'uniformType': '1f', 'defaultValues': [10.0] },
            'stroke': { 'uniformType': '1f', 'defaultValues': [-STROKE_WIDTH] },
            'zoomScalingFactor': { 'uniformType': '1f', 'defaultValues': [1.0] },
            'maxPointSize': { 'uniformType': '1f', 'defaultValues': [8.0] }
        },
        'drawType': 'POINTS',
        'glOptions': {},
    },
    'uberpointculledFull': {
        'program': 'pointculled',
        'triggers': ['renderSceneFull'],
        'bindings': {
            'curPos':       ['curPoints', 'curPos'],
            'pointSize':    ['pointSizes', 'pointSize'],
            'pointColor':   ['pointColors', 'pointColor'],
        },
        'uniforms': {
            'fog': { 'uniformType': '1f', 'defaultValues': [10.0] },
            'stroke': { 'uniformType': '1f', 'defaultValues': [-STROKE_WIDTH] },
            'zoomScalingFactor': { 'uniformType': '1f', 'defaultValues': [1.0] },
            'maxPointSize': { 'uniformType': '1f', 'defaultValues': [8.0] }
        },
        'drawType': 'POINTS',
        'glOptions': {},
    },
    'pointculledtexture': {
        'program': 'pointculled',
        'triggers': ['marquee'],
        'bindings': {
            'curPos':       ['curPoints', 'curPos'],
            'pointSize':    ['pointSizes', 'pointSize'],
            'pointColor':   ['pointColors', 'pointColor']
        },
        'uniforms': {
            'fog': { 'uniformType': '1f', 'defaultValues': [10.0] },
            'stroke': { 'uniformType': '1f', 'defaultValues': [-STROKE_WIDTH] },
            'zoomScalingFactor': { 'uniformType': '1f', 'defaultValues': [1.0] },
            'maxPointSize': { 'uniformType': '1f', 'defaultValues': [50.0] }
        },
        'drawType': 'POINTS',
        'glOptions': {'clearColor': [[1, 1, 1, 0.0]] },
        'renderTarget': 'pointTexture',
        'readTarget': true,
    },
    'pointoutline': {
        'program': 'pointculled',
        'triggers': ['renderSceneFast'],
        'bindings': {
            'curPos':       ['curPoints', 'curPos'],
            'pointSize':    ['pointSizes', 'pointSize'],
            'pointColor':   ['pointColors', 'pointColor']
        },
        'uniforms': {
            'fog': { 'uniformType': '1f', 'defaultValues': [10.0] },
            'stroke': { 'uniformType': '1f', 'defaultValues': [STROKE_WIDTH] },
            'zoomScalingFactor': { 'uniformType': '1f', 'defaultValues': [1.0] },
            'maxPointSize': { 'uniformType': '1f', 'defaultValues': [50.0] }
        },
        'drawType': 'POINTS',
        'glOptions': {},
    },
    'pointoutlineFull': {
        'program': 'pointculled',
        'triggers': ['renderSceneFull'],
        'bindings': {
            'curPos':       ['curPoints', 'curPos'],
            'pointSize':    ['pointSizes', 'pointSize'],
            'pointColor':   ['pointColors', 'pointColor']
        },
        'uniforms': {
            'fog': { 'uniformType': '1f', 'defaultValues': [10.0] },
            'stroke': { 'uniformType': '1f', 'defaultValues': [STROKE_WIDTH] },
            'zoomScalingFactor': { 'uniformType': '1f', 'defaultValues': [1.0] },
            'maxPointSize': { 'uniformType': '1f', 'defaultValues': [50.0] }
        },
        'drawType': 'POINTS',
        'glOptions': {},
    },
    'pointoutlinetexture': {
        'program': 'pointculled',
        'triggers': ['marquee'],
        'bindings': {
            'curPos':       ['curPoints', 'curPos'],
            'pointSize':    ['pointSizes', 'pointSize'],
            'pointColor':   ['pointColors', 'pointColor'],
        },
        'uniforms': {
            'fog': { 'uniformType': '1f', 'defaultValues': [10.0] },
            'stroke': { 'uniformType': '1f', 'defaultValues': [STROKE_WIDTH] },
            'zoomScalingFactor': { 'uniformType': '1f', 'defaultValues': [1.0] },
            'maxPointSize': { 'uniformType': '1f', 'defaultValues': [50.0] }
        },
        'drawType': 'POINTS',
        'glOptions': {'clearColor': [[1, 1, 1, 0.0]] },
        'renderTarget': 'pointTexture',
        'readTarget': false
    },
    'pointpicking': {
        'program': 'points',
        'triggers': ['picking'],
        'bindings': {
            'curPos':       ['curPoints', 'curPos'],
            'pointSize':    ['pointSizes', 'pointSize'],
            'pointColor':   ['vertexIndices', 'pointColor']
        },
        'uniforms': {
            'zoomScalingFactor': { 'uniformType': '1f', 'defaultValues': [1.0] },
            'maxPointSize': { 'uniformType': '1f', 'defaultValues': [50.0] }
        },
        'drawType': 'POINTS',
        'glOptions': {'clearColor': [[1, 1, 1, 0.0]] },
        'renderTarget': 'hitmap',
        'readTarget': true,
    },
    'pointsampling': {
        'program': 'points',
        'triggers': ['picking'],
        'bindings': {
            'curPos':       ['curPoints', 'curPos'],
            'pointSize':    ['pointSizes', 'pointSize'],
            'pointColor':   ['vertexIndices', 'pointColor']
        },
        'uniforms': {
            'zoomScalingFactor': { 'uniformType': '1f', 'defaultValues': [1.0] },
            'maxPointSize': { 'uniformType': '1f', 'defaultValues': [50.0] }
        },
        'drawType': 'POINTS',
        'glOptions': {'clearColor': [[1, 1, 1, 0.0]] },
        'renderTarget': 'pointHitmapDownsampled',
        'readTarget': true,
    },
    'midpoints': {
        'program': 'midpoints',
        'triggers': ['renderSceneFast'],
        'bindings': {
            'curPos': ['curMidPoints', 'curPos']
        },
        'drawType': 'POINTS',
        'glOptions': {}
    },
    'midpointsFull': {
        'program': 'midpoints',
        'triggers': ['renderSceneFull'],
        'bindings': {
            'curPos': ['curMidPoints', 'curPos']
        },
        'drawType': 'POINTS',
        'glOptions': {}
    },
    'midedgetextured': {
        'program': 'midedgetextured',
        'triggers': ['renderSceneFull'],
        'bindings': {
            'curPos': ['midSpringsPos', 'curPos'],
            'aColorCoord': ['midSpringsColorCoord', 'colorCoord']
        },
        'textureBindings': {
            'uSampler': 'colorMap'
        },
        'drawType': 'LINES',
        'glOptions': {}
    },
    'midedgeculled': {
        'program': 'midedgeculled',
        'triggers': ['renderSceneFull'],
        'bindings': {
            'curPos': ['midSpringsPos', 'curPos'],
            'edgeColor' : ['midSpringsColorCoord', 'colorCoord']
        },
        'drawType': 'LINES',
        'glOptions': {}
    }
}

var stdOptions = {
    'enable': [['BLEND'], ['DEPTH_TEST']],
    'disable': [['CULL_FACE']],
    'blendFuncSeparate': [['SRC_ALPHA', 'ONE_MINUS_SRC_ALPHA', 'ONE', 'ONE']],
    'blendEquationSeparate': [['FUNC_ADD', 'FUNC_ADD']],
    'depthFunc': [['LEQUAL']],
    'clearColor': [[0.9412, 0.9569, 0.9765, 1.0]],
    'lineWidth': [[1]]
}

var camera2D = {
    'type': '2d',
    //'bounds': 'CANVAS', // Use runtime dimensions of canvas element
    'bounds': {'top': -1, 'left': 0, 'bottom': 0, 'right': 1},
    'nearPlane': -1,
    'farPlane': 10
}

var sceneUber = {
    'options': stdOptions,
    'camera': camera2D,
<<<<<<< HEAD
    'render': ['pointpicking',  'pointsampling', 'midedgetextured', 'edgepicking', 'uberpointculled', 'uberpointculledFull']
=======
    'render': ['pointpicking',  'pointsampling', 'midedgeculled', 'edgepicking', 'uberpointculled']
>>>>>>> 9eb49b8e
}

var sceneNetflow = {
    'options': stdOptions,
    'camera': camera2D,
    'render': ['pointpicking', 'pointsampling', 'pointoutlinetexture', 'pointculledtexture',
               'edgeculled', 'edgepicking', 'pointoutline', 'pointoutlineFull', 'pointculled', 'pointculledFull']
}

var sceneNetflowIndexed = {
    'options': stdOptions,
    'camera': camera2D,
    'edgeMode': 'CLIENTINDEXED',
    'render': ['pointpicking', 'pointsampling', 'pointoutlinetexture', 'pointculledtexture',
               'edgeculledindexed', 'edgepicking', 'pointoutline', 'pointoutlineFull', 'pointculled', 'pointculledFull']
}

var sceneNetflowIndexedClient = {
    'options': stdOptions,
    'camera': camera2D,
    'edgeMode': 'INDEXEDCLIENT',
    'render': ['pointpicking', 'pointsampling', 'pointoutlinetexture', 'pointculledtexture',
               'indexeddummy', 'edgeculledindexedclient', 'edgepicking', 'pointoutline', 'pointoutlineFull', 'pointculled', 'pointculledFull']
}

var scenes = {
    'default': sceneNetflowIndexedClient,
    'uber' : sceneUber,
    'netflow': sceneNetflow,
    'netflowIndexed': sceneNetflowIndexed,
    'netflowIndexedClient': sceneNetflowIndexedClient
}

function saneProgram(program, progName) {
    _.each(['sources', 'attributes', 'camera', 'uniforms'], function (field) {
        if (!(field in program))
            util.die('Program "%s" must have field "%s"', progName, field);
    });
}

function saneTexture(texture, texName) {
    _.each(['datasource'], function (field) {
        if (!(field in texture))
            util.die('Texture "%s" must have field "%s"', texName, field);
    });
}

function saneModel(model, modName) {
    _.each(model, function (buffer, bufName) {
        _.each(['datasource', 'type', 'count', 'offset', 'stride', 'normalize'], function (field) {
            if (!(field in buffer))
                util.die('Buffer "%s" in model "%s" must have field "%s"', bufName, modName, field);
        });
    });
}

function saneItem(programs, textures, models, item, itemName) {
    _.each(['program', 'bindings', 'drawType', 'glOptions'], function (field) {
        if (!(field in item))
            util.die('Item "%s" must have field "%s"', itemName, field);
    });

    if ('renderTarget' in item)
        if (!('readTarget' in item))
            util.die('Item "%s" must specify readTarget with renderTarget', itemName);

    var progName = item.program;
    if (!(progName in programs))
        util.die('In item "%s", undeclared program "%s"', itemName, progName);
    var program = programs[progName];

    if (program.textures) {
        _.each(program.textures, function (texName){
            if (!item.textureBindings)
                util.die('Item "%s", must have textureBindings for program "%s"',
                        itemName, progName);
            if (!_.contains(_.keys(item.textureBindings), texName))
                util.die('In item "%s", no bindings for texture "%s" (of program "%s")',
                        itemName, texName, progName);
        });
        _.each(item.textureBindings, function (texName, texPname) {
            if (!_.contains(program.textures, texPname))
                util.die('Program "%s" does not declare texture named "%s" bound by item "%s"',
                        progName, texPname, itemName);
            if (!(texName in textures))
                util.die('In item "%s", undeclared texture "%s"', itemName, texName);
        });
    }

    _.each(program.uniforms, function (uniform) {
        if (!(item.uniforms) || !(uniform in item.uniforms))
            util.die('Item "%s" does not bind uniform "%s"', itemName, uniform);
    });

    _.each(item.uniforms, function (binding, uniform) {
        if (!_.contains(program.uniforms, uniform))
            util.die('Item "%s" binds uniform "%s" not declared by program "%s"',
                     itemName, uniform, progName)
    })

    _.each(program.attributes, function (attr) {
        if (!(attr in item.bindings))
            util.die('In item "%s", program attribute "%s" (of program "%s") is not bound',
                    itemName, progName, attr);
    });
    _.each(item.bindings, function (modelNames, attr) {
        if (!_.contains(program.attributes, attr))
            util.die('Program %s does not declare attribute %s bound by item %s',
                        progName, attr, itemName);
        if (!(modelNames[0] in models) || !(modelNames[1] in models[modelNames[0]]))
            util.die('In item "%s", undeclared model "%s"', itemName, modelNames);
    });

    if (item.renderTarget) {
        var texName = item.renderTarget;
        if (!_.contains(_.keys(textures), texName))
            util.die('In item "%s", underclared renderTarget texture "%s"', itemName, texName);
    }
}

function saneScene(items, scene, sceneName) {
    _.each(['options', 'camera', 'render'], function (field) {
        if (!(field in scene))
            util.die('Scene "%s", must have field "%s"', sceneName, field);
    });

    _.each(scene.render, function (itemName) {
        if (!(itemName in items))
            util.die('In scene "%s", undeclared render item "%s"', sceneName, itemName);
    });
}

function check(programs, textures, models, items, scenes) {
    _.each(programs, saneProgram);
    _.each(textures, saneTexture);
    _.each(models, saneModel);
    _.each(items, saneItem.bind('', programs, textures, models));
    _.each(scenes, saneScene.bind('', items));
}

function generateAllConfigs(programs, textures, models, items, scenes) {
    check(programs, textures, models, items, scenes);

    return _.object(_.map(scenes, function (scene, name) {
        var config = _.extend({}, scene);

        var citems = {}
        var cprograms = {};
        var cmodels = {};
        var ctextures = {};

        _.each(scene.render, function (itemName) {
            var item = items[itemName];
            citems[itemName] = item;

            var progName = item.program;
            var program = programs[progName];
            cprograms[progName] = program;

            if (program.textures) {
                _.each(item.textureBindings, function (texName, texPname) {
                    ctextures[texName] = textures[texName];
                })
            }

            _.each(item.bindings, function (modelNames, attr) {
                var model = models[modelNames[0]][modelNames[1]];
                var wrapper = {};
                wrapper[modelNames[1]] = model;
                cmodels[modelNames[0]] = wrapper;
            })

            if (item.index) {
                var modelNames = item.index;
                var model = models[modelNames[0]][modelNames[1]];
                var wrapper = {};
                wrapper[modelNames[1]] = model;
                cmodels[modelNames[0]] = wrapper;
            }

            if (item.renderTarget) {
                ctextures[item.renderTarget] = textures[item.renderTarget];
            }
        });

        config.programs = cprograms;
        config.items = citems;
        config.textures = ctextures;
        config.models = cmodels;

        //debug('Config generated for %s: %s', name, JSON.stringify(config, null, 4));

        return [name, config];
    }));
}

function gl2Bytes(type) {
    var types = {
        'FLOAT': 4,
        'UNSIGNED_BYTE': 1,
        'UNSIGNED_SHORT': 2,
        'UNSIGNED_INT': 4
    };
    if (!(type in types))
        util.die('Unknown GL type "%s"', type);
    return types[type];
}

function isBufClientSide(buf) {
    var datasource = _.values(buf)[0].datasource;
    return (datasource === 'CLIENT' || datasource === 'VERTEX_INDEX' || datasource === "EDGE_INDEX");
}

function isBufServerSide(buf) {
    var datasource = _.values(buf)[0].datasource;
    return (datasource === 'HOST' || datasource === 'DEVICE');
}

function isTextureServerSide(texture) {
    return texture.datasource  === 'SERVER';
}

module.exports = {
    'scenes': generateAllConfigs(programs, textures, models, items, scenes),
    'gl2Bytes': gl2Bytes,
    'isBufClientSide': isBufClientSide,
    'isBufServerSide': isBufServerSide,
    'isTextureServerSide': isTextureServerSide
};<|MERGE_RESOLUTION|>--- conflicted
+++ resolved
@@ -544,11 +544,7 @@
 var sceneUber = {
     'options': stdOptions,
     'camera': camera2D,
-<<<<<<< HEAD
-    'render': ['pointpicking',  'pointsampling', 'midedgetextured', 'edgepicking', 'uberpointculled', 'uberpointculledFull']
-=======
-    'render': ['pointpicking',  'pointsampling', 'midedgeculled', 'edgepicking', 'uberpointculled']
->>>>>>> 9eb49b8e
+    'render': ['pointpicking',  'pointsampling', 'midedgeculled', 'edgepicking', 'uberpointculled', 'uberpointculledFull']
 }
 
 var sceneNetflow = {
