'use strict';

var          _ = require('underscore'),
       cljs = require('./cl.js'),
          Q = require('q'),
 LayoutAlgo = require('./layoutAlgo.js'),
     Kernel = require('./kernel.js'),
    log        = require('common/logger.js'),
    logger     = log.createLogger('graph-viz:cl:forceatlas2');


function ForceAtlas2(clContext) {
    LayoutAlgo.call(this, ForceAtlas2.name);

    logger.trace('Creating ForceAtlas2 kernels');
    this.faPoints = new Kernel('faPointForces', ForceAtlas2.argsPoints,
                               ForceAtlas2.argsType, 'forceAtlas2Fast/faPointForces.cl', clContext);
    this.faEdges = new Kernel('faEdgeForces', ForceAtlas2.argsEdges,
                               ForceAtlas2.argsType, 'forceAtlas2Fast/faEdgeForces.cl', clContext);

    this.faSwings = new Kernel('faSwingsTractions', ForceAtlas2.argsSwings,
                               ForceAtlas2.argsType, 'forceAtlas2Fast/faSwingsTractions.cl', clContext);

    this.faIntegrate = new Kernel('faIntegrateLegacy', ForceAtlas2.argsIntegrate,
                               ForceAtlas2.argsType, 'forceAtlas2Fast/faIntegrateLegacy.cl', clContext);

    this.faIntegrateApprox = new Kernel('faIntegrateApprox', ForceAtlas2.argsIntegrateApprox,
                               ForceAtlas2.argsType, 'forceAtlas2Fast/faIntegrateApprox.cl', clContext);

    this.kernels = this.kernels.concat([this.faPoints, this.faEdges, this.faSwings,
                                       this.faIntegrate, this.faIntegrateApprox]);
}
ForceAtlas2.prototype = Object.create(LayoutAlgo.prototype);
ForceAtlas2.prototype.constructor = ForceAtlas2;

ForceAtlas2.name = 'ForceAtlas2Fast';
ForceAtlas2.argsPoints = [
    'preventOverlap', 'strongGravity', 'scalingRatio', 'gravity',
    'edgeInfluence', 'tilePointsParam',
    'tilePointsParam2', 'numPoints', 'tilesPerIteration', 'inputPositions',
    'width', 'height', 'stepNumber', 'pointDegrees', 'pointForces'
];

ForceAtlas2.argsEdges = [
    'scalingRatio', 'gravity', 'edgeInfluence', 'flags', 'edges',
    'workList', 'inputPoints', 'partialForces', 'stepNumber', 'outputForces'
];

ForceAtlas2.argsSwings = ['prevForces', 'curForces', 'swings' , 'tractions'];

ForceAtlas2.argsIntegrate = [
    'gSpeed', 'inputPositions', 'curForces', 'swings', 'outputPositions'
];

ForceAtlas2.argsIntegrateApprox = [
    'numPoints', 'tau', 'inputPositions', 'pointDegrees', 'curForces', 'swings',
    'tractions', 'outputPositions'
];

ForceAtlas2.argsType = {
    scalingRatio: cljs.types.float_t,
    gravity: cljs.types.float_t,
    edgeInfluence: cljs.types.uint_t,
    flags: cljs.types.uint_t,
    preventOverlap: cljs.types.define,
    strongGravity: cljs.types.define,
    numPoints: cljs.types.uint_t,
    tilesPerIteration: cljs.types.uint_t,
    tilePointsParam: cljs.types.local_t,
    tilePointsParam2: cljs.types.local_t,
    inputPositions: null,
    pointForces: null,
    partialForces: null,
    outputForces: null,
    outputPositions: null,
    width: cljs.types.float_t,
    height: cljs.types.float_t,
    stepNumber: cljs.types.uint_t,
    pointDegrees: null,
    edges: null,
    workList: null,
    inputPoints: null,
    outputPoints: null,
    curForces: null,
    prevForces: null,
    swings: null,
    tractions: null,
    tau: cljs.types.float_t,
    gSpeed: cljs.types.float_t
}


ForceAtlas2.prototype.setPhysics = function(cfg) {
    LayoutAlgo.prototype.setPhysics.call(this, cfg)

    var flags = this.faEdges.get('flags');
    var flagNames = ['dissuadeHubs', 'linLog'];
    _.each(cfg, function (val, flag) {
        var idx = flagNames.indexOf(flag);
        if (idx >= 0) {
            var mask = 0 | (1 << idx)
            if (val) {
                flags |= mask;
            } else {
                flags &= ~mask;
            }
        }
    });
    this.faEdges.set({flags: flags});
}


ForceAtlas2.prototype.setEdges = function(simulator) {
    var numMidPoints = simulator.dataframe.getNumElements('midPoints');
    var numPoints = simulator.dataframe.getNumElements('point');
    var localPosSize =
        Math.min(simulator.cl.maxThreads, numMidPoints)
        * simulator.elementsPerPoint
        * Float32Array.BYTES_PER_ELEMENT;

    var global = simulator.controls.global;

    this.faPoints.set({
        tilePointsParam: 1,
        tilePointsParam2: 1,
        tilesPerIteration: simulator.tilesPerIteration,
        numPoints: numPoints,
        inputPositions: simulator.dataframe.getBuffer('curPoints', 'simulator').buffer,
        width: global.dimensions[0],
        height: global.dimensions[1],
        pointDegrees: simulator.dataframe.getBuffer('degrees', 'simulator').buffer,
        pointForces: simulator.dataframe.getBuffer('partialForces1', 'simulator').buffer
    });
}


function pointForces(simulator, faPoints, stepNumber) {
    var numPoints = simulator.dataframe.getNumElements('point');
    var resources = [
        simulator.dataframe.getBuffer('curPoints', 'simulator'),
        simulator.dataframe.getBuffer('forwardsDegrees', 'simulator'),
        simulator.dataframe.getBuffer('backwardsDegrees', 'simulator'),
        simulator.dataframe.getBuffer('partialForces1', 'simulator')
    ];

    faPoints.set({stepNumber: stepNumber});

    simulator.tickBuffers(['partialForces1']);

<<<<<<< HEAD
    debug("Running kernel faPointForces");
    return faPoints.exec([numPoints], resources)
        .fail(eh.makeErrorHandler('Kernel faPointForces failed'));
=======
    logger.trace("Running kernel faPointForces");
    return faPoints.exec([simulator.numPoints], resources)
        .fail(log.makeQErrorHandler(logger, 'Kernel faPointForces failed'));
>>>>>>> 86e85ca4
}


function edgeForcesOneWay(simulator, faEdges, edges, workItems, numWorkItems,
                          points, stepNumber, partialForces, outputForces) {
    faEdges.set({
        edges: edges.buffer,
        workList: workItems.buffer,
        inputPoints: points.buffer,
        stepNumber: stepNumber,
        partialForces: partialForces.buffer,
        outputForces: outputForces.buffer
    });

    var resources = [edges, workItems, points, partialForces, outputForces];

    simulator.tickBuffers(
        simulator.dataframe.getBufferKeys('simulator').filter(function (name) {
            return simulator.dataframe.getBuffer(name, 'simulator') == outputForces;
        })
    );

    logger.trace("Running kernel faEdgeForces");
    return faEdges.exec([numWorkItems], resources);
}


function edgeForces(simulator, faEdges, stepNumber) {
    var buffers = simulator.buffers;
    return edgeForcesOneWay(simulator, faEdges,
                            simulator.dataframe.getBuffer('forwardsEdges', 'simulator'), simulator.dataframe.getBuffer('forwardsWorkItems', 'simulator'),
                            simulator.dataframe.getNumElements('forwardsWorkItems'),
                            simulator.dataframe.getBuffer('curPoints', 'simulator'), stepNumber,
                            simulator.dataframe.getBuffer('partialForces1', 'simulator'), simulator.dataframe.getBuffer('partialForces2', 'simulator'))
    .then(function () {
        return edgeForcesOneWay(simulator, faEdges,
<<<<<<< HEAD

                                simulator.dataframe.getBuffer('backwardsEdges', 'simulator'), simulator.dataframe.getBuffer('backwardsWorkItems', 'simulator'),
                                simulator.dataframe.getNumElements('backwardsWorkItems'),
                                simulator.dataframe.getBuffer('curPoints', 'simulator'), stepNumber,
                                simulator.dataframe.getBuffer('partialForces2', 'simulator'), simulator.dataframe.getBuffer('curForces', 'simulator'));
    }).fail(eh.makeErrorHandler('Kernel faPointEdges failed'));
=======
                                buffers.backwardsEdges, buffers.backwardsWorkItems,
                                simulator.numBackwardsWorkItems,
                                buffers.curPoints, stepNumber,
                                buffers.partialForces2, buffers.curForces);
    }).fail(log.makeQErrorHandler(logger, 'Kernel faPointEdges failed'));
>>>>>>> 86e85ca4
}


function swingsTractions(simulator, faSwings) {
    var buffers = simulator.buffers;
    var numPoints = simulator.dataframe.getNumElements('point');
    faSwings.set({
        prevForces: simulator.dataframe.getBuffer('prevForces', 'simulator').buffer,
        curForces: simulator.dataframe.getBuffer('curForces', 'simulator').buffer,
        swings: simulator.dataframe.getBuffer('swings', 'simulator').buffer,
        tractions: simulator.dataframe.getBuffer('tractions', 'simulator').buffer
    });

    var resources = [
        simulator.dataframe.getBuffer('prevForces', 'simulator'),
        simulator.dataframe.getBuffer('curForces', 'simulator'),
        simulator.dataframe.getBuffer('swings', 'simulator'),
        simulator.dataframe.getBuffer('tractions', 'simulator')
    ];

    simulator.tickBuffers(['swings', 'tractions']);

<<<<<<< HEAD
    debug("Running kernel faSwingsTractions");
    return faSwings.exec([numPoints], resources)
        .fail(eh.makeErrorHandler('Kernel faSwingsTractions failed'));
=======
    logger.trace("Running kernel faSwingsTractions");
    return faSwings.exec([simulator.numPoints], resources)
        .fail(log.makeQErrorHandler(logger, 'Kernel faSwingsTractions failed'));
>>>>>>> 86e85ca4
}


function integrate(simulator, faIntegrate) {
    var buffers = simulator.buffers;
    var numPoints = simulator.dataframe.getNumElements('point');
    faIntegrate.set({
        gSpeed: 1.0,
        inputPositions: simulator.dataframe.getBuffer('curPoints', 'simulator').buffer,
        curForces: simulator.dataframe.getBuffer('curForces', 'simulator').buffer,
        swings: simulator.dataframe.getBuffer('swings', 'simulator').buffer,
        outputPositions: simulator.dataframe.getBuffer('nextPoints', 'simulator').buffer
    });

    var resources = [
        simulator.dataframe.getBuffer('curPoints', 'simulator'),
        simulator.dataframe.getBuffer('curForces', 'simulator'),
        simulator.dataframe.getBuffer('swings', 'simulator'),
        simulator.dataframe.getBuffer('nextPoints', 'simulator')
    ];

    simulator.tickBuffers(['nextPoints']);

<<<<<<< HEAD
    debug("Running kernel faIntegrate");
    return faIntegrate.exec([numPoints], resources)
        .fail(eh.makeErrorHandler('Kernel faIntegrate failed'));
=======
    logger.trace("Running kernel faIntegrate");
    return faIntegrate.exec([simulator.numPoints], resources)
        .fail(log.makeQErrorHandler(logger, 'Kernel faIntegrate failed'));
>>>>>>> 86e85ca4
}

function integrateApprox(simulator, faIntegrateApprox) {
    var buffers = simulator.buffers;
    var numPoints = simulator.dataframe.getNumElements('point');

    faIntegrateApprox.set({
        numPoints: numPoints,
        inputPositions: simulator.dataframe.getBuffer('curPoints', 'simulator').buffer,
        pointDegrees: simulator.dataframe.getBuffer('degrees', 'simulator').buffer,
        curForces: simulator.dataframe.getBuffer('curForces', 'simulator').buffer,
        swings: simulator.dataframe.getBuffer('swings', 'simulator').buffer,
        tractions: simulator.dataframe.getBuffer('tractions', 'simulator').buffer,
        outputPositions: simulator.dataframe.getBuffer('nextPoints', 'simulator').buffer
    });

    var resources = [
        simulator.dataframe.getBuffer('curPoints', 'simulator'),
        simulator.dataframe.getBuffer('forwardsDegrees', 'simulator'),
        simulator.dataframe.getBuffer('backwardsDegrees', 'simulator'),
        simulator.dataframe.getBuffer('curForces', 'simulator'),
        simulator.dataframe.getBuffer('swings', 'simulator'),
        simulator.dataframe.getBuffer('tractions', 'simulator'),
        simulator.dataframe.getBuffer('nextPoints', 'simulator')
    ];

    simulator.tickBuffers(['nextPoints']);

<<<<<<< HEAD
    debug('Running kernel faIntegrateApprox');
    return faIntegrateApprox.exec([numPoints], resources)
        .fail(eh.makeErrorHandler('Kernel faIntegrateApprox failed'));
=======
    logger.trace('Running kernel faIntegrateApprox');
    return faIntegrateApprox.exec([simulator.numPoints], resources)
        .fail(log.makeQErrorHandler(logger, 'Kernel faIntegrateApprox failed'));
>>>>>>> 86e85ca4
}


ForceAtlas2.prototype.tick = function(simulator, stepNumber) {
    var that = this;
    var tickTime = Date.now();
    return pointForces(simulator, that.faPoints, stepNumber)
    .then(function () {
        return edgeForces(simulator, that.faEdges, stepNumber);
    }).then(function () {
        return swingsTractions(simulator, that.faSwings);
    }).then(function () {
        return integrate(simulator, that.faIntegrate);
        //return integrateApprox(simulator, that.faIntegrateApprox);
    }).then(function () {
        var buffers = simulator.buffers;
        simulator.tickBuffers(['curPoints']);

        var nextPoints = simulator.dataframe.getBuffer('nextPoints', 'simulator');
        var curPoints = simulator.dataframe.getBuffer('curPoints', 'simulator');
        var curForces = simulator.dataframe.getBuffer('curForces', 'simulator');
        var prevForces = simulator.dataframe.getBuffer('prevForces', 'simulator');

        return Q.all([
            nextPoints.copyInto(curPoints),
            curForces.copyInto(prevForces)
        ]);
    }).then(function () {
        return simulator;
    });
}


module.exports = ForceAtlas2;<|MERGE_RESOLUTION|>--- conflicted
+++ resolved
@@ -147,15 +147,9 @@
 
     simulator.tickBuffers(['partialForces1']);
 
-<<<<<<< HEAD
-    debug("Running kernel faPointForces");
+    logger.trace("Running kernel faPointForces");
     return faPoints.exec([numPoints], resources)
-        .fail(eh.makeErrorHandler('Kernel faPointForces failed'));
-=======
-    logger.trace("Running kernel faPointForces");
-    return faPoints.exec([simulator.numPoints], resources)
         .fail(log.makeQErrorHandler(logger, 'Kernel faPointForces failed'));
->>>>>>> 86e85ca4
 }
 
 
@@ -192,20 +186,11 @@
                             simulator.dataframe.getBuffer('partialForces1', 'simulator'), simulator.dataframe.getBuffer('partialForces2', 'simulator'))
     .then(function () {
         return edgeForcesOneWay(simulator, faEdges,
-<<<<<<< HEAD
-
                                 simulator.dataframe.getBuffer('backwardsEdges', 'simulator'), simulator.dataframe.getBuffer('backwardsWorkItems', 'simulator'),
                                 simulator.dataframe.getNumElements('backwardsWorkItems'),
                                 simulator.dataframe.getBuffer('curPoints', 'simulator'), stepNumber,
                                 simulator.dataframe.getBuffer('partialForces2', 'simulator'), simulator.dataframe.getBuffer('curForces', 'simulator'));
-    }).fail(eh.makeErrorHandler('Kernel faPointEdges failed'));
-=======
-                                buffers.backwardsEdges, buffers.backwardsWorkItems,
-                                simulator.numBackwardsWorkItems,
-                                buffers.curPoints, stepNumber,
-                                buffers.partialForces2, buffers.curForces);
     }).fail(log.makeQErrorHandler(logger, 'Kernel faPointEdges failed'));
->>>>>>> 86e85ca4
 }
 
 
@@ -228,15 +213,9 @@
 
     simulator.tickBuffers(['swings', 'tractions']);
 
-<<<<<<< HEAD
-    debug("Running kernel faSwingsTractions");
+    logger.trace("Running kernel faSwingsTractions");
     return faSwings.exec([numPoints], resources)
-        .fail(eh.makeErrorHandler('Kernel faSwingsTractions failed'));
-=======
-    logger.trace("Running kernel faSwingsTractions");
-    return faSwings.exec([simulator.numPoints], resources)
         .fail(log.makeQErrorHandler(logger, 'Kernel faSwingsTractions failed'));
->>>>>>> 86e85ca4
 }
 
 
@@ -260,15 +239,9 @@
 
     simulator.tickBuffers(['nextPoints']);
 
-<<<<<<< HEAD
-    debug("Running kernel faIntegrate");
+    logger.trace("Running kernel faIntegrate");
     return faIntegrate.exec([numPoints], resources)
-        .fail(eh.makeErrorHandler('Kernel faIntegrate failed'));
-=======
-    logger.trace("Running kernel faIntegrate");
-    return faIntegrate.exec([simulator.numPoints], resources)
         .fail(log.makeQErrorHandler(logger, 'Kernel faIntegrate failed'));
->>>>>>> 86e85ca4
 }
 
 function integrateApprox(simulator, faIntegrateApprox) {
@@ -297,15 +270,9 @@
 
     simulator.tickBuffers(['nextPoints']);
 
-<<<<<<< HEAD
-    debug('Running kernel faIntegrateApprox');
+    logger.trace('Running kernel faIntegrateApprox');
     return faIntegrateApprox.exec([numPoints], resources)
-        .fail(eh.makeErrorHandler('Kernel faIntegrateApprox failed'));
-=======
-    logger.trace('Running kernel faIntegrateApprox');
-    return faIntegrateApprox.exec([simulator.numPoints], resources)
         .fail(log.makeQErrorHandler(logger, 'Kernel faIntegrateApprox failed'));
->>>>>>> 86e85ca4
 }
 
 
