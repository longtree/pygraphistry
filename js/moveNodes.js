'use strict';

var    cljs = require('./cl.js'),
          Q = require('q'),
     Kernel = require('./kernel.js'),
        log = require('common/logger.js'),
     logger = log.createLogger('graph-viz:cl:movenodes');

function MoveNodes(clContext) {
    logger.trace('Creating moveNodes kernel');

    var args = ['top', 'left', 'bottom', 'right', 'deltaX', 'deltaY',
                'inputPositions', 'outputPositions'];
    var argsType = {
        top: cljs.types.float_t,
        left: cljs.types.float_t,
        bottom: cljs.types.float_t,
        right: cljs.types.float_t,
        deltaX: cljs.types.float_t,
        deltaY: cljs.types.float_t,
        inputPositions: null,
        outputPositions: null
    }
    this.moveNodes = new Kernel('moveNodes', args, argsType, 'moveNodes.cl', clContext);
}


MoveNodes.prototype.run = function (simulator, selection, delta) {
<<<<<<< HEAD
    debug('Moving nodes');
    var numPoints = simulator.dataframe.getNumElements('point');
    var resources = [
        simulator.dataframe.getBuffer('curPoints', 'simulator'),
        simulator.dataframe.getBuffer('nextPoints', 'simulator')
    ];
=======
    logger.trace('Moving nodes');
    var resources = [simulator.buffers.curPoints, simulator.buffers.nextPoints];
>>>>>>> 86e85ca4

    this.moveNodes.set({
        top: selection.tl.y,
        left: selection.tl.x,
        bottom: selection.br.y,
        right: selection.br.x,
        deltaX: delta.x,
        deltaY: delta.y,
        inputPositions: simulator.dataframe.getBuffer('curPoints', 'simulator').buffer,
        outputPositions: simulator.dataframe.getBuffer('nextPoints', 'simulator').buffer
    });

    simulator.tickBuffers(['nextPoints', 'curPoints']);

<<<<<<< HEAD
    debug('Running moveNodes');
    return this.moveNodes.exec([numPoints], resources)
        .then(function () {
            var nextPoints = simulator.dataframe.getBuffer('nextPoints', 'simulator');
            var curPoints = simulator.dataframe.getBuffer('curPoints', 'simulator');
            return nextPoints.copyInto(curPoints);
        }).fail(eh.makeErrorHandler('Kernel moveNodes failed'));
=======
    logger.trace('Running moveNodes');
    return this.moveNodes.exec([simulator.numPoints], resources)
        .then(function () {
            return simulator.buffers.nextPoints.copyInto(simulator.buffers.curPoints);
        }).fail(log.makeQErrorHandler(logger, 'Kernel moveNodes failed'));
>>>>>>> 86e85ca4
}

module.exports = MoveNodes;<|MERGE_RESOLUTION|>--- conflicted
+++ resolved
@@ -26,17 +26,12 @@
 
 
 MoveNodes.prototype.run = function (simulator, selection, delta) {
-<<<<<<< HEAD
-    debug('Moving nodes');
+    logger.trace('Moving nodes');
     var numPoints = simulator.dataframe.getNumElements('point');
     var resources = [
         simulator.dataframe.getBuffer('curPoints', 'simulator'),
         simulator.dataframe.getBuffer('nextPoints', 'simulator')
     ];
-=======
-    logger.trace('Moving nodes');
-    var resources = [simulator.buffers.curPoints, simulator.buffers.nextPoints];
->>>>>>> 86e85ca4
 
     this.moveNodes.set({
         top: selection.tl.y,
@@ -51,21 +46,13 @@
 
     simulator.tickBuffers(['nextPoints', 'curPoints']);
 
-<<<<<<< HEAD
-    debug('Running moveNodes');
+    logger.trace('Running moveNodes');
     return this.moveNodes.exec([numPoints], resources)
         .then(function () {
             var nextPoints = simulator.dataframe.getBuffer('nextPoints', 'simulator');
             var curPoints = simulator.dataframe.getBuffer('curPoints', 'simulator');
             return nextPoints.copyInto(curPoints);
-        }).fail(eh.makeErrorHandler('Kernel moveNodes failed'));
-=======
-    logger.trace('Running moveNodes');
-    return this.moveNodes.exec([simulator.numPoints], resources)
-        .then(function () {
-            return simulator.buffers.nextPoints.copyInto(simulator.buffers.curPoints);
         }).fail(log.makeQErrorHandler(logger, 'Kernel moveNodes failed'));
->>>>>>> 86e85ca4
 }
 
 module.exports = MoveNodes;