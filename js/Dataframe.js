'use strict';

var _ = require('underscore');
var dateFormat = require('dateformat');
var Q = require('q');
var fs = require('fs');
var csv = require('csv');

var log = require('common/logger.js');
var logger = log.createLogger('graph-viz:dataframe');

var ExpressionCodeGenerator = require('./expressionCodeGenerator');
var ExpressionPlan = require('./ExpressionPlan.js');
var DataframeMask = require('./DataframeMask.js');

var baseDirPath = __dirname + '/../assets/dataframe/';
/**
 * @readonly
 * @type {string[]}
 */
var GraphComponentTypes = ['point', 'edge'];
/**
 * @readonly
 * @type {string[]}
 */
var BufferTypeKeys = GraphComponentTypes.concat('simulator');

/**
 * @property {DataframeData} rawdata The original data, immutable by this object.
 * @property {DataframeData} data The potentially-filtered data, starts as a reference to original.
 * @property {Object.<DataframeMask>} masksForVizSets Masks stored by VizSet id.
 * @constructor
 */
function Dataframe () {
    // We keep a copy of the original data, plus a filtered view
    // that defaults to the new raw data.
    //
    // This is to allow tools like filters/selections to propagate to
    // all other tools that rely on data frames.

    this.rawdata = makeEmptyData();
    this.filteredBufferCache = {
        point: {},
        edge: {},
        simulator: {}
    };
    this.typedArrayCache = {};
    this.lastPointPositions = null;
    /** The last mask applied as a result of in-place filtering. Full by default. */
    this.lastMasks = new DataframeMask(
        this,
        undefined,
        undefined
    );
    /** The last mask applied as a result of selections. Empty by default. */
    this.lastSelectionMasks = new DataframeMask(
        this,
        [],
        []
    );
    this.masksForVizSets = {};
    this.bufferAliases = {};
    this.data = this.rawdata;
    this.bufferOverlays = {};
    this.metadata = {};
}

/**
 * @typedef {Object} DataframeData
 * @property {{point: Object, edge: Object, simulator: SimCL}} attributes
 * @property {{point: Object, edge: Object, simulator: SimCL}} buffers
 * @property {Object} labels
 * @property {Object} hostBuffers
 * @property {Object} localBuffers
 * @property {Object} rendererBuffers
 * @property {{point: Number, edge: Number}} numElements
 */

/**
 * @returns {DataframeData}
 */
function makeEmptyData () {
    return {
        attributes: {
            point: {},
            edge: {},
            simulator: {}
        },
        buffers: {
            point: {},
            edge: {},
            simulator: {}
        },
        labels: {

        },
        // TODO: Can we deal with this more naturally?
        hostBuffers: {

        },
        localBuffers: {

        },
        rendererBuffers: {

        },
        numElements: {}
    };
}


//////////////////////////////////////////////////////////////////////////////
// Data Filtering
//////////////////////////////////////////////////////////////////////////////

/**
 * Takes in a DataframeMask, and returns a new DataframeMask
 * that is pruned to remove dangling edges. The result's edges
 * must all begin and end in the set of points.
 * Relative to forwardsEdges (so sorted)
 * @param {DataframeMask} oldMask - The mask to be pruned
 * @returns DataframeMask
 */
Dataframe.prototype.pruneMaskEdges = function (oldMask) {

    // Create hash to lookup which points/edges exist in mask.
    var pointMaskOriginalLookup = {};
    oldMask.mapPointIndexes(function (idx) {
        pointMaskOriginalLookup[idx] = 1;
    });

    var edgeMask = [];
    var edges = this.rawdata.hostBuffers.forwardsEdges.edgesTyped;

    oldMask.mapEdgeIndexes(function (edgeIdx) {
        var src = edges[2*edgeIdx];
        var dst = edges[2*edgeIdx + 1];
        var newSrc = pointMaskOriginalLookup[src];
        var newDst = pointMaskOriginalLookup[dst];
        if (newSrc && newDst) {
            edgeMask.push(edgeIdx);
        }
    });

    return new DataframeMask(
        this,
        oldMask.point,
        edgeMask
    );

};


/**
 * Takes a mask and excludes points disconnected by it.
 * Uses encapsulateEdges' result of degreesTyped on forwardsEdges and backwardsEdges.
 * @param {DataframeMask} baseMask
 * @returns {DataframeMask}
 */
Dataframe.prototype.pruneOrphans = function (baseMask) {
    var resultPointMask = [];
    if (baseMask.numPoints() === this.numPoints()) {
        var degreeColumn = this.getColumnValues('degree', 'point');
        baseMask.mapPointIndexes(function (pointIdx) {
            if (degreeColumn[pointIdx] !== 0) {
                resultPointMask.push(pointIdx);
            }
        });
    } else {
        var degreeOutTyped = this.getHostBuffer('forwardsEdges').degreesTyped,
            degreeInTyped = this.getHostBuffer('backwardsEdges').degreesTyped;
        if (degreeInTyped.length !== baseMask.numPoints()) {
            throw new Error('Mismatched buffer lengths');
        }
        baseMask.mapPointIndexes(function (pointIdx, idx) {
            if (degreeInTyped[idx] !== 0 || degreeOutTyped[idx] !== 0) {
                resultPointMask.push(pointIdx);
            }
        });
    }
    return new DataframeMask(this, resultPointMask, baseMask.edge);
};


Dataframe.prototype.numPoints = function numPoints() {
    return this.rawdata.numElements.point;
};


Dataframe.prototype.numEdges = function numEdges() {
    return this.rawdata.numElements.edge;
};


Dataframe.prototype.numByType = function (componentType) {
    return this.rawdata.numElements[componentType];
};


/**
 * @returns Mask
 */
Dataframe.prototype.fullPointMask = function() {
    return _.range(this.numPoints());
};

/**
 * @returns Mask
 */
Dataframe.prototype.fullEdgeMask = function() {
    return _.range(this.numEdges());
};


/**
 * @returns DataframeMask
 */
Dataframe.prototype.fullDataframeMask = function() {
    return new DataframeMask(
        this,
        undefined,
        undefined
    );
};


Dataframe.prototype.presentVizSet = function (vizSet) {
    if (!vizSet || vizSet.masks === undefined) { return vizSet; }
    var maskResponseLimit = 3e4;
    var masksTooLarge = vizSet.masks.numPoints() > maskResponseLimit ||
        vizSet.masks.numEdges() > maskResponseLimit;
    var response = masksTooLarge ? _.omit(vizSet, ['masks']) : _.clone(vizSet);
    response.sizes = {point: vizSet.masks.numPoints(), edge: vizSet.masks.numEdges()};
    // Do NOT serialize the dataframe.
    if (response.masks) {
        response.masks = response.masks.toJSON(this.lastMasks);
    }
    return response;
};

/**
 * This performs mask join operations over the dataset, optimized for having many masks.
 * It allocates two full-sized arrays (bytesize * number of elements) instead of temporary mask objects.
 * There may be other, smarter solutions if we cache strategically, or use a query planner.
 * @param {?DataframeMask[]} selectionMasks
 * @param {?DataframeMask[]} exclusionMasks
 * @param {Object.<Number=Infinity>} limits
 * @returns ?DataframeMask
 */
Dataframe.prototype.composeMasks = function (selectionMasks, exclusionMasks, limits) {
    if (!limits) {
        limits = {point: Infinity, edge: Infinity};
    }
    _.each(GraphComponentTypes, function (type) {
        if (limits[type] === undefined) {
            limits[type] = Infinity;
        }
    });

    // No selection masks imply a universal selection:
    if (selectionMasks.length === 0) {
        selectionMasks = [this.fullDataframeMask()];
    }

    // Assumes we will never have more than 255 separate masks.
    var numMasks = selectionMasks.length;
    var MASK_LIMIT = 255;
    if (numMasks > MASK_LIMIT) {
        console.error('TOO MANY MASKS; truncating to: ' + MASK_LIMIT);
        selectionMasks.length = 255;
    }

    // Assumes Uint8Array() constructor initializes to zero, which it should.
    var numMasksSatisfiedByPointID = new Uint8Array(this.numPoints());
    var numMasksSatisfiedByEdgeID = new Uint8Array(this.numEdges());

    // Equivalent to reduce over AND:
    _.each(selectionMasks, function (mask) {
        mask.mapEdgeIndexes(function (idx) {
            numMasksSatisfiedByEdgeID[idx]++;
        });

        mask.mapPointIndexes(function (idx) {
            numMasksSatisfiedByPointID[idx]++;
        });
    });

    // Equivalent to reduce over NOT OR:
    _.each(exclusionMasks, function (mask) {
        mask.mapPointIndexes(function (idx) {
            numMasksSatisfiedByPointID[idx] = 0;
        });
        mask.mapEdgeIndexes(function (idx) {
            numMasksSatisfiedByEdgeID[idx] = 0;
        });
    });

    // The overall masks per type, made by mask intersection:
    var result = new DataframeMask(
        this,
        [],
        []
    );
    var resultMasks = {point: [], edge: []};

    _.each(GraphComponentTypes, function (type) {
        var limit = limits[type],
            numMasksSatisfiedByID = type === 'edge' ? numMasksSatisfiedByEdgeID : numMasksSatisfiedByPointID,
            targetMask = result[type];
        for (var i=0; i<numMasksSatisfiedByID.length; i++) {
            // Shorthand for "if we've passed all masks":
            if (numMasksSatisfiedByID[i] === numMasks) {
                targetMask.push(i);
            }
            // This is how we implement the limit, just to stop pushing once reached:
            if (targetMask.length >= limit) {
                break;
            }
        }
    });

    return result;
};

/**
 * @typedef {Object} ClientQueryAST
 * @property {String} type - AST node type (from expressionParser.js)
 * @property {Boolean} isLocalized - Whether the AST transformed to run as a single PlanNode.
 */

/**
 * @typedef {Object} ClientQuery
 * @property {String} title User-defined title attribute.
 * @property {String} attribute Dataframe-defined attribute (column) name.
 * @property {String} type 'point' or 'edge'
 * @property {ClientQueryAST} ast - AST returned by expressionParser.js
 * @property {String} inputString - The expression text as entered, not corrected.
 */

/**
 * @param {ClientQuery} query
 * @param {Error[]}errors
 * @returns {DataframeMask}
 */
Dataframe.prototype.getMasksForQuery = function (query, errors) {
    var attribute = query.attribute,
        type = query.type;
    if (attribute) {
        var normalization = this.normalizeAttributeName(attribute, type);
        if (normalization === undefined) {
            errors.push('Unknown frame element');
            return undefined;
        } else {
            type = normalization.type;
            attribute = normalization.attribute;
        }
    }
    try {
        var plan = new ExpressionPlan(this, query.ast);
        var masks, filterFunc;
        if (query.ast === undefined) {
            filterFunc = this.filterFuncForQueryObject(query);
            masks = this.getAttributeMask(type, attribute, filterFunc);
        } else if (plan.isRedundant()) {
            type = plan.rootNode.iterationType();
            attribute = this.normalizeAttributeName(_.keys(plan.rootNode.identifierNodes())[0], type).attribute;
            _.defaults(query, {attribute: attribute, type: type});
            filterFunc = this.filterFuncForQueryObject(query);
            masks = this.getAttributeMask(type, attribute, filterFunc);
        } else {
            masks = plan.execute();
        }
        if (masks === undefined || _.isArray(masks)) {
            throw new Error('Unable to execute the query');
        } else {
            return masks;
        }
    } catch (e) {
        errors.push(e.message);
    }
};

/**
 * @param {ClientQuery} query
 * @returns Function<Object>
 */
Dataframe.prototype.filterFuncForQueryObject = function (query) {
    var filterFunc = _.identity;

    var ast = query.ast;
    if (ast !== undefined) {
        var generator = new ExpressionCodeGenerator('javascript');
        var columnName = this.normalizeAttributeName(query.attribute, query.type);
        if (columnName === undefined) {
            // Trust that this is still single-attribute. Doubtful idea.
            var plan = new ExpressionPlan(this, ast);
            plan.compile();
            filterFunc = plan.rootNode.executor;
        } else {
            ast = generator.transformASTForNullGuards(ast, {value: columnName}, this);
            filterFunc = generator.functionForAST(ast, {'*': 'value'});
        }
        // Maintained only for earlier range queries from histograms, may drop soon:
    } else if (query.start !== undefined && query.stop !== undefined) {
        // Range:
        filterFunc = function (val) {
            return val >= query.start && val < query.stop;
        };

    } else if (query.equals !== undefined) {
        // Exact match or list-contains:
        var compareValue = query.equals;
        if (_.isArray(compareValue)) {
            filterFunc = function (val) {
                return _.contains(compareValue, val);
            };
        } else {
            filterFunc = function (val) {
                return compareValue === val;
            };
        }
    }
    return filterFunc;
};


/**
 * @param {Array} attributeValues
 * @param {Function<Object>} filterFunc
 * @returns Mask
 */
Dataframe.prototype.getMaskForPredicateOnAttributeValues = function (attributeValues, filterFunc) {
    var mask = [];
    if (filterFunc) {
        _.each(attributeValues, function (val, idx) {
            if (filterFunc(val)) {
                mask.push(idx);
            }
        });
    }
    return mask;
};


/**
 * @returns {DataframeMask}
 */
Dataframe.prototype.getAttributeMask = function (type, columnName, filterFunc) {
    switch (type) {
        case 'point':
            var pointMask = this.getPointAttributeMask(columnName, filterFunc);
            return new DataframeMask(
                this,
                pointMask,
                undefined
            );
        case 'edge':
            var edgeMask = this.getEdgeAttributeMask(columnName, filterFunc);
            return new DataframeMask(
                this,
                undefined,
                edgeMask
            );
        default:
            throw new Error('Unknown graph component type: ' + type);
    }
};


/**
 * Returns sorted edge mask
 * @param {String} columnName
 * @param {Function<Object>} filterFunc
 * @returns {Mask}
 */
Dataframe.prototype.getEdgeAttributeMask = function (columnName, filterFunc) {
    var attr = this.rawdata.attributes.edge[columnName];
    var edgeMask = this.getMaskForPredicateOnAttributeValues(attr.values, filterFunc);
    // Convert to sorted order
    var map = this.rawdata.hostBuffers.forwardsEdges.edgePermutation;
    for (var i = 0; i < edgeMask.length; i++) {
        edgeMask[i] = map[edgeMask[i]];
    }
    return edgeMask;
};


/**
 * Returns sorted point mask
 * @param {String} columnName
 * @param {Function<Object>} filterFunc
 * @returns {Mask}
 */
Dataframe.prototype.getPointAttributeMask = function (columnName, filterFunc) {
    var attr = this.rawdata.attributes.point[columnName];
    return this.getMaskForPredicateOnAttributeValues(attr.values, filterFunc);
};


Dataframe.prototype.initializeTypedArrayCache = function (oldNumPoints, oldNumEdges) {
    this.typedArrayCache.filteredEdges = new Uint32Array(oldNumEdges * 2);
    this.typedArrayCache.unsortedEdgeMask = new Uint32Array(oldNumEdges);
    this.typedArrayCache.edgesFlipped = new Uint32Array(oldNumEdges * 2);

    this.typedArrayCache.newPointSizes = new Uint8Array(oldNumPoints);
    this.typedArrayCache.newPointColors = new Uint32Array(oldNumPoints);
    this.typedArrayCache.newEdgeColors = new Uint32Array(oldNumEdges * 2);
    this.typedArrayCache.newEdgeHeights = new Uint32Array(oldNumEdges * 2);
    var numRenderedSplits = this.rawdata.numElements.renderedSplits;
    var numMidEdgeColorsPerEdge = 2 * (numRenderedSplits + 1);
    var numMidEdgeColors = numMidEdgeColorsPerEdge * oldNumEdges;
    this.typedArrayCache.newMidEdgeColors = new Uint32Array(numMidEdgeColors);
    this.typedArrayCache.newBackwardsEdgeWeights = new Float32Array(oldNumEdges);
    this.typedArrayCache.newForwardsEdgeWeights = new Float32Array(oldNumEdges);

    this.typedArrayCache.tempPrevForces = new Float32Array(oldNumPoints * 2);
    this.typedArrayCache.tempDegrees = new Uint32Array(oldNumPoints);
    this.typedArrayCache.tempSpringsPos = new Float32Array(oldNumEdges * 4);
    this.typedArrayCache.tempBackwardsEdgeWeights = new Float32Array(oldNumEdges);
    this.typedArrayCache.tempForwardsEdgeWeights = new Float32Array(oldNumEdges);
    this.typedArrayCache.tempCurPoints = new Float32Array(oldNumPoints * 2);

    this.typedArrayCache.newPrevForces = new Float32Array(oldNumPoints * 2);
    this.typedArrayCache.newDegrees = new Uint32Array(oldNumPoints);
    this.typedArrayCache.newSpringsPos = new Float32Array(oldNumEdges * 4);
    this.typedArrayCache.newCurPoints = new Float32Array(oldNumPoints * 2);
};

/**
 * Filters this.data in-place given masks. Does not modify this.rawdata.
 * TODO: Take in Set objects, not just Mask.
 * @param {DataframeMask} masks
 * @param {SimCL} simulator
 * @returns {Promise.<Array<Buffer>>} updated arrays - false if no-op
 */
Dataframe.prototype.applyDataframeMaskToFilterInPlace = function (masks, simulator) {
    logger.debug('Starting Filtering Data In-Place by DataframeMask');
    var that = this;

    if (masks === this.lastMasks) {
        return Q(false);
    }

    var start = Date.now();

    var rawdata = this.rawdata;

    // TODO: These buffers are initialized in a different event loop and we want to no-op before they're ready.
    var rawSimBuffers = rawdata.buffers.simulator;
    if (rawSimBuffers.forwardsEdgeWeights === undefined || rawSimBuffers.backwardsEdgeWeights === undefined) {
        return Q(false);
    }
    /** @type {DataframeData} */
    var newData = makeEmptyData();
    var numPoints = masks.numPoints();
    var numEdges = masks.numEdges();
    var oldNumPoints = this.numPoints();
    var oldNumEdges = this.numEdges();

    // TODO: Should this be lazy, or done at startup?
    if (_.keys(this.typedArrayCache).length === 0) {
        this.initializeTypedArrayCache(oldNumPoints, oldNumEdges);
    }

    // labels;
    _.each(GraphComponentTypes, function (type) {
        if (rawdata.labels[type]) {
            var newLabels = [];
            _.each(masks[type], function (idx) {
                newLabels.push(rawdata.labels[type][idx]);
            });
            newData.labels[type] = newLabels;
        }
    });

    // TODO: Regular Data GPU Buffers
    // TODO: Figure out how GC/memory management works.

    ///////////////////////////////////////////////////////////////////////////
    // Simulator / Graph Specific stuff. TODO: Should this be in the dataframe?
    ///////////////////////////////////////////////////////////////////////////

    // Filter out to new edges/points arrays.
    var filteredEdges = new Uint32Array(this.typedArrayCache.filteredEdges.buffer, 0, numEdges * 2);
    var originalEdges = rawdata.hostBuffers.unsortedEdges;
    //var originalForwardsEdges = rawdata.hostBuffers.forwardsEdges.edgesTyped;

    // We start unsorted because we're working with the rawdata first.
    var unsortedEdgeMask = new Uint32Array(this.typedArrayCache.unsortedEdgeMask.buffer, 0, numEdges);

    var map = rawdata.hostBuffers.forwardsEdges.edgePermutationInverseTyped;
    masks.mapEdgeIndexes(function(edgeIndex, i) {
        unsortedEdgeMask[i] = map[edgeIndex];
    });

    // TODO: See if there's a way to do this without sorting.
    // Sorting is slow as all hell.
    Array.prototype.sort.call(unsortedEdgeMask, function (a, b) {
        return a - b;
    });

    var unsortedMasks = new DataframeMask(
        this,
        masks.point,
        unsortedEdgeMask
    );

    var pointOriginalLookup = [];
    masks.mapPointIndexes(function (pointIndex, i) {
        pointOriginalLookup[pointIndex] = i;
    });

    _.each(unsortedEdgeMask, function (oldIdx, i) {
        filteredEdges[i*2] = pointOriginalLookup[originalEdges[oldIdx*2]];
        filteredEdges[i*2 + 1] = pointOriginalLookup[originalEdges[oldIdx*2 + 1]];
    });

    var edgesFlipped = new Uint32Array(this.typedArrayCache.edgesFlipped.buffer, 0, filteredEdges.length);

    for (var i = 0; i < filteredEdges.length/2; i++) {
        edgesFlipped[2 * i] = filteredEdges[2 * i + 1];
        edgesFlipped[2 * i + 1] = filteredEdges[2 * i];
    }

    newData.hostBuffers.unsortedEdges = filteredEdges;
    var forwardsEdges = this.encapsulateEdges(filteredEdges, numPoints, rawdata.hostBuffers.forwardsEdges, unsortedMasks, pointOriginalLookup);
    var backwardsEdges = this.encapsulateEdges(edgesFlipped, numPoints, rawdata.hostBuffers.backwardsEdges, unsortedMasks, pointOriginalLookup);
    newData.hostBuffers.forwardsEdges = forwardsEdges;
    newData.hostBuffers.backwardsEdges = backwardsEdges;
    newData.hostBuffers.points = rawdata.hostBuffers.points;


    newData.localBuffers.logicalEdges = forwardsEdges.edgesTyped;
    newData.localBuffers.forwardsEdgeStartEndIdxs = forwardsEdges.edgeStartEndIdxsTyped;
    newData.localBuffers.backwardsEdgeStartEndIdxs = backwardsEdges.edgeStartEndIdxsTyped;
    // TODO index translation (filter scope)
    newData.localBuffers.selectedEdgeIndexes = this.lastSelectionMasks.typedEdgeIndexes();
    newData.localBuffers.selectedPointIndexes = this.lastSelectionMasks.typedPointIndexes();

    ///////////////////////////////////////////////////////////////////////////
    // Copy non-GPU buffers
    ///////////////////////////////////////////////////////////////////////////

    // TODO: Figured out what pointTags is used for
    // TODO: Figure out what edgeTags are used for.

    var newPointSizes = new Uint8Array(this.typedArrayCache.newPointSizes.buffer, 0, numPoints);
    var newPointColors = new Uint32Array(this.typedArrayCache.newPointColors.buffer, 0, numPoints);

    masks.mapPointIndexes(function (pointIndex, i) {
        newPointSizes[i] = rawdata.localBuffers.pointSizes[pointIndex];
        newPointColors[i] = rawdata.localBuffers.pointColors[pointIndex];
    });
    newData.localBuffers.pointSizes = newPointSizes;
    newData.localBuffers.pointColors = newPointColors;

    var numRenderedSplits = rawdata.numElements.renderedSplits;
    var numMidEdgeColorsPerEdge = 2 * (numRenderedSplits + 1);
    var numMidEdgeColors = numMidEdgeColorsPerEdge * numEdges;
    var newEdgeColors = new Uint32Array(this.typedArrayCache.newEdgeColors.buffer, 0, numEdges * 2);
    var newEdgeHeights = new Uint32Array(this.typedArrayCache.newEdgeHeights.buffer, 0, numEdges * 2);
    var newMidEdgeColors = new Uint32Array(this.typedArrayCache.newMidEdgeColors.buffer, 0, numMidEdgeColors);

    masks.mapEdgeIndexes(function (edgeIndex, i) {
        newEdgeColors[i * 2] = rawdata.localBuffers.edgeColors[edgeIndex * 2];
        newEdgeColors[i * 2 + 1] = rawdata.localBuffers.edgeColors[edgeIndex * 2 + 1];

        newEdgeHeights[i * 2] = rawdata.localBuffers.edgeHeights[edgeIndex * 2];
        newEdgeHeights[i * 2 + 1] = rawdata.localBuffers.edgeHeights[edgeIndex * 2 + 1];

        for (var j = 0; j < numMidEdgeColorsPerEdge; j++) {
            newMidEdgeColors[i * numMidEdgeColorsPerEdge + j] =
                rawdata.localBuffers.midEdgeColors[edgeIndex * numMidEdgeColorsPerEdge + j];
        }
    });
    newData.localBuffers.edgeColors = newEdgeColors;
    newData.localBuffers.edgeHeights = newEdgeHeights;
    newData.localBuffers.midEdgeColors = newMidEdgeColors;

    // numElements;
    // Copy all old in.
    _.each(_.keys(rawdata.numElements), function (key) {
        newData.numElements[key] = rawdata.numElements[key];
    });
    // Update point/edge counts, since those were filtered,
    // along with forwardsWorkItems/backwardsWorkItems.
    newData.numElements.point = masks.numPoints();
    newData.numElements.edge = masks.numEdges();
    newData.numElements.forwardsWorkItems = newData.hostBuffers.forwardsEdges.workItemsTyped.length / 4;
    newData.numElements.backwardsWorkItems = newData.hostBuffers.backwardsEdges.workItemsTyped.length / 4;
    // TODO: NumMidPoints and MidEdges

    ///////////////////////////////////////////////////////////////////////////
    // Copy Buffer Overlays
    ///////////////////////////////////////////////////////////////////////////

    _.each(this.bufferOverlays, function (val, key) {
        var alias = val.alias;
        var type = val.type;
        var originalName = val.originalName;

        var newBuffer = that.getLocalBuffer(originalName).constructor(masks.maskSize()[type]);
        var rawBuffer = that.rawdata.localBuffers[alias];

        masks.mapIndexes(type, function (rawIndex, i) {
            newBuffer[i] = rawBuffer[rawIndex];
        });

        newData.localBuffers[alias] = newBuffer;
    });

    //////////////////////////////////
    // SIMULATOR BUFFERS.
    //////////////////////////////////

    var tempPrevForces = new Float32Array(this.typedArrayCache.tempPrevForces.buffer, 0, oldNumPoints * 2);
    var tempSpringsPos = new Float32Array(this.typedArrayCache.tempSpringsPos.buffer, 0, oldNumEdges * 4);
    var tempForwardsEdgeWeights = new Float32Array(this.typedArrayCache.tempForwardsEdgeWeights.buffer, 0, oldNumEdges);
    var tempBackwardsEdgeWeights = new Float32Array(this.typedArrayCache.tempBackwardsEdgeWeights.buffer, 0, oldNumEdges);
    var tempCurPoints = new Float32Array(this.typedArrayCache.tempCurPoints.buffer, 0, oldNumPoints * 2);

    var newPrevForces = new Float32Array(this.typedArrayCache.newPrevForces.buffer, 0, numPoints * 2);
    var newDegrees = new Uint32Array(this.typedArrayCache.newDegrees.buffer, 0, numPoints);
    var newSpringsPos = new Float32Array(this.typedArrayCache.newSpringsPos.buffer, 0, numEdges * 4);
    var newForwardsEdgeWeights = new Float32Array(this.typedArrayCache.newForwardsEdgeWeights.buffer, 0, numEdges);
    var newBackwardsEdgeWeights = new Float32Array(this.typedArrayCache.newBackwardsEdgeWeights.buffer, 0, numEdges);
    var newCurPoints = new Float32Array(this.typedArrayCache.newCurPoints.buffer, 0, numPoints * 2);

    var filteredSimBuffers = this.data.buffers.simulator;

    return Q.all([
        rawSimBuffers.prevForces.read(tempPrevForces),
        rawSimBuffers.springsPos.read(tempSpringsPos),
        rawSimBuffers.forwardsEdgeWeights.read(tempForwardsEdgeWeights),
        rawSimBuffers.backwardsEdgeWeights.read(tempBackwardsEdgeWeights),
        filteredSimBuffers.curPoints.read(tempCurPoints)
    ]).spread(function () {

        ///////////////////////////////////////
        // Update last locations of points
        ///////////////////////////////////////

        var promise;
        // TODO: Move this into general initialization
        if (!that.lastPointPositions) {
            that.lastPointPositions = new Float32Array(oldNumPoints * 2);
            _.each(tempCurPoints, function (point, i) {
                that.lastPointPositions[i] = point;
            });

            promise = simulator.renderer.createBuffer(that.lastPointPositions, 'curPointsFiltered')
                .then(function (pointVBO) {
                    return simulator.cl.createBufferGL(pointVBO, 'curPointsFiltered');
                }).then(function (pointBuf) {
                    that.filteredBufferCache.simulator.curPoints = pointBuf;
                });

        } else {
            that.lastMasks.mapPointIndexes(function (pointIndex, i) {
                that.lastPointPositions[pointIndex*2] = tempCurPoints[i*2];
                that.lastPointPositions[pointIndex*2 + 1] = tempCurPoints[i*2 + 1];
            });

            promise = Q({});
        }

        return promise;

    }).then(function () {
        masks.mapPointIndexes(function (oldPointIndex, i) {
            newPrevForces[i*2] = tempPrevForces[oldPointIndex*2];
            newPrevForces[i*2 + 1] = tempPrevForces[oldPointIndex*2 + 1];

            newDegrees[i] = forwardsEdges.degreesTyped[i] + backwardsEdges.degreesTyped[i];

            newCurPoints[i*2] = that.lastPointPositions[oldPointIndex*2];
            newCurPoints[i*2 + 1] = that.lastPointPositions[oldPointIndex*2 + 1];
        });

        masks.mapEdgeIndexes(function (oldEdgeIdx, i) {
            newSpringsPos[i*4] = tempSpringsPos[oldEdgeIdx*4];
            newSpringsPos[i*4 + 1] = tempSpringsPos[oldEdgeIdx*4 + 1];
            newSpringsPos[i*4 + 2] = tempSpringsPos[oldEdgeIdx*4 + 2];
            newSpringsPos[i*4 + 3] = tempSpringsPos[oldEdgeIdx*4 + 3];

            newForwardsEdgeWeights[i] = tempForwardsEdgeWeights[oldEdgeIdx];
            newBackwardsEdgeWeights[i] = tempBackwardsEdgeWeights[oldEdgeIdx];
        });

        var someBufferPropertyNames = ['curPoints', 'prevForces', 'degrees', 'forwardsEdges', 'forwardsDegrees',
            'forwardsWorkItems', 'forwardsEdgeStartEndIdxs', 'backwardsEdges',
            'backwardsDegrees', 'backwardsWorkItems', 'backwardsEdgeStartEndIdxs',
            'springsPos', 'forwardsEdgeWeights', 'backwardsEdgeWeights'
        ];
        _.each(someBufferPropertyNames, function (key) {
            newData.buffers.simulator[key] = that.filteredBufferCache.simulator[key];
        });

        var newBuffers = newData.buffers.simulator;
        return Q.all([
            newBuffers.curPoints.write(newCurPoints),
            newBuffers.prevForces.write(newPrevForces),
            newBuffers.degrees.write(newDegrees),
            newBuffers.springsPos.write(newSpringsPos),
            newBuffers.forwardsEdgeWeights.write(newForwardsEdgeWeights),
            newBuffers.backwardsEdgeWeights.write(newBackwardsEdgeWeights),
            newBuffers.forwardsEdges.write(forwardsEdges.edgesTyped),
            newBuffers.forwardsDegrees.write(forwardsEdges.degreesTyped),
            newBuffers.forwardsWorkItems.write(forwardsEdges.workItemsTyped),
            newBuffers.forwardsEdgeStartEndIdxs.write(forwardsEdges.edgeStartEndIdxsTyped),
            newBuffers.backwardsEdges.write(backwardsEdges.edgesTyped),
            newBuffers.backwardsDegrees.write(backwardsEdges.degreesTyped),
            newBuffers.backwardsWorkItems.write(backwardsEdges.workItemsTyped),
            newBuffers.backwardsEdgeStartEndIdxs.write(backwardsEdges.edgeStartEndIdxsTyped)
        ]);


    }).then(function () {
        // Delete all GPU buffers for values.
        var promises = [];
        _.each(GraphComponentTypes, function (type) {
            var buffers = that.data.buffers[type];
            _.each(_.keys(buffers), function (name) {
                //var buf = buffers[name];
                promises.push(buffers.delete);
                delete buffers[name];
            });
        });

        return Q.all(promises);

    }).then(function () {

        // Just in case, copy over references from raw data to newData
        // This means we don't have to explicitly overwrite everything.

        _.each(_.keys(rawdata.buffers.simulator), function (key) {
            if (newData.buffers.simulator[key] === undefined) {
                newData.buffers.simulator[key] = rawdata.buffers.simulator[key];
            }
        });

        _.each(_.keys(rawdata.localBuffers), function (key) {
            if (newData.localBuffers[key] === undefined) {
                newData.localBuffers[key] = rawdata.localBuffers[key];
            }
        });

        _.each(_.keys(rawdata.numElements), function (key) {
            if (newData.numElements[key] === undefined) {
                newData.numElements[key] = rawdata.numElements[key];
            }
        });

        _.each(_.keys(rawdata.rendererBuffers), function (key) {
            if (newData.rendererBuffers[key] === undefined) {
                newData.rendererBuffers[key] = rawdata.rendererBuffers[key];
            }
        });

        _.each(_.keys(rawdata.hostBuffers), function (key) {
            if (newData.hostBuffers[key] === undefined) {
                newData.hostBuffers[key] = rawdata.hostBuffers[key];
            }
        });

        // Bump versions of every buffer.
        // TODO: Decide if this is really necessary.
        _.each(_.keys(simulator.versions.buffers), function (key) {
            simulator.versions.buffers[key] += 1;
        });
        simulator.versions.tick++;

        that.lastMasks.point = unsortedMasks.point;
        that.lastMasks.edge = unsortedMasks.edge;

    }).then(function () {
        logger.debug('Filter Completed in ' + (Date.now() - start) + ' ms.');
        that.data = newData;
    });

};


//////////////////////////////////////////////////////////////////////////////
// Data Loading
//////////////////////////////////////////////////////////////////////////////

/**
 * TODO: Implicit degrees for points and src/dst for edges.
 * @param {Object} attributes
 * @param {string} type - any of [TYPES]{@link BufferTypeKeys}
 * @param {Number} numElements - prescribe or describe? number present
 */
Dataframe.prototype.load = function (attributes, type, numElements) {

    // Case of loading with no data.
    // if (_.keys(attributes).length === 0) {
    //     return;
    // }

    // TODO: Decoding at the presentation layer.
    // decodeStrings(attributes);
    // decodeDates(attributes);

    var nodeTitleField = pickTitleField(this.bufferAliases, attributes, 'pointTitle');
    var edgeTitleField = pickTitleField(this.bufferAliases, attributes, 'edgeTitle');

    var filteredKeys = _.keys(attributes)
        .filter(function (name) {
            return ['pointColor', 'pointSize', 'pointTitle', 'pointLabel',
                    'edgeLabel', 'edgeTitle', 'edgeHeight', 'degree'].indexOf(name) === -1;
        })
        .filter(function (name) { return name !== nodeTitleField && name !== edgeTitleField; });

    var filteredAttributes = _.pick(attributes, function (value, key) {
        return filteredKeys.indexOf(key) > -1;
    });

    this.rawdata.numElements[type] = numElements;

    if (nodeTitleField) {
        filteredAttributes._title = attributes[nodeTitleField];
    } else if (edgeTitleField) {
        filteredAttributes._title = attributes[edgeTitleField];
    } else {
        filteredAttributes._title = {type: 'number', name: 'label', values: _.range(numElements)};
    }

    _.extend(this.rawdata.attributes[type], filteredAttributes);
    // TODO: Case where data != raw data.
};


/** Load in degrees as a universal (independent of data source) value
 * @param {Uint32Array} outDegrees - degrees going out of nodes
 * @param {Uint32Array} inDegrees - degrees going into nodes
 */
Dataframe.prototype.loadDegrees = function (outDegrees, inDegrees) {
    var numElements = this.numPoints();
    var attributes = this.rawdata.attributes.point;

    // TODO: Error handling
    if (numElements !== outDegrees.length || numElements !== inDegrees.length) {
        return;
    }

    var degree = new Array(numElements);
    var degree_in = new Array(numElements);
    var degree_out = new Array(numElements);

    for (var i = 0; i < numElements; i++) {
        degree_in[i] = inDegrees[i];
        degree_out[i] = outDegrees[i];
        degree[i] = inDegrees[i] + outDegrees[i];
    }

    attributes.degree = {values: degree, name: 'degree', type: 'number'};
    attributes.degree_in = {values: degree_in, name: 'degree_in', type: 'number'};
    attributes.degree_out = {values: degree_out, name: 'degree_out', type: 'number'};
};


/** Load in edge source/destinations as a universal (independent of data source) value
 * @param {Uint32Array} unsortedEdges - unsorted list of edges.
 */
Dataframe.prototype.loadEdgeDestinations = function (unsortedEdges) {
    var numElements = this.numEdges() || unsortedEdges.length / 2;
    var attributes = this.rawdata.attributes.edge;
    var nodeTitles = this.rawdata.attributes.point._title.values;

    var source = new Array(numElements);
    var destination = new Array(numElements);

    for (var i = 0; i < numElements; i++) {
        source[i] = nodeTitles[unsortedEdges[2*i]]
        destination[i] = nodeTitles[unsortedEdges[2*i + 1]];
    }

    attributes.Source = {values: source, name: 'Source', type: 'string'};
    attributes.Destination = {values: destination, name: 'Destination', type: 'string'};

    // If no title has been set, just make title the index.
    // TODO: Is there a more appropriate place to put this?
    if (!attributes._title) {
        attributes._title = {type: 'string', name: 'label', values: _.range(numElements)};
    }

};


/** Load in a raw OpenCL buffer object.
 *  @param {string} name - name of the buffer
 *  @param {string} type - any of [TYPES]{@link BufferTypeKeys}.
 *  @param {Object} buffer - a raw OpenCL buffer object
 */
Dataframe.prototype.loadBuffer = function (name, type, buffer) {
    var buffers = this.rawdata.buffers[type];
    buffers[name] = buffer;
};

Dataframe.prototype.writeBuffer = function (name, type, values, simulator) {
    var that = this;
    var byteLength = values.byteLength;
    var buffer = this.rawdata.buffers[type][name];

    // If it's written to directly, we assume we want to also
    // have a buffer to write to during filters.
    return simulator.cl.createBuffer(byteLength, name+'Filtered')
        .then(function (filteredBuffer) {
            that.filteredBufferCache.simulator[name] = filteredBuffer;
            return buffer.write(values);
        });
};


/** Load in a host buffer object.
 *  @param {string} name - name of the buffer
 *  @param {Object} buffer - a raw OpenCL buffer object
 */
Dataframe.prototype.loadHostBuffer = function (name, buffer) {
    var hostBuffers = this.rawdata.hostBuffers;
    hostBuffers[name] = buffer;
};


Dataframe.prototype.loadLocalBuffer = function (name, buffer) {
    // TODO: Generalize
    if (name === 'edgeColors' || name === 'edgeHeights') {
        var sortedBuffer = new buffer.constructor(buffer.length);
        var permutation = this.rawdata.hostBuffers.forwardsEdges.edgePermutationInverseTyped;
        for (var i = 0; i < buffer.length / 2; i++) {
            sortedBuffer[i*2] = buffer[permutation[i]*2];
            sortedBuffer[i*2 + 1] = buffer[permutation[i]*2 +1];
        }
        buffer = sortedBuffer;
    }

    var localBuffers = this.rawdata.localBuffers;
    localBuffers[name] = buffer;
};


Dataframe.prototype.setLocalBufferValue = function (name, idx, value) {
    var localBuffers = this.rawdata.localBuffers;
    localBuffers[name][idx] = value;
};


Dataframe.prototype.loadRendererBuffer = function (name, buffer) {
    var rendererBuffers = this.rawdata.rendererBuffers;
    rendererBuffers[name] = buffer;
};


Dataframe.prototype.setHostBufferValue = function (name, idx, value) {
    var hostBuffers = this.rawdata.hostBuffers;
    hostBuffers[name][idx] = value;
};


Dataframe.prototype.loadLabels = function (type, labels) {
    this.rawdata.labels[type] = labels;
};


Dataframe.prototype.deleteBuffer = function (name) {
    var that = this;
    _.each(BufferTypeKeys, function (type) {
        _.each(_.keys(that.rawdata.buffers[type]), function (key) {
            if (key === name) {
                that.rawdata.buffers[type][key].delete();
                that.rawdata.buffers[type][key] = null;
            }
        });
    });
};

Dataframe.prototype.setNumElements = function (type, num) {
    this.rawdata.numElements[type] = num;
};


//////////////////////////////////////////////////////////////////////////////
// Data Access
//////////////////////////////////////////////////////////////////////////////

/**
 * @typedef {Object} ColumnName
 * @property {String} type
 * @property {String} attribute
 */


/**
 * @returns {ColumnName}
 */
Dataframe.prototype.normalizeAttributeName = function (columnName, type) {
    var idx = columnName ? columnName.lastIndexOf(':') : -1;
    var name = columnName;
    if (idx !== -1) {
        type = columnName.substring(0, idx);
        name = columnName.substring(idx + 1);
    }
    return this.getKeyFromName(name, type);
};


/** Given a name, return the key that corresponds to that name.
 * If no match exists, check to see if name is just a key.
 * If it doesn't exist as key, return false.
 * @returns {ColumnName}
 */
Dataframe.prototype.getKeyFromName = function (maybeName, type) {
    // TODO: Maintain an actual lookup instead of iterating through.

    if (type === undefined) {
        return this.getKeyFromName(maybeName, 'point') || this.getKeyFromName(maybeName, 'edge');
    }

    var attributes = this.rawdata.attributes[type];
    var matchKeys = _.filter(_.keys(attributes), function (key) {
        return (attributes[key].name === maybeName);
    });

    if (matchKeys.length > 1) {
        logger.info('The name ' + type + ':' + maybeName + ' is ambiguous, the following matches: ' + matchKeys.length);
    }

    if (matchKeys.length > 0) {
        return {attribute: matchKeys[0], type: type};
    }

    if (this.data.attributes[type][maybeName] !== undefined) {
        return {attribute: maybeName, type: type};
    }

    return undefined;
};

Dataframe.prototype.getBufferKeys = function (type) {
    return _.sortBy(
        _.keys(this.data.buffers[type]),
        _.identity
    );
};

Dataframe.prototype.getOriginalNumElements = function (type) {
    var res = this.rawdata.numElements[type];
    if (!res && res !== 0) {
        throw new Error("Invalid Num Elements: " + type);
    }
    return res;
};

Dataframe.prototype.getNumElements = function (type) {
    var res = this.data.numElements[type];
    if (!res && res !== 0) {
        throw new Error("Invalid Num Elements: " + type);
    }
    return res;
};

Dataframe.prototype.getAllBuffers = function (type) {
    return this.data.buffers[type];
};

/// Buffer reset capability, specific to local buffers for now to make highlight work:

Dataframe.prototype.overlayLocalBuffer = function (type, name, alias, values) {
    if (values) {
        var newUnfilteredBuffer = this.getLocalBuffer(name).constructor(values.length); // Used to get constructor, does not care about contents
        for (var i=0; i< values.length; i++) {
            newUnfilteredBuffer[i] = values[i];
        }

        // Update rawdata (unfiltered)
        this.rawdata.localBuffers[alias] = newUnfilteredBuffer;

        var numFilteredElements = this.lastMasks.maskSize()[type];

        // TODO figure out how to generically assigned to edges (since some are strides of 2, some are 1)
        if (name === 'edgeColors') {
            numFilteredElements = this.lastMasks.maskSize()[type] * 2;
        }

        var newFilteredBuffer = newUnfilteredBuffer.constructor(numFilteredElements);

        // Filter and toss into data.
        // TODO: This is shared code between filtering code and here.
        this.lastMasks.mapIndexes(type, function (indexInRaw, i) {
            newFilteredBuffer[i] = newUnfilteredBuffer[indexInRaw];
        });

        this.data.localBuffers[alias] = newFilteredBuffer;
    }
    if (this.hasLocalBuffer(name) && this.hasLocalBuffer(alias)) {
        this.bufferOverlays[name] = {type: type, alias: alias, originalName: name};
    } else {
        throw new Error('Invalid overlay of ' + name + ' to ' + alias);
    }
};

Dataframe.prototype.canResetLocalBuffer = function (name) {
    return this.bufferOverlays[name] !== undefined;
};

Dataframe.prototype.resetLocalBuffer = function (name) {
    if (this.canResetLocalBuffer(name)) {
        delete this.bufferOverlays[name];
    }
};

Dataframe.prototype.hasLocalBuffer = function (name) {
    return this.data.localBuffers[name] !== undefined || this.rawdata.localBuffers[name] !== undefined;
};

Dataframe.prototype.getLocalBuffer = function (name, unfiltered) {
    var data = unfiltered ? this.rawdata : this.data;

    if (this.canResetLocalBuffer(name)) {
        var alias = this.bufferOverlays[name] && this.bufferOverlays[name].alias; // Guard against no overlay
        // Prevents a possible race condition resetting a buffer alias/overlay:
        if (this.hasLocalBuffer(alias)) {
            name = alias;
        } else {
            this.resetLocalBuffer(alias);
        }
    }
    var res = data.localBuffers[name];
    if (!res) {
        throw new Error("Invalid Local Buffer: " + name);
    }
    return res;
};

Dataframe.prototype.getHostBuffer = function (name) {
    var res = this.data.hostBuffers[name];
    if (!res) {
        throw new Error("Invalid Host Buffer: " + name);
    }
    return res;
};

Dataframe.prototype.getLabels = function (type) {
    return this.data.labels[type];
};


/** Returns an OpenCL buffer object.
 *  @param {string} name - name of the buffer
 *  @param {string} type - any of [TYPES]{@link BufferTypeKeys}.
 */
Dataframe.prototype.getBuffer = function (name, type) {
    // TODO: Specialize the 'simulator' type case into its own function.
    // It should be treated differently, since we manually load the buffers
    var buffers = this.data.buffers[type];
    var res = buffers[name];
    var that = this;

    if (type === 'simulator') {
        return res;
    }

    if (res) {
        return Q(res);
    } else {
        var data = this.data.attributes[type][name].values;
        var dataType = this.getDataType(name, type);

        if (dataType !== 'number') {
            throw new Error("Attempting to get buffer that is non-numeric");
        }

        var typedData = new Float32Array(data);
        var byteLength = typedData.byteLength;

        return this.simulator.cl.createBuffer(byteLength, '_' + type + '_' + name)
            .then(function (newBuffer) {
                buffers[name] = newBuffer;
                return newBuffer.write(typedData);
            });
    }
};


/** Return the global (ie, unfiltered) index of a node/edge
 * @param{number} index - filtered/local index
 * @param{string} type - any of [TYPES]{@link GraphComponentTypes}.
 */
Dataframe.prototype.globalize = function(index, type) {
    return this.lastMasks.getIndexByType(type, index);
};


/** Returns one row object.
 * @param {double} index - which element to extract.
 * @param {string} type - any of [TYPES]{@link BufferTypeKeys}.
 * @param {Object?} attributes - which attributes to extract from the row.
 */
Dataframe.prototype.getRowAt = function (index, type, attributes) {
    var origIndex = index; // For client-side metadata.

    // Convert from sorted into unsorted edge indices.
    if (index && type === 'edge') {
        var forwardsEdgePermutationInverse = this.getHostBuffer('forwardsEdges').edgePermutationInverseTyped;
        index = forwardsEdgePermutationInverse[index];
    }

    index = this.lastMasks.getIndexByType(type, index);

    attributes = attributes || this.rawdata.attributes[type];
    var row = {};
    _.each(_.keys(attributes), function (key) {
        row[key] = attributes[key].values[index];
    });

    row._index = origIndex;
    return row;
};


/** Returns array of row (fat json) objects.
 * @param {Array.<number>} indices - which elements to extract.
 * @param {string} type - any of [TYPES]{@link BufferTypeKeys}.
 */
Dataframe.prototype.getRows = function (indices, type) {
    var attributes = this.rawdata.attributes[type],
        that = this;

    indices = indices || _.range(that.data.numElements[type]);

    return _.map(indices, function (index) {
        return that.getRowAt(index, type, attributes);
    });
};


/** Returns a descriptor of a set of rows.
 * This works relative to UNSORTED edge orders, since it's meant
 * for serializing raw data.
 * @param {Array.<number>} indices - which elements to extract.
 * @param {string} type - any of [TYPES]{@link BufferTypeKeys}.
 * @returns {{header, values}}
 */
Dataframe.prototype.getRowsCompact = function (indices, type) {
    var attributes = this.rawdata.attributes[type],
        keys = this.getAttributeKeys(type);

    indices = indices || _.range(this.data.numElements[type]);

    var lastMasks = this.lastMasks;

    var values = _.map(indices, function (index) {
        index = lastMasks.getIndexByType(type, index);
        var row = [];
        _.each(keys, function (key) {
            row.push(attributes[key].values[index]);
        });
        return row;
    });

    return {
        header: keys,
        values: values
    };
};

/** Answers the type for the column name and type (point/edge). */
Dataframe.prototype.getDataType = function (columnName, type) {
    // Assumes that types don't change after filtering
    return this.rawdata.attributes[type][columnName] && this.rawdata.attributes[type][columnName].type;
};

var LargeColumnProperties = ['values', 'aggregations'];

Dataframe.prototype.getColumn = function (columnName, type) {
    return _.omit(this.rawdata.attributes[type][columnName], LargeColumnProperties);
};


/**
 * @typedef {Object} Column
 * @property {Array} values
 * @property {String} type
 * @property {Object} target
 */


// TODO: Have this return edge attributes in sorted order, unless
// explicitly requested to be unsorted (for internal performance reasons)
Dataframe.prototype.getColumnValues = function (columnName, type) {

    // A filter has been done, and we need to apply the
    // mask and compact.
    if (!this.data.attributes[type][columnName]) {
        var rawAttributes = this.rawdata.attributes[type];
        var newValues = [];
        this.lastMasks.mapIndexes(type, function (idx) {
            newValues.push(rawAttributes[columnName].values[idx]);
        });
        this.data.attributes[type][columnName] = {
            values: newValues,
            type: rawAttributes[columnName].type,
            target: rawAttributes[columnName].target
        };
    }

    var attributes = this.data.attributes[type];
    return attributes[columnName].values;
};

function numberSignifiesUndefined(value) {
    return isNaN(value) || value === 0x7FFFFFFF;
}

function dateSignifiesUndefined(value) {
    var dateObj = new Date(value);
    return isNaN(testDate.getTime());
}


function valueSignifiedUndefined(value) {
    switch (typeof value) {
        case 'undefined':
            return true;
        case 'string':
            // TODO retire 'n/a'
            return value === '\0' || value === 'n/a';
        case 'number':
            return numberSignifiesUndefined(value);
        case 'date':
            return dateSignifiesUndefined(value);
        case 'object':
            return _.isNull(value);
        default:
            return false;
    }
}

/**
 * @typedef {Object} Aggregations
 * @property {String} dataType
 * @property {String} jsType
 * @property {Boolean} isNumeric
 * @property {Boolean} isIntegral
 * @property {Boolean} isContinuous
 * @property {Boolean} isCategorical
 * @property {Boolean} isQuantitative
 * @property {Boolean} isOrdered
 * @property {Boolean} isDiverging
 * @property {Boolean} hasPositive
 * @property {Boolean} hasNegative
 * @property {Number} count
 * @property {Number} countDistinct
 * @property {Object.<Number>} distinctValues count of instances by value
 * @property {Object} maxValue
 * @property {Object} minValue
 * @property {Number} averageValue
 * @property {Number} sum
 * @property {Object} binning
 */


/**
 * @param {Dataframe} dataframe
 * @param {Object} column
 * @constructor
 */
function ColumnAggregation(dataframe, column) {
    this.dataframe = dataframe;
    this.column = column;
    /* @type Aggregations */
    this.aggregations = {
        count: undefined,
        countDistinct: undefined,
        distinctValues: undefined,
        maxValue: undefined,
        minValue: undefined,
        binning: undefined
    };
}

ColumnAggregation.prototype.updateAggregationTo = function (aggType, value) {
    this.aggregations[aggType] = value;
};

ColumnAggregation.prototype.updateAggregations = function (valuesByAggType) {
    _.extend(this.aggregations, valuesByAggType);
};

ColumnAggregation.prototype.getAggregationByType = function (aggType) {
    if (this.aggregations[aggType] === undefined) {
        this.runAggregationForAggType(aggType);
    }
    return this.aggregations[aggType];
};

var AggTypes = [
    'jsType', 'dataType',
    'isNumeric', 'isIntegral', 'isContinuous', 'isQuantitative', 'isOrdered',
    'isDiverging', 'hasPositive', 'hasNegative',
    'count', 'sum', 'minValue', 'maxValue', 'averageValue',
    'countDistinct', 'distinctValues', 'isCategorical'
];

/**
 * @returns {Aggregations}
 */
ColumnAggregation.prototype.getSummary = function () {
    return _.object(AggTypes, _.map(AggTypes, function (aggType) {
        return this.getAggregationByType(aggType);
    }, this));
};

ColumnAggregation.prototype.runAggregationForAggType = function (aggType) {
    switch (aggType) {
        case 'jsType':
        case 'dataType':
        case 'isNumeric':
        case 'isIntegral':
        case 'isContinuous':
        case 'isQuantitative':
        case 'isOrdered':
            this.inferDataType();
            break;
        case 'isDiverging':
        case 'hasPositive':
        case 'hasNegative':
            this.inferDivergence();
            break;
        case 'count':
            this.aggregations.count = this.column.values.length;
            break;
        case 'minValue':
        case 'maxValue':
        case 'sum':
        case 'averageValue':
            if (this.getAggregationByType('isNumeric')) {
                this.fixedAllocationNumericAggregations();
            } else {
                this.minMaxGenericAggregations();
                this.updateAggregationTo('sum', null);
                this.updateAggregationTo('averageValue', null);
            }
            break;
        case 'countDistinct':
        case 'distinctValues':
        case 'isCategorical':
            this.countDistinct(500);
            break;
        case 'binning':
            break;
        default:
            throw new Error('Unrecognized aggregation type: ' + aggType);
    }
};

ColumnAggregation.prototype.isIntegral = function (value) {
    return parseInt(value) == value; // jshint ignore:line
};

ColumnAggregation.prototype.minMaxGenericAggregations = function () {
    var minValue = null, maxValue = null, value, values = this.column.values, numValues = this.getAggregationByType('count');
    var isLessThan;
    switch (this.getAggregationByType('dataType')) {
        case 'string':
            isLessThan = function (a, b) { return a.localeCompare(b) < 0; };
            break;
        default:
            isLessThan = function (a, b) { return a < b; };
    }
    for (var i=0; i < numValues; i++) {
        value = values[i];
        if (valueSignifiedUndefined(value)) { continue; }
        if (minValue === null || isLessThan(value, minValue)) { minValue = value; }
        if (maxValue === null || isLessThan(maxValue, value)) { maxValue = value; }
    }
    this.updateAggregationTo('minValue', minValue);
    this.updateAggregationTo('maxValue', maxValue);
};

ColumnAggregation.prototype.fixedAllocationNumericAggregations = function () {
    var minValue = Infinity, maxValue = -Infinity, sum = 0,
        value = 0, values = this.column.values, numValues = this.getAggregationByType('count');
    for (var i=0; i < numValues; i++) {
        value = values[i];
        if (numberSignifiesUndefined(value)) { continue; }
        if (value < minValue) { minValue = value; }
        else if (value > maxValue) { maxValue = value; }
        sum += parseFloat(value);
    }
    this.updateAggregationTo('minValue', minValue);
    this.updateAggregationTo('maxValue', maxValue);
    this.updateAggregationTo('sum', sum);
    this.updateAggregationTo('averageValue', sum / numValues);
};

var MaxDistinctValues = 400;

ColumnAggregation.prototype.countDistinct = function (limit) {
    var values = this.column.values;
    var numValues = this.getAggregationByType('count');
    if (limit === undefined) {
        limit = MaxDistinctValues;
    }
    var distinctCounts = {}, numDistinct = 0, minValue = Infinity, maxValue = -Infinity;
    for (var i = 0; i < numValues; i++) {
        var value = values[i];
        if (valueSignifiedUndefined(value)) { continue; }
        if (value < minValue) { minValue = value; }
        else if (value > maxValue) { maxValue = value; }
        if (numDistinct > limit) { continue; }
        if (distinctCounts[value] === undefined) {
            numDistinct++;
            distinctCounts[value] = 1;
        } else {
            distinctCounts[value]++;
        }
    }
    this.updateAggregationTo('countDistinct', numDistinct);
    this.updateAggregationTo('distinctValues', distinctCounts);
    var isCategorical = false;
    switch (this.getAggregationByType('dataType')) {
        case 'string':
            isCategorical = numDistinct <= limit;
            break;
        case 'integer':
            isCategorical = numDistinct <= limit &&
                (minValue === 0 || minValue === 1) && // allow [1..N+1]
                maxValue - minValue === numDistinct - 1; // dense integer range [0..N]
            break;
    }
    this.updateAggregationTo('isCategorical' , isCategorical);
};

var OrderedDataTypes = ['number', 'integer', 'string', 'date'];

ColumnAggregation.prototype.inferDataType = function () {
    var values = this.column.values;
    var numValues = this.getAggregationByType('count');
    var value, isNumeric = true, isIntegral = true, jsType;
    for (var i=0; i<numValues; i++) {
        value = values[i];
        if (valueSignifiedUndefined(value)) { continue; }
        jsType = typeof value;
        if (isNumeric) {
            isNumeric = isNumeric && !isNaN(value);
            isIntegral = isNumeric && this.isIntegral(value);
        }
    }
    var summary = {
        jsType: jsType,
        isNumeric: isNumeric,
        isIntegral: isIntegral,
        isContinuous: isNumeric && !isIntegral
    };
    if (isIntegral) {
        summary.dataType = 'integer';
    } else if (isNumeric) {
        summary.dataType = 'number';
    } else {
        summary.dataType = 'string';
    }
    summary.isQuantitative = summary.isContinuous;
    summary.isOrdered = _.contains(OrderedDataTypes, summary.dataType);
    this.updateAggregations(summary);
};

ColumnAggregation.prototype.inferDivergence = function () {
    var isNumeric = this.getAggregationByType('isNumeric'),
        hasNegative = isNumeric && this.getAggregationByType('minValue') < 0,
        hasPositive = isNumeric && this.getAggregationByType('maxValue') > 0,
        summary = {
            hasPositive: hasPositive,
            hasNegative: hasNegative,
            isDiverging: hasNegative && hasPositive
        };
    this.updateAggregations(summary);
};


/**
 * @returns {ColumnAggregation}
 */
Dataframe.prototype.getColumnAggregations = function(columnName, type, unfiltered) {
    var dataframeData = (unfiltered ? this.rawdata : this.data);
    var column = dataframeData.attributes[type][columnName];
    if (column === undefined) { return undefined; }
    if (column.aggregations === undefined) {
        column.aggregations = new ColumnAggregation(this, column);
    }
    return column.aggregations;
};


Dataframe.prototype.sortEdgeColumnValues = function (type, values) {
    if (type === 'edge') {
        // Convert to sorted order
        var map = this.rawdata.hostBuffers.forwardsEdges.edgePermutation;
        for (var i = 0; i < values.length; i++) {
            // FIXME
            values[i] = values[map[i]];
        }
    }
};


Dataframe.prototype.mapUnfilteredColumnValues = function (type, columnName, func) {
    var attr = this.rawdata.attributes[type][columnName];
    var results = func === undefined ? attr.values : _.map(attr.values, func);
    this.sortEdgeColumnValues(type, results);
    return results;
};


Dataframe.prototype.getUnfilteredColumnValues = function (type, columnName) {
    return this.mapUnfilteredColumnValues(type, columnName, undefined);
};




Dataframe.prototype.getAttributeKeys = function (type) {
    // Assumes that filtering doesn't add/remove columns
    // TODO: Generalize so that we can add/remove columns
    return _.sortBy(
        _.keys(this.rawdata.attributes[type]),
        _.identity
    );
};


Dataframe.prototype.getColumnsByType = function () {
    var result = {};
    var that = this;
    _.each(GraphComponentTypes, function (typeName) {
        var typeResult = {};
        var columnNamesPerType = that.getAttributeKeys(typeName);
        _.each(columnNamesPerType, function (columnName) {
            typeResult[columnName] = that.getColumn(columnName, typeName);
        });
        result[typeName] = typeResult;
    });
    return result;
};


//////////////////////////////////////////////////////////////////////////////
// Data Serialization
//////////////////////////////////////////////////////////////////////////////

/** Serialize the dataframe to the target in JSON format in row-wise order.
 * @param {string} target - filename to write to.
 * @param {Object} options - has flags 'compact' and 'compress'
 */
Dataframe.prototype.serializeRows = function (target, options) {
    // TODO: Async file write.
    options = options || {};
    var that = this;
    var toSerialize = {};

    _.each(BufferTypeKeys, function (type) {
        if (options.compact) {
            toSerialize[type] = that.getRowsCompact(undefined, type);
        } else {
            toSerialize[type] = that.getRows(undefined, type);
        }
    });

    serialize(toSerialize, options.compress, target);
};

/** Serialize the dataframe to the target in JSON format in column-wise order.
 * @param {string} target - filename to write to.
 * @param {Object} options - has flags 'compact' and 'compress'
 */
Dataframe.prototype.serializeColumns = function (target, options) {
    options = options || {};
    var that = this;
    var toSerialize = {};

    _.each(BufferTypeKeys, function (type) {
        toSerialize[type] = {};
        var keys = that.getAttributeKeys(type);
        _.each(keys, function (key) {
            toSerialize[type][key] = that.getColumnValues(key, type);
        });
    });

    serialize(toSerialize, options.compress, target);
};

/** Return a promise of a string CSV representation of the dataframe
 */
Dataframe.prototype.formatAsCsv = function (type) {
    var that = this;

    var compact = that.getRowsCompact(undefined, type);
    var promiseStringify = Q.denodeify(csv.stringify);
    console.log('compact header: ', compact.header);
    var structuredArrays = [compact.header].concat(compact.values);

    return promiseStringify(structuredArrays);

};

//////////////////////////////////////////////////////////////////////////////
// Aggregations and Histograms
//////////////////////////////////////////////////////////////////////////////


// [int] * ?[ string ] * ?{string -> ??} * ?{countBy, ??} * {point, edge, undefined}
// -> ??
//undefined type signifies both nodes and edges
Dataframe.prototype.aggregate = function (indices, attributes, binning, mode, type) {

    var that = this;
    // convert indices for edges from sorted to unsorted;
    if (type === 'edge') {
        var unsortedIndices = [];
        var forwardsEdgePermutationInverse = this.getHostBuffer('forwardsEdges').edgePermutationInverseTyped;
        _.each(indices, function (v) {
            unsortedIndices.push(forwardsEdgePermutationInverse[v]);
        });
        indices = unsortedIndices;
    }

    var processAgg = function (attribute, indices) {

        var goalNumberOfBins = binning ? binning._goalNumberOfBins : 0;
        var binningHint = binning ? binning[attribute] : undefined;
        var dataType = that.getDataType(attribute, type);

        if (mode !== 'countBy' && dataType !== 'string') {
            return that.histogram(attribute, binningHint, goalNumberOfBins, indices, type, dataType);
        } else {
            return that.countBy(attribute, binningHint, indices, type, dataType);
        }
    };

    var validAttributes = this.getAttributeKeys(type);
    var keysToAggregate = attributes ? attributes : validAttributes;

    keysToAggregate = keysToAggregate.filter(function (val) {
        return val[0] !== '_';
    }).filter(function (val) {
        // Make sure that valid attributes were passed in.
        return validAttributes.indexOf(val) > -1;
    });


    var chain = Q(); //simulator.otherKernels.histogramKernel.setIndices(simulator, indices);
    var aggregated = {};

    _.each(keysToAggregate, function (attribute) {

        chain = chain.then(function() {
            return processAgg(attribute, indices)
                .then(function (agg) {
                    // Store result
                    aggregated[attribute] = agg;

                    // Force loop restart before handling next
                    // So async IO can go through, e.g., VBO updates
                    var waitForNextTick = Q.defer();
                    process.nextTick(function () {
                        waitForNextTick.resolve();
                    });
                    return waitForNextTick.promise;
                });
        });
    });

    return chain.then(function() {
        return aggregated;
    });


    // Array of promises
    // var promisedAggregates = _.map(keysToAggregate, function (attribute) {
    //     return processAgg(attribute, indices);
    // });

    // return Q.all(promisedAggregates).then(function (aggregated) {
    //     var ret = {};
    //     _.each(aggregated, function (agg, idx) {
    //         ret[keysToAggregate[idx]] = agg;
    //     });
    //     return ret;
    // });
};


Dataframe.prototype.countBy = function (attribute, binning, indices, type, dataType) {
    var values = this.getColumnValues(attribute, type);

    // TODO: Get this value from a proper source, instead of hard coding.
    var maxNumBins = 29;

    if (indices.length === 0) {
        return Q({type: 'nodata'});
    }

    var rawBins = {};
    for (var i = 0; i < indices.length; i++) {
        var val = values[i];
        if (valueSignifiedUndefined(val)) { continue; }
        rawBins[val] = (rawBins[val] || 0) + 1;
    }

    var numBins = Math.min(_.keys(rawBins).length, maxNumBins);
    var numBinsWithoutOther = numBins - 1;
    var keys = _.keys(rawBins);
    var sortedKeys = keys.sort(function (a, b) {
        return rawBins[b] - rawBins[a];
    });

    // Copy over numBinsWithoutOther from rawBins to bins directly.
    // Take the rest and bucket them into '_other'
    var bins = {};
    _.each(sortedKeys.slice(0, numBinsWithoutOther), function (key) {
        bins[key] = rawBins[key];
    });


    var otherKeys = sortedKeys.slice(numBinsWithoutOther);
    if (otherKeys.length === 1) {
        bins[otherKeys[0]] = rawBins[otherKeys[0]];
    } else if (otherKeys.length > 1) {
        // TODO ensure that this _other bin can be selected and it turn into a correct AST query.
        var sum = _.reduce(otherKeys, function (memo, key) {
            return memo + rawBins[key];
        }, 0);
        bins._other = sum;
    }

    var numValues = _.reduce(_.values(bins), function (memo, num) {
        return memo + num;
    }, 0);

    return Q({
        type: 'countBy',
        dataType: dataType,
        numValues: numValues,
        numBins: _.keys(bins).length,
        bins: bins
    });
};


/**
 * @typedef {Object} Binning
 * @property {Number} numBins
 * @property {Number} binWidth
 * @property {Number} minValue
 * @property {Number} maxValue
 */


/**
 * @param {ColumnAggregation} aggregations
 * @param {Number} numValues
 * @param {Number} goalNumberOfBins
 * @returns {Binning} a binning object
 */
Dataframe.prototype.calculateBinning = function (aggregations, numValues, goalNumberOfBins) {
    var maxBinCount = 30;
    var goalBins = numValues > maxBinCount ?
        Math.ceil(Math.log(numValues) / Math.log(2)) + 1 :
        Math.ceil(Math.sqrt(numValues));
    goalBins = Math.min(goalBins, maxBinCount); // Cap number of bins.
    goalBins = Math.max(goalBins, 8); // Cap min number of bins.

    var max = aggregations.getAggregationByType('maxValue');
    var min = aggregations.getAggregationByType('minValue');

    var defaultBinning = {
        numBins: 1,
        binWidth: 1,
        minValue: -Infinity,
        maxValue: Infinity
    };

    var numBins;
    var bottomVal;
    var topVal;
    var binWidth;
    var range = max - min;
    var isCountBy;
    if (aggregations.getAggregationByType('countDistinct') < maxBinCount &&
        aggregations.getAggregationByType('isIntegral')) {
        numBins = numValues;
        bottomVal = min;
        topVal = max;
        binWidth = range / (numBins - 1);
        isCountBy = range <= maxBinCount;
    } else if (goalNumberOfBins) {
        numBins = goalNumberOfBins;
        bottomVal = min;
        topVal = max;
        binWidth = range / (goalNumberOfBins - 1);

    // Try to find a good division.
    } else {
        //var goalWidth = range / goalBins;

        binWidth = 10;
        numBins = range / binWidth;

        // Edge case for invalid values
        // Should capture general case of NaNs and other invalid
        if (min === Infinity || max === -Infinity || numBins < 0) {
            return defaultBinning;
        }

        // Get to a rough approx
        while (numBins < 2 || numBins >= 100) {
            if (numBins < 2) {
                binWidth *= 0.1;
            } else {
                binWidth *= 10;
            }
            numBins = range / binWidth;
        }

        // Refine by doubling/halving
        var minBins = Math.max(3, Math.floor(goalBins / 2) - 1);
        while (numBins < minBins || numBins > goalBins) {
            if (numBins < minBins) {
                binWidth /= 2;
            } else {
                binWidth *= 2;
            }
            numBins = range / binWidth;
        }

        bottomVal = round_down(min, binWidth);
        topVal = round_up(max, binWidth);
        numBins = Math.floor((topVal - bottomVal) / binWidth) + 1;
    }

    // console.log('NUM BINS: ', numBins);
    // console.log('max: ', max, 'min: ', min, 'goalBins: ', goalBins);

    return {
        numBins: numBins,
        binWidth: binWidth,
        isCountBy: isCountBy,
        minValue: bottomVal,
        maxValue: topVal
    };
};


<<<<<<< HEAD
// Counts occurences of type that matches type of time attr.
Dataframe.prototype.timeBasedHistogram = function (mask, timeType, timeAttr, start, stop, timeAggregation) {

    // Compute binning
    var startDate = new Date(start);
    var endDate = new Date(stop);

    var incFunction;
    var decFunction;
    // TODO: Rest of time ranges
    if (timeAggregation === 'day') {
        incFunction = function (date) {
            return date.setHours(24,0,0,0);
        };
        decFunction = function (date) {
            return date.setHours(0,0,0,0);
        };
    } else if (timeAggregation === 'hour') {
        incFunction = function (date) {
            return date.setMinutes(60,0,0);
        };
        decFunction = function (date) {
            return date.setMinutes(0,0,0);
        };
    } else if (timeAggregation === 'minute') {
        incFunction = function (date) {
            return date.setSeconds(60,0);
        };
        decFunction = function (date) {
            return date.setSeconds(0,0);
        };
    } else if (timeAggregation === 'second') {
        incFunction = function (date) {
            return date.setMilliseconds(1000);
        };
        decFunction = function (date) {
            return date.setMilliseconds(0);
        };
    } else {
        return;
    }

    // Make sure startDate is on a nice boundary
    decFunction(startDate);

    // Before incrementing endDate, check to see if it's already a boundary (in which case we don't)
    // want to incremement
    var testDate = new Date(endDate.getTime());
    decFunction(testDate);
    if (testDate.getTime() !== endDate.getTime()) {
        incFunction(endDate);
    }

    // TODO: We don't strictly need to compute all cutoffs to bin.
    // We should just compute numBins, width, start, stop like in normal histograms
    var cutoffs = [startDate];

    // Figure out how many it would be.
    var timeA = new Date(start);
    var timeB = new Date(start);
    decFunction(timeA);
    incFunction(timeB);
    var binWidth = timeB.getTime() - timeA.getTime();

    var estimatedNumberBins = (endDate.getTime() - startDate.getTime())/binWidth;
    var MAX_BINS_TIME_HISTOGRAM = 2500;

    var approximated = false;
    if (estimatedNumberBins > MAX_BINS_TIME_HISTOGRAM) {

        var diff = endDate.getTime() - startDate.getTime();
        var startNum = startDate.getTime();
        var step = Math.floor(diff / MAX_BINS_TIME_HISTOGRAM);
        var runningDate = startNum + step;
        while (runningDate < endDate) {
            var newDate = new Date(runningDate);
            cutoffs.push(newDate);
            runningDate += step;
        }
        approximated = true;

    } else {

        var runningDate = startDate;
        var backupCount = 0;
        while (runningDate < endDate && backupCount < 100000) {
            var newDate = new Date(runningDate.getTime());
            incFunction(newDate);
            if (newDate < endDate) {
                cutoffs.push(newDate);
            }
            runningDate = newDate;
            backupCount++;
        }

    }


    cutoffs.push(endDate);
    var cutoffNumbers = cutoffs.map(function (val, i) {
        return val.getTime();
    });

    // Fill bins
    var numBins = cutoffs.length - 1;
    var bins = Array.apply(null, new Array(numBins)).map(function () { return 0; });
    var timeValues = this.getColumnValues(timeAttr, timeType);
    binWidth = cutoffNumbers[1] - cutoffNumbers[0];

    var binId, value;
    mask.mapIndexes(timeType, function (idx) {
        var value = timeValues[idx];
        var valueDate = new Date(value);
        var valueNum = valueDate.getTime();

        var binId = ((valueNum - cutoffNumbers[0]) / binWidth) | 0;
        bins[binId]++;
    });

    return {
        bins: bins,
        maxBin: _.max(bins),
        numBins: numBins,
        step: binWidth,
        attr: timeAttr,
        type: timeType,
        start: cutoffs[cutoffs.length - 1],
        topVal: cutoffs[cutoffs.length - 1],
        stop: cutoffs[0],
        bottomVal: cutoffs[0],
        timeAggregation: timeAggregation,
        cutoffs: cutoffs,
        approximated: approximated
    };
};


Dataframe.prototype.histogram = function (attribute, binning, goalNumberOfBins, indices, type) {
=======
Dataframe.prototype.histogram = function (attribute, binning, goalNumberOfBins, indices, type, dataType) {
>>>>>>> 3e6c6f90
    // Binning has binWidth, minValue, maxValue, and numBins

    // Disabled because filtering is expensive, and we now have type safety coming from
    // VGraph types.
    // values = _.filter(values, function (x) { return !isNaN(x)});

    var values = this.getColumnValues(attribute, type);
    var aggregations = this.getColumnAggregations(attribute, type);

    var numValues = aggregations.getAggregationByType('countDistinct');
    if (numValues === 0) {
        return Q({type: 'nodata'});
    }

    // Override if provided binning data.
    if (!binning) {
        binning = this.calculateBinning(aggregations, numValues, goalNumberOfBins);
    }
    var numBins = binning.numBins;
    var binWidth = binning.binWidth;
    var bottomVal = binning.minValue;
    var topVal = binning.maxValue;
    var min = binning.minValue;
    var max = binning.maxValue;

    // Guard against 0 width case
    if (max === min) {
        binWidth = 1;
        numBins = 1;
        topVal = min + 1;
        bottomVal = min;
    }

    //var qDataBuffer = this.getBuffer(attribute, type);
    var binStart = new Float32Array(numBins);
    var i;
    for (i = 0; i < numBins; i++) {
        binStart[i] = bottomVal + (binWidth * i);
    }

    //var dataSize = indices.length;

    var retObj = {
        type: binning.isCountBy ? 'countBy' : 'histogram',
        dataType: dataType,
        numBins: numBins,
        binWidth: binWidth,
        numValues: numValues,
        maxValue: topVal,
        minValue: bottomVal
    };

    var bins, binValues;

    // Fast path for case of only one bin.
    if (numBins === 1) {
        bins = [numValues];
        if (binning.isCountBy) {
            binValues = [min];
        }
        _.extend(retObj, {bins: bins, binValues: binValues});
        return Q(retObj);
    }

    // return qDataBuffer.then(function (dataBuffer) {
    //         return simulator.otherKernels.histogramKernel.run(simulator, numBins, dataSize, dataBuffer, indices, binStart);
    //     }).then(function (bins) {
    //         return _.extend(retObj, {bins: bins});
    //     }).fail(log.makeQErrorHandler(logger, 'Failure trying to run histogramKernel'));

    // Dead code, exists solely for timing.
    // TODO: Make this a config option.

    bins = Array.apply(null, new Array(numBins)).map(function () { return 0; });
    binValues = new Array(numBins);


    // When iterating through values, we make sure to use the full value array and an
    // indices "mask" over it. This is because each histogram brush move produces a single
    // new (large) array of indices. Then each separate histogram can use the already existing
    // values array and the single indices array to compute bins without any large allocations.
    var binId, value;
    for (i = 0; i < indices.length; i++) {
        // Here we use an optimized "Floor" because we know it's a smallish, positive number.
        // TODO: Have to be careful because floating point error.
        // In particular, we need to match math as closely as possible in expressions.
        value = values[indices[i]];
        if (numberSignifiesUndefined(value)) { continue; }
        binId = ((value - bottomVal) / binWidth) | 0;
        bins[binId]++;
        if (binValues[binId] === undefined) {
            binValues[binId] = value;
        } else if (binValues[binId] !== value) {
            binValues[binId] = null;
        }
    }

    _.extend(retObj, {bins: bins, binValues: binValues});
    return Q(retObj);
};



//////////////////////////////////////////////////////////////////////////////
// Helper Functions
//////////////////////////////////////////////////////////////////////////////


function decodeStrings (attributes) {
    _.each(_.keys(attributes), function (key) {
        var decoded = _.map(attributes[key].values, function (val) {
            try {
                return (typeof val === 'string') ? decodeURIComponent(val) : val;
            } catch (e) {
                console.error('bad read val', val);
                return val;
            }
        });
        attributes[key].values = decoded;
    });
}

function decodeDates (attributes) {
    _.each(_.keys(attributes), function (key) {
        var isDate = key.indexOf('Date') > -1;
        var decoded = _.map(attributes[key].values, function (val) {
            return isDate && typeof(val) === "number" ?
                    dateFormat(val, 'mm-dd-yyyy') : val;
        });
        attributes[key].values = decoded;
    });
}


function pickTitleField (aliases, attributes, field) {
    var mapped = aliases[field];
    if (mapped && mapped in attributes) {
        return mapped;
    } else {
        var oldDeprecatedNames = [field, 'node', 'label', 'edge'];
        return _.find(oldDeprecatedNames, function (f) { return f in attributes; });
    }
}

function round_down(num, multiple) {
    if (multiple === 0) {
        return num;
    }

    var div = num / multiple;
    return multiple * Math.floor(div);
}

function round_up(num, multiple) {
    if (multiple === 0) {
        return num;
    }

    var div = num / multiple;
    return multiple * Math.ceil(div);
}

/**
 * @param {Array<Number>} values
 * @param {Mask} indices
 * @returns {{max: number, min: Number}}
 */
function minMaxMasked(values, indices) {
    var min = Infinity;
    var max = -Infinity;

    _.each(indices, function (valueIdx) {
        var val = values[valueIdx];
        if (val < min) {
            min = val;
        }
        if (val > max) {
            max = val;
        }
    });
    return {max: max, min: min};
}

function serialize(data, compressFunction, target) {
    var serialized = JSON.stringify(data);

    if (compressFunction) {
        serialized = compressFunction(serialized);
    }

    fs.writeFileSync(baseDirPath + target, serialized);
}

function pad(n, width, z) {
    z = z || '0';
    n = n + '';
    return n.length >= width ? n : new Array(width - n.length + 1).join(z) + n;
}

function computeEdgeList(edges, oldEncapsulated, masks, pointOriginalLookup) {

    var edgeListTyped = new Uint32Array(edges.length);
    var mapped = new Uint32Array(edges.length / 2);
    var i, src, dst, idx;

    // If we're filtering and have information on unfiltered data.
    // TODO: Undisable once this is fixed with multi-edge / self edge.
    if (false && oldEncapsulated && masks) {
        var oldEdges = oldEncapsulated.edgesTyped;
        var oldPermutation = oldEncapsulated.edgePermutationInverseTyped;
        var lastOldIdx = 0;

        // Lookup to see if an edge is included.
        var edgeLookup = {};
        for (i = 0; i < edges.length/2; i++) {
            src = edges[i*2];
            dst = edges[i*2 + 1];
            if (!edgeLookup[src]) {
                edgeLookup[src] = [];
            }
            edgeLookup[src].push(dst);
        }


        var mappedMaskInverse = new Uint32Array(oldPermutation.length);
        for (i = 0; i < mappedMaskInverse.length; i++) {
            mappedMaskInverse[i] = 1;
        }

        for (i = 0; i < edges.length/2; i++) {
            while (lastOldIdx < oldEdges.length/2) {

                src = pointOriginalLookup[oldEdges[lastOldIdx*2]];
                dst = pointOriginalLookup[oldEdges[lastOldIdx*2 + 1]];

                if ( edgeLookup[src] && edgeLookup[src].indexOf(dst) > -1 ) {
                    edgeListTyped[i*2] = src;
                    edgeListTyped[i*2 + 1] = dst;
                    mapped[i] = oldPermutation[lastOldIdx];
                    mappedMaskInverse[oldPermutation[lastOldIdx]] = 0;
                    lastOldIdx++;
                    break;
                } else {
                    lastOldIdx++;
                }
            }
        }
        // Compute Scan of mappedMask:
        var mappedScan = new Uint32Array(mappedMaskInverse.length);
        mappedScan[0] = mappedMaskInverse[0];
        for (i = 1; i < mappedMaskInverse.length; i++) {
            mappedScan[i] = mappedMaskInverse[i] + mappedScan[i-1];
        }

        for (i = 0; i < mapped.length; i++) {
            idx = mapped[i];
            mapped[i] = idx - mappedScan[idx];
        }

    // First time through.
    } else {
        var maskedEdgeList = new Float64Array(edgeListTyped.buffer);
        var maskedEdges = new Float64Array(edges.buffer);

        for (i = 0; i < mapped.length; i++) {
            mapped[i] = i;
        }

        Array.prototype.sort.call(mapped, function (a, b) {
            return (edges[a*2] - edges[b*2] || (edges[a*2 + 1] - edges[b*2 + 1]));
        });

        for (i = 0; i < edges.length/2; i++) {
            idx = mapped[i];
            // It's slightly faster to copy it in using a 64 bit "cast"
            // than to do it directly. Because this is a hot code path, we do this.

            maskedEdgeList[i] = maskedEdges[idx];
            // edgeListTyped[i*2] = edges[idx*2];
            // edgeListTyped[i*2 + 1] = edges[idx*2 + 1];
        }
    }

    return {
        edgeListTyped: edgeListTyped,
        originals: mapped
    };
}

function computeWorkItemsTyped(edgesTyped, originals, numPoints) {
     // [ [first edge number from src idx, numEdges from source idx, source idx], ... ]
    var workItemsTyped = new Int32Array(numPoints*4);
    var edgeListLastPos = 0;
    var edgeListLastSrc = edgesTyped[0];
    var numEdges = edgesTyped.length / 2;
    for (var i = 0; i < numPoints; i++) {

        // Case where node has edges
        if (edgeListLastSrc === i) {
            var startingIdx = edgeListLastPos;
            var count = 0;
            while (edgeListLastPos < numEdges && edgesTyped[edgeListLastPos*2] === i) {
                count++;
                edgeListLastPos++;
            }
            edgeListLastSrc = edgeListLastPos < numEdges ? edgesTyped[edgeListLastPos*2] : -1;
            workItemsTyped[i*4] = startingIdx;
            workItemsTyped[i*4 + 1] = count;
            workItemsTyped[i*4 + 2] = i;
        // Case where node has no edges
        } else {
            workItemsTyped[i*4] = -1;
            workItemsTyped[i*4 + 1] = 0;
            workItemsTyped[i*4 + 2] = i;
        }
    }

    return workItemsTyped;
}

function computeEdgeStartEndIdxs(workItemsTyped, edgesTyped, originals, numPoints) {
    //var index = 0;
    var edgeStartEndIdxsTyped = new Uint32Array(numPoints * 2);
    for(var i = 0; i < (workItemsTyped.length/4) - 1; i++) {
      var start = workItemsTyped[i*4];
      if (start === -1) {
        edgeStartEndIdxsTyped[i*2] = -1;
        edgeStartEndIdxsTyped[i*2 + 1] = -1;
      } else {
        var end = workItemsTyped[(i+1)*4];
        var j = i+1;
        while (end < 0 && ((j + 1) < (workItemsTyped.length/4))) {
          end = workItemsTyped[(j + 1)*4];
          j = j + 1;
        }

        if (end === -1) {
            end = edgesTyped.length / 2; // Special case for last work item
        }
        edgeStartEndIdxsTyped[i*2] = start;
        edgeStartEndIdxsTyped[i*2 + 1] = end;
      }
    }
    if (workItemsTyped[(workItemsTyped.length - 4)] !== -1) {
      edgeStartEndIdxsTyped[edgeStartEndIdxsTyped.length - 2] = workItemsTyped[workItemsTyped.length - 4];
      edgeStartEndIdxsTyped[edgeStartEndIdxsTyped.length - 1] = edgesTyped.length/2;
    } else {
      edgeStartEndIdxsTyped[edgeStartEndIdxsTyped.length - 2] = -1;
      edgeStartEndIdxsTyped[edgeStartEndIdxsTyped.length - 1] = -1;
    }
    return edgeStartEndIdxsTyped;
}


Dataframe.prototype.encapsulateEdges = function (edges, numPoints, oldEncapsulated, masks, pointOriginalLookup) {

    //[[src idx, dest idx, original idx]]
    var edgeListObj = computeEdgeList(edges, oldEncapsulated, masks, pointOriginalLookup);
    var edgesTyped = edgeListObj.edgeListTyped;
    var originals = edgeListObj.originals;

    var edgePermutationInverseTyped = originals;
    // var edgePermutationTyped = originals;
    var edgePermutationTyped = new Uint32Array(edgesTyped.length / 2);
    _.each(edgePermutationInverseTyped, function (val, i) {
        edgePermutationTyped[val] = i;
    });

    // [ [first edge number from src idx, numEdges from source idx, source idx], ... ]
    //workItemsTyped is a Uint32Array [first edge number from src idx, number of edges from src idx, src idx, 666]
    var workItemsTyped = computeWorkItemsTyped(edgesTyped, originals, numPoints);

    var degreesTyped = new Uint32Array(numPoints);
    var srcToWorkItem = new Int32Array(numPoints);

    for (var i = 0; i < numPoints; i++) {
        srcToWorkItem[workItemsTyped[i*4 + 2]] = i;
        degreesTyped[workItemsTyped[i*4 + 2]] = workItemsTyped[i*4 + 1];
    }

    var edgeStartEndIdxsTyped = computeEdgeStartEndIdxs(workItemsTyped, edgesTyped, originals, numPoints);

    return {
        //Uint32Array
        //out degree by node idx
        degreesTyped: degreesTyped,

        //Uint32Array [(srcIdx, dstIdx), ...]
        //(edges ordered by src idx)
        edgesTyped: edgesTyped,

        //Uint32Array [where unsorted edge now sits]
        // map original idx -> new idx
        edgePermutation: edgePermutationTyped,

        //Uint32Array [where sorted edge used to it]
        // map new idx -> original idx
        edgePermutationInverseTyped: edgePermutationInverseTyped,

        //Uint32Array [(edge number, number of sibling edges), ... ]
        numWorkItems: workItemsTyped.length,

        //Int32Array [(first edge number, number of sibling edges)]
        workItemsTyped: workItemsTyped,

        //Uint32Array [work item number by node idx]
        srcToWorkItem: srcToWorkItem,

        edgeStartEndIdxsTyped: edgeStartEndIdxsTyped
    };
};


module.exports = Dataframe;<|MERGE_RESOLUTION|>--- conflicted
+++ resolved
@@ -2052,8 +2052,6 @@
     };
 };
 
-
-<<<<<<< HEAD
 // Counts occurences of type that matches type of time attr.
 Dataframe.prototype.timeBasedHistogram = function (mask, timeType, timeAttr, start, stop, timeAggregation) {
 
@@ -2191,10 +2189,7 @@
 };
 
 
-Dataframe.prototype.histogram = function (attribute, binning, goalNumberOfBins, indices, type) {
-=======
 Dataframe.prototype.histogram = function (attribute, binning, goalNumberOfBins, indices, type, dataType) {
->>>>>>> 3e6c6f90
     // Binning has binWidth, minValue, maxValue, and numBins
 
     // Disabled because filtering is expensive, and we now have type safety coming from
