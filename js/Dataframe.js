'use strict';

var _ = require('underscore');
var dateFormat = require('dateformat');
var Q = require('q');
var fs = require('fs');
var Q = require('q');

var baseDirPath = __dirname + '/../assets/dataframe/';
var TYPES = ['point', 'edge', 'simulator'];

var Dataframe = function () {
    // We keep a copy of the original data, plus a filtered view
    // that defaults to the new raw data.
    //
    // This is to allow tools like filters/selections to propagate to
    // all other tools that rely on data frames.

    this.rawdata = makeEmptyData();
    this.filteredBufferCache = {
        point: {},
        edge: {},
        simulator: {}
    };
    this.typedArrayCache = {};
    this.lastPointPositions = null;
    this.lastMasks = {
        point: [],
        edge: []
    };
    this.data = this.rawdata;
};

function makeEmptyData () {
    return {
        attributes: {
            point: {},
            edge: {},
            simulator: {}
        },
        buffers: {
            point: {},
            edge: {},
            simulator: {}
        },
        labels: {

        },
        // TODO: Can we deal with this more naturally?
        hostBuffers: {

        },
        localBuffers: {

        },
        rendererBuffers: {

        },
        numElements: {}
    };
}


//////////////////////////////////////////////////////////////////////////////
// Data Filtering
//////////////////////////////////////////////////////////////////////////////

// Takes in a mask of points, and returns an object
// containing masks for both the points and edges.
// Relative to forwardsEdges (so sorted)
Dataframe.prototype.masksFromPoints = function (pointMask) {
    var pointMaskOriginalLookup = {};
    _.each(pointMask, function (newIdx, i) {
        pointMaskOriginalLookup[newIdx] = 1;
    });

    var edgeMask = [];
    var edges = this.rawdata.hostBuffers.forwardsEdges.edgesTyped;
    for (var i = 0; i < edges.length/2; i++) {
        var src = edges[2*i];
        var dst = edges[2*i + 1];
        var newSrc = pointMaskOriginalLookup[src];
        var newDst = pointMaskOriginalLookup[dst];
        if (newSrc && newDst) {
            edgeMask.push(i);
        };
    }

    return {
        edge: edgeMask,
        point: pointMask
    };
};

Dataframe.prototype.masksFromEdges = function (edgeMask) {
    var pointMask = [];
    var numPoints = this.rawdata.numElements.point;

    pointMask = _.range(numPoints);

    // var pointLookup = {};
    // var edges = this.rawdata.hostBuffers.forwardsEdges.edgesTyped;

    // _.each(edgeMask, function (edgeIdx) {
    //     var src = edges[2*edgeIdx];
    //     var dst = edges[2*edgeIdx + 1];
    //     pointLookup[src] = 1;
    //     pointLookup[dst] = 1;
    // });

    // for (var i = 0; i < numPoints; i++) {
    //     if (pointLookup[i]) {
    //         pointMask.push(i);
    //     }
    // }

    return {
        edge: edgeMask,
        point: pointMask
    };
};

Dataframe.prototype.composeMasks = function (maskList) {
    // TODO: Make this faster.

    // Assumes we will never have more than 255 separate masks.
    var numMasks = maskList.length;
    if (numMasks > 255) {
        console.error('TOO MANY MASKS');
        return;
    }

    var edgeMask = [];
    var pointMask = [];

    // Assumes Uint8Array() constructor initializes to zero, which it should.
    var pointLookup = new Uint8Array(this.rawdata.numElements.point);
    var edgeLookup = new Uint8Array(this.rawdata.numElements.edge);

    _.each(maskList, function (mask) {
        _.each(mask.edge, function (idx) {
            edgeLookup[idx]++;
        });

        _.each(mask.point, function (idx) {
            pointLookup[idx]++;
        });
    });

    _.each(edgeLookup, function (count, i) {
        if (count === numMasks) {
            edgeMask.push(i);
        }
    });

    _.each(pointLookup, function (count, i) {
        if (count === numMasks) {
            pointMask.push(i);
        }
    });

    return {
        point: pointMask,
        edge: edgeMask
    };
};

Dataframe.prototype.getEdgeAttributeMask = function (attribute, start, stop) {
    var attr = this.rawdata.attributes.edge[attribute];
    var edgeMask = [];
    _.each(attr.values, function (val, idx) {
        if (val >= start && val <= stop) {
            edgeMask.push(idx);
        }
    });
    return edgeMask;
}

Dataframe.prototype.getPointAttributeMask = function (attribute, start, stop) {
    var attr = this.rawdata.attributes.point[attribute];
    var pointMask = [];
    _.each(attr.values, function (val, idx) {
        if (val >= start && val <= stop) {
            pointMask.push(idx);
        }
    });
    return pointMask;
};

Dataframe.prototype.initializeTypedArrayCache = function (oldNumPoints, oldNumEdges) {
    this.typedArrayCache.filteredEdges = new Uint32Array(oldNumEdges * 2);
    this.typedArrayCache.unsortedEdgeMask = new Uint32Array(oldNumEdges);
    this.typedArrayCache.edgesFlipped = new Uint32Array(oldNumEdges * 2);

    this.typedArrayCache.newPointSizes = new Uint8Array(oldNumPoints);
    this.typedArrayCache.newPointColors = new Uint32Array(oldNumPoints);
    this.typedArrayCache.newEdgeColors = new Uint32Array(oldNumEdges * 2);
    this.typedArrayCache.newMidEdgeColors = new Uint32Array(oldNumEdges * 4);
    this.typedArrayCache.newEdgeWeights = new Uint32Array(oldNumEdges * 2);

    this.typedArrayCache.tempPrevForces = new Float32Array(oldNumPoints * 2);
    this.typedArrayCache.tempDegrees = new Uint32Array(oldNumPoints);
    this.typedArrayCache.tempSpringsPos = new Float32Array(oldNumEdges * 4);
    this.typedArrayCache.tempEdgeWeights = new Float32Array(oldNumEdges * 2);
    this.typedArrayCache.tempCurPoints = new Float32Array(oldNumPoints * 2);

    this.typedArrayCache.newPrevForces = new Float32Array(oldNumPoints * 2);
    this.typedArrayCache.newDegrees = new Uint32Array(oldNumPoints);
    this.typedArrayCache.newSpringsPos = new Float32Array(oldNumEdges * 4);
    this.typedArrayCache.newEdgeWeights = new Float32Array(oldNumEdges * 2);
    this.typedArrayCache.newCurPoints = new Float32Array(oldNumPoints * 2);
};


// This does an inplace filter on this.data given masks.
// Mask is implemented as a list of valid indices (in sorted order).
// TODO: Take in Set objects, not just masks.
Dataframe.prototype.filter = function (masks, simulator) {

    // Check for edge case where nothing was selected
    if (masks.point.length === 0 && masks.edge.length === 0) {
        return;
    }

    var start = Date.now();

    var that = this;
    var rawdata = that.rawdata;
    var newData = makeEmptyData();
    var numPoints = (masks.point) ? masks.point.length : rawdata.numElements.point;
    var numEdges = (masks.edge) ? masks.edge.length : rawdata.numElements.edge;
    var oldNumPoints = rawdata.numElements.point;
    var oldNumEdges = rawdata.numElements.edge;

    // TODO: Should this be lazy, or done at startup?
    if (_.keys(that.typedArrayCache).length === 0) {
        that.initializeTypedArrayCache(oldNumPoints, oldNumEdges);
    }

    // labels;
    _.each(['point', 'edge'], function (type) {
        if (rawdata.labels[type]) {
            var newLabels = [];
            _.each(masks[type], function (idx) {
                newLabels.push(rawdata.labels[type][idx]);
            });
            newData.labels[type] = newLabels;
        }
    });

    // buffers;
    // We have to deal with generic buffers differently from
    // simulator buffers, since simulator buffers are more complex
    // and not straightforward filters.
    var newBuffers = newData.buffers;
    var rawBuffers = rawdata.buffers;

    // TODO: Regular Buffers
    // _.each(_.keys(rawBuffers), function (key) {
    //     // TODO, since we don't ever use these yet.
    //     console.error('[Not implemented yet]: Attempting to filter with GPU attributes.');
    // });

    ///////////////////////////////////////////////////////////////////////////
    // Simulator / Graph Specific stuff. TODO: Should this be in the dataframe?
    ///////////////////////////////////////////////////////////////////////////

    // Filter out to new edges/points arrays.
    var filteredEdges = new Uint32Array(that.typedArrayCache.filteredEdges.buffer, 0, masks.edge.length * 2);
    var originalEdges = rawdata.hostBuffers.unsortedEdges;
    var originalForwardsEdges = rawdata.hostBuffers.forwardsEdges.edgesTyped;

    var unsortedEdgeMask = new Uint32Array(that.typedArrayCache.unsortedEdgeMask.buffer, 0, masks.edge.length);

    var map = rawdata.hostBuffers.forwardsEdges.edgePermutation;
    for (var i = 0; i < masks.edge.length; i++) {
        unsortedEdgeMask[i] = map[masks.edge[i]];
    }

    // TODO: See if there's a way to do this without sorting.
    // Sorting is slow as all hell.
    Array.prototype.sort.call(unsortedEdgeMask, function (a, b) {
        return a - b;
    });

    var unsortedMasks = {
        point: masks.point,
        edge: unsortedEdgeMask
    };

    var pointOriginalLookup = [];
    for (var i = 0; i < masks.point.length; i++) {
        pointOriginalLookup[masks.point[i]] = i;
    }

    for (var i = 0; i < unsortedEdgeMask.length; i++) {
        var oldIdx = unsortedEdgeMask[i];
        filteredEdges[i*2] = pointOriginalLookup[originalEdges[oldIdx*2]];
        filteredEdges[i*2 + 1] = pointOriginalLookup[originalEdges[oldIdx*2 + 1]];
    }

    // hostBuffers: points,unsortedEdges,forwardsEdges,backwardsEdges
    // TODO: Do points ever change? Ask Paden.

    var edgesFlipped = new Uint32Array(that.typedArrayCache.edgesFlipped.buffer, 0, filteredEdges.length);
    // var edgesFlipped = new Uint32Array(filteredEdges.length);

    for (var i = 0; i < filteredEdges.length/2; i++) {
        edgesFlipped[2 * i] = filteredEdges[2 * i + 1];
        edgesFlipped[2 * i + 1] = filteredEdges[2 * i];
    }


    newData.hostBuffers.unsortedEdges = filteredEdges;
    var forwardsEdges = this.encapsulateEdges(filteredEdges, numPoints, rawdata.hostBuffers.forwardsEdges, unsortedMasks, pointOriginalLookup);
    var backwardsEdges = this.encapsulateEdges(edgesFlipped, numPoints, rawdata.hostBuffers.backwardsEdges, unsortedMasks, pointOriginalLookup);
    newData.hostBuffers.forwardsEdges = forwardsEdges;
    newData.hostBuffers.backwardsEdges = backwardsEdges;
    newData.hostBuffers.points = rawdata.hostBuffers.points;

    newData.localBuffers.logicalEdges = forwardsEdges.edgesTyped;

    // TODO: Figured out what pointTags is used for
    // TODO: Figure out what edgeTags are used for.

    var newPointSizes = new Uint8Array(that.typedArrayCache.newPointSizes.buffer, 0, numPoints);
    var newPointColors = new Uint32Array(that.typedArrayCache.newPointColors.buffer, 0, numPoints);

    for (var i = 0; i < masks.point.length; i++) {
        newPointSizes[i] = rawdata.localBuffers.pointSizes[masks.point[i]];
        newPointColors[i] = rawdata.localBuffers.pointColors[masks.point[i]];
    }
    newData.localBuffers.pointSizes = newPointSizes;
    newData.localBuffers.pointColors = newPointColors;


    var newEdgeColors = new Uint32Array(that.typedArrayCache.newEdgeColors.buffer, 0, masks.edge.length * 2);
    var newMidEdgeColors = new Uint32Array(that.typedArrayCache.newMidEdgeColors.buffer, 0, masks.edge.length * 4);
    var newEdgeWeights = new Uint32Array(that.typedArrayCache.newEdgeWeights.buffer, 0, masks.edge.length * 2);

    for (var i = 0; i < masks.edge.length; i++) {
        var idx = masks.edge[i];

        newEdgeColors[i*2] = rawdata.localBuffers.edgeColors[idx*2];
        newEdgeColors[i*2 + 1] = rawdata.localBuffers.edgeColors[idx*2 + 1];

        newMidEdgeColors[i*2] = rawdata.localBuffers.midEdgeColors[idx*2];
        newMidEdgeColors[i*2 + 1] = rawdata.localBuffers.midEdgeColors[idx*2 + 1];
        newMidEdgeColors[i*2 + 2] = rawdata.localBuffers.midEdgeColors[idx*2 + 2];
        newMidEdgeColors[i*2 + 3] = rawdata.localBuffers.midEdgeColors[idx*2 + 3];

        newEdgeWeights[i*2] = rawdata.localBuffers.edgeWeights[idx*2];
        newEdgeWeights[i*2 + 1] = rawdata.localBuffers.edgeWeights[idx*2 + 1];
    }
    newData.localBuffers.edgeColors = newEdgeColors;
    newData.localBuffers.midEdgeColors = newMidEdgeColors;
    newData.localBuffers.edgeWeights = newEdgeWeights;

    // numElements;
    // Copy all old in.
    _.each(_.keys(rawdata.numElements), function (key) {
        newData.numElements[key] = rawdata.numElements[key];
    });
    // Update point/edge counts, since those were filtered,
    // along with forwardsWorkItems/backwardsWorkItems.
    _.each(['point', 'edge'], function (key) {
        newData.numElements[key] = masks[key].length;
    });
    newData.numElements.forwardsWorkItems = newData.hostBuffers.forwardsEdges.workItemsTyped.length / 4;
    newData.numElements.backwardsWorkItems = newData.hostBuffers.backwardsEdges.workItemsTyped.length / 4;
    // TODO: NumMidPoints and MidEdges

    //////////////////////////////////
    // SIMULATOR BUFFERS.
    //////////////////////////////////

    var tempPrevForces = new Float32Array(that.typedArrayCache.tempPrevForces.buffer, 0, oldNumPoints * 2);
    var tempDegrees = new Uint32Array(that.typedArrayCache.tempDegrees.buffer, 0, oldNumPoints);
    var tempSpringsPos = new Float32Array(that.typedArrayCache.tempSpringsPos.buffer, 0, oldNumEdges * 4);
    var tempEdgeWeights = new Float32Array(that.typedArrayCache.tempEdgeWeights.buffer, 0, oldNumEdges * 2);
    var tempCurPoints = new Float32Array(that.typedArrayCache.tempCurPoints.buffer, 0, oldNumPoints * 2);

    var newPrevForces = new Float32Array(that.typedArrayCache.newPrevForces.buffer, 0, numPoints * 2);
    var newDegrees = new Uint32Array(that.typedArrayCache.newDegrees.buffer, 0, numPoints);
    var newSpringsPos = new Float32Array(that.typedArrayCache.newSpringsPos.buffer, 0, numEdges * 4);
    var newEdgeWeights = new Float32Array(that.typedArrayCache.newEdgeWeights.buffer, 0, numEdges * 2);
    var newCurPoints = new Float32Array(that.typedArrayCache.newCurPoints.buffer, 0, numPoints * 2);

    var rawSimBuffers = rawdata.buffers.simulator;
    var filteredSimBuffers = that.data.buffers.simulator;

    return Q.all([
        rawSimBuffers.prevForces.read(tempPrevForces),
        rawSimBuffers.degrees.read(tempDegrees),
        rawSimBuffers.springsPos.read(tempSpringsPos),
        rawSimBuffers.edgeWeights.read(tempEdgeWeights),
        filteredSimBuffers.curPoints.read(tempCurPoints)
    ]).spread(function () {

        ///////////////////////////////////////
        // Update last locations of points
        ///////////////////////////////////////

        var promise;
        // TODO: Move this into general initialization
        if (!that.lastPointPositions) {
            that.lastPointPositions = new Float32Array(rawdata.numElements.point * 2);
            _.each(tempCurPoints, function (point, i) {
                that.lastPointPositions[i] = point;
            });

            promise = simulator.renderer.createBuffer(that.lastPointPositions, 'curPointsFiltered')
                    .then(function (pointVBO) {
                        return simulator.cl.createBufferGL(pointVBO, 'curPointsFiltered');
                    }).then(function (pointBuf) {
                        that.filteredBufferCache.simulator.curPoints = pointBuf;
                    });

        } else {
            _.each(that.lastMasks.point, function (idx, i) {
                that.lastPointPositions[idx*2] = tempCurPoints[i*2];
                that.lastPointPositions[idx*2 + 1] = tempCurPoints[i*2 + 1];
            });

            promise = Q({});
        }

        return promise;

    }).then(function () {

        for (var i = 0; i < masks.point.length; i++) {
            var oldIdx = masks.point[i];
            newPrevForces[i*2] = tempPrevForces[oldIdx*2];
            newPrevForces[i*2 + 1] = tempPrevForces[oldIdx*2 + 1];

            newDegrees[i] = tempDegrees[oldIdx];

            newCurPoints[i*2] = that.lastPointPositions[oldIdx*2];
            newCurPoints[i*2 + 1] = that.lastPointPositions[oldIdx*2 + 1];
        }

        for (var i = 0; i < masks.edge.length; i++) {
            var oldIdx = masks.edge[i];
            newSpringsPos[i*4] = tempSpringsPos[oldIdx*4];
            newSpringsPos[i*4 + 1] = tempSpringsPos[oldIdx*4 + 1];
            newSpringsPos[i*4 + 2] = tempSpringsPos[oldIdx*4 + 2];
            newSpringsPos[i*4 + 3] = tempSpringsPos[oldIdx*4 + 3];

            newEdgeWeights[i*2] = tempEdgeWeights[oldIdx*2];
            newEdgeWeights[i*2 + 1] = tempEdgeWeights[oldIdx*2 + 1];
        }

        _.each(['curPoints', 'prevForces', 'degrees', 'forwardsEdges', 'forwardsDegrees',
                'forwardsWorkItems', 'forwardsEdgeStartEndIdxs', 'backwardsEdges',
                'backwardsDegrees', 'backwardsWorkItems', 'backwardsEdgeStartEndIdxs',
                'springsPos', 'edgeWeights'
                ], function (key) {

            newData.buffers.simulator[key] = that.filteredBufferCache.simulator[key];
        });

        var newBuffers = newData.buffers.simulator;
        return Q.all([
            newBuffers.curPoints.write(newCurPoints),
            newBuffers.prevForces.write(newPrevForces),
            newBuffers.degrees.write(newDegrees),
            newBuffers.springsPos.write(newSpringsPos),
            newBuffers.edgeWeights.write(newEdgeWeights),
            newBuffers.forwardsEdges.write(forwardsEdges.edgesTyped),
            newBuffers.forwardsDegrees.write(forwardsEdges.degreesTyped),
            newBuffers.forwardsWorkItems.write(forwardsEdges.workItemsTyped),
            newBuffers.forwardsEdgeStartEndIdxs.write(forwardsEdges.edgeStartEndIdxsTyped),
            newBuffers.backwardsEdges.write(backwardsEdges.edgesTyped),
            newBuffers.backwardsDegrees.write(backwardsEdges.degreesTyped),
            newBuffers.backwardsWorkItems.write(backwardsEdges.workItemsTyped),
            newBuffers.backwardsEdgeStartEndIdxs.write(backwardsEdges.edgeStartEndIdxsTyped)
        ]);
    }).then(function () {

        // Just in case, copy over references from rawdata to newData
        // This means we don't have to explicity overwrite everything.

        _.each(_.keys(rawdata.buffers.simulator), function (key) {
            if (!newData.buffers.simulator[key]) {
                newData.buffers.simulator[key] = rawdata.buffers.simulator[key];
            }
        });

        _.each(_.keys(rawdata.localBuffers), function (key) {
            if (!newData.localBuffers[key]) {
                newData.localBuffers[key] = rawdata.localBuffers[key];
            }
        });

        _.each(_.keys(rawdata.numElements), function (key) {
            if (!newData.numElements[key]) {
                newData.numElements[key] = rawdata.numElements[key];
            }
        });

        _.each(_.keys(rawdata.rendererBuffers), function (key) {
            if (!newData.rendererBuffers[key]) {
                newData.rendererBuffers[key] = rawdata.rendererBuffers[key];
            }
        });

        _.each(_.keys(rawdata.hostBuffers), function (key) {
            if (!newData.hostBuffers[key]) {
                newData.hostBuffers[key] = rawdata.hostBuffers[key];
            }
        });

        // Bump versions of every buffer.
        // TODO: Decide if this is really necessary.
        _.each(_.keys(simulator.versions.buffers), function (key) {
            simulator.versions.buffers[key] += 1;
        });

        that.lastMasks.point = masks.point || [];
        that.lastMasks.edge = masks.edge || [];

    }).then(function () {
        // console.log('Filter took ' + (Date.now() - start) + ' ms.');
        that.data = newData;
    });

};


//////////////////////////////////////////////////////////////////////////////
// Data Loading
//////////////////////////////////////////////////////////////////////////////

/**
 * TODO: Implicit degrees for points and src/dst for edges.
 * @param {Object} attributes
 * @param {string} type - any of [TYPES]{@link TYPES}
 */
Dataframe.prototype.load = function (attributes, type) {

    // Case of loading with no data.
    if (_.keys(attributes).length === 0) {
        return;
    }

    // TODO: Decoding at the presentation layer.
    // decodeStrings(attributes);
    // decodeDates(attributes);

    var nodeTitleField = getNodeTitleField(attributes);
    var edgeTitleField = getEdgeTitleField(attributes);

    var filteredKeys = _.keys(attributes)
        .filter(function (name) {
            return ['pointColor', 'pointSize', 'pointTitle', 'pointLabel',
                    'edgeLabel', 'edgeTitle', 'degree'].indexOf(name) === -1;
        })
        .filter(function (name) { return name !== nodeTitleField && name !== edgeTitleField; });

    var filteredAttributes = _.pick(attributes, function (value, key) {
        return filteredKeys.indexOf(key) > -1;
    });

<<<<<<< HEAD
    // Case of filtering out all attributes
    if (filteredKeys.length === 0) {
        return;
    }

    var numElements = filteredAttributes[filteredKeys[0]].values.length;
=======
    var numElements = attributes[_.keys(attributes)[0]].values.length;
>>>>>>> 86e85ca4
    this.rawdata.numElements[type] = numElements;

    if (nodeTitleField) {
        filteredAttributes._title = attributes[nodeTitleField];
    } else if (edgeTitleField) {
        filteredAttributes._title = attributes[edgeTitleField];
    } else {
        filteredAttributes._title = {type: 'number', values: range(numElements)};
    }

    _.extend(this.rawdata.attributes[type], filteredAttributes);
    // TODO: Case where data != raw data.
};


/** Load in degrees as a universal (independent of datasource) value
 * @param {Typed Array} outDegrees - degrees going out of nodes
 * @param {Typed Array} inDegrees - degrees going into nodes
 */
Dataframe.prototype.loadDegrees = function (outDegrees, inDegrees) {
    var numElements = this.rawdata.numElements['point'];
    var attributes = this.rawdata.attributes['point'];

    // TODO: Error handling
    if (numElements !== outDegrees.length || numElements !== inDegrees.length) {
        return;
    }

    var degree = new Array(numElements);
    var degree_in = new Array(numElements);
    var degree_out = new Array(numElements);

    for (var i = 0; i < numElements; i++) {
        degree_in[i] = inDegrees[i];
        degree_out[i] = outDegrees[i];
        degree[i] = inDegrees[i] + outDegrees[i];
    }

    attributes.degree = {values: degree};
    attributes.degree_in = {values: degree_in};
    attributes.degree_out = {values: degree_out};
};


/** Load in edge source/dsts as a universal (independent of datasource) value
 * @param {Typed Array} unsortedEdges - usorted list of edges.
 */
Dataframe.prototype.loadEdgeDestinations = function (unsortedEdges) {
    var numElements = this.rawdata.numElements['edge'] || unsortedEdges.length / 2;
    var attributes = this.rawdata.attributes['edge'];
    var nodeTitles = this.rawdata.attributes['point']._title.values;

    var source = new Array(numElements);
    var destination = new Array(numElements);

    for (var i = 0; i < numElements; i++) {
        source[i] = nodeTitles[unsortedEdges[2*i]]
        destination[i] = nodeTitles[unsortedEdges[2*i + 1]];
    }

    attributes.Source = {values: source};
    attributes.Destination = {values: destination};

    // If no attributes for edges have ever been loaded, just make title the index.
    // TODO: Deal with this more elegantly / elsewhere
    if (!this.rawdata.numElements['edge']) {
        this.rawdata.numElements['edge'] = numElements;
        attributes._title = {type: 'number', values: range(numElements)};
    }

};


/** Load in a raw OpenCL buffer object.
 *  @param {string} name - name of the buffer
 *  @param {string} type - any of [TYPES]{@link TYPES}.
 *  @param {Object} buffer - a raw OpenCL buffer object
 */
Dataframe.prototype.loadBuffer = function (name, type, buffer) {
    var buffers = this.rawdata.buffers[type];
    buffers[name] = buffer;
};

Dataframe.prototype.writeBuffer = function (name, type, values, simulator) {
    var that = this;
    var byteLength = values.byteLength;
    var buffer = this.rawdata.buffers[type][name];

    // If it's written to directly, we assume we want to also
    // have a buffer to write to during filters.
    return simulator.cl.createBuffer(byteLength, name+'Filtered')
        .then(function (filteredBuffer) {
            that.filteredBufferCache.simulator[name] = filteredBuffer;
            return buffer.write(values);
        });
};


/** Load in a host buffer object.
 *  @param {string} name - name of the buffer
 *  @param {Object} buffer - a raw OpenCL buffer object
 */
Dataframe.prototype.loadHostBuffer = function (name, buffer) {
    var hostBuffers = this.rawdata.hostBuffers;
    hostBuffers[name] = buffer;
};


Dataframe.prototype.loadLocalBuffer = function (name, buffer) {
    var localBuffers = this.rawdata.localBuffers;
    localBuffers[name] = buffer;
};


Dataframe.prototype.setLocalBufferValue = function (name, idx, value) {
    var localBuffers = this.rawdata.localBuffers;
    localBuffers[name][idx] = value;
};


Dataframe.prototype.loadRendererBuffer = function (name, buffer) {
    var rendererBuffers = this.rawdata.rendererBuffers;
    rendererBuffers[name] = buffer;
};


Dataframe.prototype.setHostBufferValue = function (name, idx, value) {
    var hostBuffers = this.rawdata.hostBuffers;
    hostBuffers[name][idx] = value;
};


Dataframe.prototype.loadLabels = function (type, labels) {
    this.rawdata.labels[type] = labels;
};


Dataframe.prototype.deleteBuffer = function (name) {
    var that = this;
    _.each(TYPES, function (type) {
        _.each(_.keys(that.rawdata.buffers[type]), function (key) {
            if (key === name) {
                that.rawdata.buffers[type][key].delete();
                that.rawdata.buffers[type][key] = null;
            }
        });
    });
};

Dataframe.prototype.setNumElements = function (type, num) {
    this.rawdata.numElements[type] = num;
};


//////////////////////////////////////////////////////////////////////////////
// Data Access
//////////////////////////////////////////////////////////////////////////////

Dataframe.prototype.getBufferKeys = function (type) {
    return _.sortBy(
        _.keys(this.data.buffers[type]),
        _.identity
    );
};

Dataframe.prototype.getNumElements = function (type) {
    var res = this.data.numElements[type];
    if (!res && res !== 0) {
        throw "Invalid Num Elements: " + type;
    }
    return res;
};

Dataframe.prototype.getAllBuffers = function (type) {
    return this.data.buffers[type];
};


Dataframe.prototype.getLocalBuffer = function (name) {
    var res = this.data.localBuffers[name];
    if (!res) {
        throw "Invalid Local Buffer: " + name;
    }
    return res;
};

Dataframe.prototype.getHostBuffer = function (name) {
    var res = this.data.hostBuffers[name];
    if (!res) {
        throw "Invalid Host Buffer: " + name;
    }
    return res;
};

Dataframe.prototype.getLabels = function (type) {
    return this.data.labels[type];
};


/** Returns an OpenCL buffer object.
 *  @param {string} name - name of the buffer
 *  @param {string} type - any of [TYPES]{@link TYPES}.
 */
Dataframe.prototype.getBuffer = function (name, type) {
    var buffers = this.data.buffers[type];
    var res = buffers[name];

    // Too much of our code relies on being able to get back undefineds
    // Will reenable this once we refactor those parts of the code.

    // if (!res) {
    //     console.log("Invalid Buffer[" + type + "]: " + name);
    //     throw "Invalid Buffer[" + type + "]: " + name;
    // }
    return res;
};


/** Returns one row object.
 * @param {double} index - which element to extract.
 * @param {string} type - any of [TYPES]{@link TYPES}.
 * @param {Object?} attributes - which attributes to extract from the row.
 */
Dataframe.prototype.getRowAt = function (index, type, attributes) {

    var lastMask = this.lastMasks[type];
    if (lastMask.length > 0) {
        index = lastMask[index];
    }

    attributes = attributes || this.rawdata.attributes[type];
    var row = {};
    _.each(_.keys(attributes), function (key) {
        row[key] = attributes[key].values[index];
    });
    return row;
};


/** Returns array of row (fat json) objects.
 * @param {Array.<number>} indices - which elements to extract.
 * @param {string} type - any of [TYPES]{@link TYPES}.
 */
Dataframe.prototype.getRows = function (indices, type) {
    var attributes = this.rawdata.attributes[type],
        that = this;

    indices = indices || range(that.data.numElements[type]);

    return _.map(indices, function (index) {
        return that.getRowAt(index, type, attributes);
    });
};


/** Returns a descriptor of a set of rows.
 * @param {Array.<number>} indices - which elements to extract.
 * @param {string} type - any of [TYPES]{@link TYPES}.
 * @returns {{header, values}}
 */
Dataframe.prototype.getRowsCompact = function (indices, type) {
    var attributes = this.rawdata.attributes[type],
        keys = this.getAttributeKeys(type);

    indices = indices || range(that.data.numElements[type]);

    var lastMask = this.lastMasks[type];

    var values = _.map(indices, function (index) {
        if (lastMask.length > 0) {
            index = lastMask[index];
        }
        var row = [];
        _.each(keys, function (key) {
            row.push(attributes[key].values[index]);
        });
        return row;
    });

    return {
        header: keys,
        values: values
    };
};

Dataframe.prototype.getDataType = function (column, type) {
    // Assumes that types don't change after filtering
    return this.rawdata.attributes[type][column].type;
}

Dataframe.prototype.getColumn = function (column, type) {

    // A filter has been done, and we need to apply the
    // mask and compact.
    if (!this.data.attributes[type][column]) {
        var lastMask = this.lastMasks[type];
        var rawAttrs = this.rawdata.attributes[type];
        var newValues = [];
        _.each(lastMask, function (idx) {
            newValues.push(rawAttrs[column].values[idx]);
        });
        this.data.attributes[type][column] = {
            values: newValues,
            type: rawAttrs[column].type,
            target: rawAttrs[column].target
        };
    }

    var attributes = this.data.attributes[type];
    return attributes[column].values;
};


Dataframe.prototype.getAttributeKeys = function (type) {
    // Assumes that filtering doesn't add/remove columns
    // TODO: Generalize so that we can add/remove columns
    return _.sortBy(
        _.keys(this.rawdata.attributes[type]),
        _.identity
    );
};


//////////////////////////////////////////////////////////////////////////////
// Data Serialization
//////////////////////////////////////////////////////////////////////////////

/** Serialize the dataframe to the target in JSON format in row-wise order.
 * @param {string} target - filename to write to.
 * @param {Object} options - has flags 'compact' and 'compress'
 */
Dataframe.prototype.serializeRows = function (target, options) {
    // TODO: Async file write.
    options = options || {};
    var that = this;
    var toSerialize = {};

    _.each(TYPES, function (type) {
        if (options.compact) {
            toSerialize[type] = that.getRowsCompact(undefined, type);
        } else {
            toSerialize[type] = that.getRows(undefined, type);
        }
    });

    serialize(toSerialize, options.compress, target);
};

/** Serialize the dataframe to the target in JSON format in column-wise order.
 * @param {string} target - filename to write to.
 * @param {Object} options - has flags 'compact' and 'compress'
 */
Dataframe.prototype.serializeColumns = function (target, options) {
    options = options || {};
    var that = this;
    var toSerialize = {};

    _.each(TYPES, function (type) {
        toSerialize[type] = {};
        var keys = that.getAttributeKeys(type);
        _.each(keys, function (key) {
            toSerialize[type][key] = that.getColumn(key, type);
        });
    });

    serialize(toSerialize, options.compress, target);
};


//////////////////////////////////////////////////////////////////////////////
// Aggregations and Histograms
//////////////////////////////////////////////////////////////////////////////


// [int] * ?[ string ] * ?{string -> ??} * ?{countBy, ??} * {point, edge, undefined}
// -> ??
//undefined type signifies both nodes and edges
Dataframe.prototype.aggregate = function (indices, attributes, binning, mode, type) {

    var that = this;

    var process = function (attribute, indices) {

        var goalNumberOfBins = binning ? binning._goalNumberOfBins : 0;
        var binningHint = binning ? binning[attribute] : undefined;
<<<<<<< HEAD
        var dataType = that.getDataType(attribute, type);
=======

        //FIXME need edge vs node attrib resolution
        var attribType = type ? type
            : that.data.attributes.point[attribute] ? 'point'
            : 'edge';

        var dataType = that.data.attributes[attribType][attribute].type;
>>>>>>> 86e85ca4

        if (mode !== 'countBy' && dataType !== 'string') {
            return that.histogram(attribute, binningHint, goalNumberOfBins, indices, attribType);
        } else {
            return that.countBy(attribute, binningHint, indices, attribType);
        }
    }

<<<<<<< HEAD
    var validAttributes = this.getAttributeKeys(type);
    var keysToAggregate = attributes ? attributes : validAttributes;
=======
    var keysToAggregate = attributes ? attributes
        : type == 'point' ? this.getAttributeKeys('point')
        : type == 'edge' ? this.getAttributeKeys('edge')
        : (this.getAttributeKeys('point').concat(this.getAttributeKeys('edge')));
>>>>>>> 86e85ca4
    keysToAggregate = keysToAggregate.filter(function (val) {
        return val[0] !== '_';
    }).filter(function (val) {
        // Make sure that valid attributes were passed in.
        return validAttributes.indexOf(val) > -1;
    });

<<<<<<< HEAD
    var aggregated = _.object(_.map(keysToAggregate, function (attribute) {
        return [attribute, process(attribute, indices)];
    }));

    return aggregated;
=======
    return Q(_.object(_.map(keysToAggregate, function (attribute) {
        return [attribute, process(attribute, indices)];
    })));
>>>>>>> 86e85ca4
};


Dataframe.prototype.countBy = function (attribute, binning, indices, type) {
    var values = this.getColumn(attribute, type);

    // TODO: Get this value from a proper source, instead of hard coding.
    var maxNumBins = 29;

    if (indices.length === 0) {
        return {type: 'nodata'};
    }

    var rawBins = _.countBy(indices, function (valIdx) {
        return values[valIdx];
    });

    var numBins = Math.min(_.keys(rawBins).length, maxNumBins);
    var numBinsWithoutOther = numBins - 1;
    var sortedKeys = _.sortBy(_.keys(rawBins), function (key) {
        return -1 * rawBins[key];
    });

    // Copy over numBinsWithoutOther from rawBins to bins directly.
    // Take the rest and bucket them into '_other'
    var bins = {};
    _.each(sortedKeys.slice(0, numBinsWithoutOther), function (key) {
        bins[key] = rawBins[key]
    });

    var otherKeys = sortedKeys.slice(numBinsWithoutOther);
    if (otherKeys.length === 1) {
        bins[otherKeys[0]] = rawBins[otherKeys[0]];
    } else if (otherKeys.length > 1) {
        var sum = _.reduce(otherKeys, function (memo, key) {
            return memo + rawBins[key];
        }, 0);
        bins._other = sum;
    }

    var numValues = _.reduce(_.values(bins), function (memo, num) {
        return memo + num;
    }, 0);

    return {
        type: 'countBy',
        numValues: numValues,
        numBins: _.keys(bins).length,
        bins: bins,
    };
}

// Returns a binning object with properties numBins, binWidth, minValue,
// maxValue
function calculateBinning(numValues, values, indices, goalNumberOfBins) {

    var goalBins = numValues > 30 ? Math.ceil(Math.log(numValues) / Math.log(2)) + 1
                                 : Math.ceil(Math.sqrt(numValues));
    goalBins = Math.min(goalBins, 30); // Cap number of bins.
    goalBins = Math.max(goalBins, 8); // Cap min number of bins.

    var minMax = minMaxMasked(values, indices);
    var max = minMax.max;
    var min = minMax.min;

    var defaultBinning = {
        numBins: 1,
        binWidth: 1,
        minValue: -Infinity,
        maxValue: Infinity
    };

    if (goalNumberOfBins) {
        var numBins = goalNumberOfBins;
        var bottomVal = min;
        var topVal = max;
        var binWidth = (max - min) / numBins;

    // Try to find a good division.
    } else {
        var goalWidth = (max - min) / goalBins;

        var binWidth = 10;
        var numBins = (max - min) / binWidth;

        // Edge case for invalid values
        // Should capture general case of NaNs and other invalid
        if (min === Infinity || max === -Infinity || numBins < 0) {
            return defaultBinning;
        }

        // Get to a rough approx
        while (numBins < 2 || numBins >= 100) {
            if (numBins < 2) {
                binWidth *= 0.1;
            } else {
                binWidth *= 10;
            }
            numBins = (max - min) / binWidth;
        }

        // Refine by doubling/halving
        var minBins = Math.max(3, Math.floor(goalBins / 2) - 1);
        while (numBins < minBins || numBins > goalBins) {
            if (numBins < minBins) {
                binWidth /= 2;
            } else {
                binWidth *= 2;
            }
            numBins = (max - min) / binWidth;
        }

        var bottomVal = round_down(min, binWidth);
        var topVal = round_up(max, binWidth);
        numBins = Math.round((topVal - bottomVal) / binWidth);
    }


    return {
        numBins: numBins,
        binWidth: binWidth,
        minValue: bottomVal,
        maxValue: topVal,
    };
}


Dataframe.prototype.histogram = function (attribute, binning, goalNumberOfBins, indices, type) {
    // Binning has binWidth, minValue, maxValue, and numBins

    // Disabled because filtering is expensive, and we now have type safety coming from
    // VGraph types.
    // values = _.filter(values, function (x) { return !isNaN(x)});

    var values = this.getColumn(attribute, type);

    var numValues = indices.length;
    if (numValues === 0) {
        return {type: 'nodata'};
    }

    // Override if provided binning data.
    binning = binning || calculateBinning(numValues, values, indices, goalNumberOfBins);
    var numBins = binning.numBins;
    var binWidth = binning.binWidth;
    var bottomVal = binning.minValue;
    var topVal = binning.maxValue;
    var min = binning.minValue;
    var max = binning.maxValue;

    // Guard against 0 width case
    if (max === min) {
        binWidth = 1;
        numBins = 1;
        topVal = min + 1;
        bottomVal = min;
    }

    var bins = Array.apply(null, new Array(numBins)).map(function () { return 0; });

    var binId;
    for (var i = 0; i < indices.length; i++) {
        // Here we use an optimized "Floor" because we know it's a smallish, positive number.
        binId = ((values[indices[i]] - bottomVal) / binWidth) | 0;
        bins[binId]++;
    }

    return {
        type: 'histogram',
        numBins: numBins,
        binWidth: binWidth,
        numValues: numValues,
        maxValue: topVal,
        minValue: bottomVal,
        bins: bins
    };
};



//////////////////////////////////////////////////////////////////////////////
// Helper Functions
//////////////////////////////////////////////////////////////////////////////


function decodeStrings (attributes) {
    _.each(_.keys(attributes), function (key) {
        var decoded = _.map(attributes[key].values, function (val) {
            try {
                return (typeof val === 'string') ? decodeURIComponent(val) : val;
            } catch (e) {
                console.error('bad read val', val);
                return val;
            }
        });
        attributes[key].values = decoded;
    });
}

function decodeDates (attributes) {
    _.each(_.keys(attributes), function (key) {
        var isDate = key.indexOf('Date') > -1;
        var decoded = _.map(attributes[key].values, function (val) {
            return isDate && typeof(val) === "number" ?
                    dateFormat(val, 'mm-dd-yyyy') : val;
        });
        attributes[key].values = decoded;
    });
}


function pickTitleField (attribs, prioritized) {
    for (var i = 0; i < prioritized.length; i++) {
        var field = prioritized[i];
        if (attribs.hasOwnProperty(field)) {
            return field;
        }
    }
    return undefined;
}


function getNodeTitleField (attribs) {
    var prioritized = ['pointTitle', 'node', 'label', 'ip'];
    return pickTitleField(attribs, prioritized);
}


function getEdgeTitleField (attribs) {
    var prioritized = ['edgeTitle', 'edge'];
    return pickTitleField(attribs, prioritized);
}

function range (n) {
    var arr = [];
    for (var i = 0; i < n; i++) {
        arr.push(i);
    }
    return arr;
}


function round_down(num, multiple) {
    if (multiple == 0) {
        return num;
    }

    var div = num / multiple;
    return multiple * Math.floor(div);
}

function round_up(num, multiple) {
    if (multiple == 0) {
        return num;
    }

    var div = num / multiple;
    return multiple * Math.ceil(div);
}

function minMaxMasked(values, indices) {
    var min = Infinity;
    var max = -Infinity;

    _.each(indices, function (valueIdx) {
        var val = values[valueIdx];
        if (val < min) {
            min = val;
        }
        if (val > max) {
            max = val;
        }
    });
    return {max: max, min: min};
}

function serialize(data, compressFunction, target) {
    var serialized = JSON.stringify(data);

    if (compressFunction) {
        serialized = compressFunction(serialized);
    }

    fs.writeFileSync(baseDirPath + target, serialized);
}

function pad(n, width, z) {
    z = z || '0';
    n = n + '';
    return n.length >= width ? n : new Array(width - n.length + 1).join(z) + n;
}

function computeEdgeList(edges, oldEncapsulated, masks, pointOriginalLookup) {

    var edgeListTyped = new Uint32Array(edges.length);
    var mapped = new Uint32Array(edges.length / 2);

    // If we're filtering and have information on unfiltered data.
    if (oldEncapsulated && masks) {
        var oldEdges = oldEncapsulated.edgesTyped;
        var oldPermutation = oldEncapsulated.edgePermutation;
        var lastOldIdx = 0;
        var mappedMaskInverse = new Uint32Array(oldPermutation.length);
        for (var i = 0; i < mappedMaskInverse.length; i++) {
            mappedMaskInverse[i] = 1;
        }

        for (var i = 0; i < edges.length/2; i++) {
            while (lastOldIdx < oldEdges.length/2) {
                var src = pointOriginalLookup[oldEdges[lastOldIdx*2]];
                var dst = pointOriginalLookup[oldEdges[lastOldIdx*2 + 1]];

                if (src !== undefined && dst !== undefined) {
                    edgeListTyped[i*2] = src;
                    edgeListTyped[i*2 + 1] = dst;
                    mapped[i] = oldPermutation[lastOldIdx];
                    mappedMaskInverse[oldPermutation[lastOldIdx]] = 0;
                    lastOldIdx++;
                    break;
                } else {
                    lastOldIdx++;
                }
            }
        }
        // Compute Scan of mappedMask:
        var mappedScan = new Uint32Array(mappedMaskInverse.length);
        mappedScan[0] = mappedMaskInverse[0];
        for (var i = 1; i < mappedMaskInverse.length; i++) {
            mappedScan[i] = mappedMaskInverse[i] + mappedScan[i-1];
        }

        for (var i = 0; i < mapped.length; i++) {
            var idx = mapped[i];
            mapped[i] = idx - mappedScan[idx];
        }

    // First time through.
    } else {
        var maskedEdgeList = new Float64Array(edgeListTyped.buffer);
        var maskedEdges = new Float64Array(edges.buffer);

        for (var i = 0; i < mapped.length; i++) {
            mapped[i] = i;
        }

        Array.prototype.sort.call(mapped, function (a, b) {
            return edges[a*2] < edges[b*2] ? -1
                    : edges[a*2] > edges[b*2] ? 1
                    : edges[a*2 + 1] - edges[b*2 + 1];
        });

        for (var i = 0; i < edges.length/2; i++) {
            var idx = mapped[i];
            // I believe it's slightly faster to copy it in using a 64 bit "cast"
            // than to do it directly. However, it should be tested more before being enabled.

            // maskedEdgeList[i] = maskedEdges[idx];
            edgeListTyped[i*2] = edges[idx*2];
            edgeListTyped[i*2 + 1] = edges[idx*2 + 1];
        }
    }

    return {
        edgeListTyped: edgeListTyped,
        originals: mapped
    }
}

function computeWorkItemsTyped(edgesTyped, originals, numPoints) {
     // [ [first edge number from src idx, numEdges from source idx, source idx], ... ]
    var workItemsTyped = new Int32Array(numPoints*4);
    var edgeListLastPos = 0;
    var edgeListLastSrc = edgesTyped[0];
    var numEdges = edgesTyped.length / 2;
    for (var i = 0; i < numPoints; i++) {

        // Case where node has edges
        if (edgeListLastSrc === i) {
            var startingIdx = edgeListLastPos;
            var count = 0;
            while (edgeListLastPos < numEdges && edgesTyped[edgeListLastPos*2] === i) {
                count++;
                edgeListLastPos++;
            }
            edgeListLastSrc = edgeListLastPos < numEdges ? edgesTyped[edgeListLastPos*2] : -1;
            workItemsTyped[i*4] = startingIdx;
            workItemsTyped[i*4 + 1] = count;
            workItemsTyped[i*4 + 2] = i;
        // Case where node has no edges
        } else {
            workItemsTyped[i*4] = -1;
            workItemsTyped[i*4 + 1] = 0;
            workItemsTyped[i*4 + 2] = i;
        }
    }

    return workItemsTyped;
}

function computeEdgeStartEndIdxs(workItemsTyped, edgesTyped, originals, numPoints) {
    var index = 0;
    var edgeStartEndIdxsTyped = new Uint32Array(numPoints * 2);
    for(var i = 0; i < (workItemsTyped.length/4) - 1; i++) {
      var start = workItemsTyped[i*4];
      if (start == -1) {
        edgeStartEndIdxsTyped[i*2] = -1;
        edgeStartEndIdxsTyped[i*2 + 1] = -1;
      } else {
        var end = workItemsTyped[(i+1)*4];
        var j = i+1;
        while (end < 0 && ((j + 1) < (workItemsTyped.length/4))) {
          end = workItemsTyped[(j + 1)*4];
          j = j + 1;
        }

        if (end === -1) {
            end = edgesTyped.length / 2; // Special case for last workitem
        }
        edgeStartEndIdxsTyped[i*2] = start;
        edgeStartEndIdxsTyped[i*2 + 1] = end;
      }
    }
    if (workItemsTyped[(workItemsTyped.length - 4)] !== -1) {
      edgeStartEndIdxsTyped[edgeStartEndIdxsTyped.length - 2] = workItemsTyped[workItemsTyped.length - 4];
      edgeStartEndIdxsTyped[edgeStartEndIdxsTyped.length - 1] = edgesTyped.length/2;
    } else {
      edgeStartEndIdxsTyped[edgeStartEndIdxsTyped.length - 2] = -1;
      edgeStartEndIdxsTyped[edgeStartEndIdxsTyped.length - 1] = -1;
    }
    return edgeStartEndIdxsTyped;
}


Dataframe.prototype.encapsulateEdges = function (edges, numPoints, oldEncapsulated, masks, pointOriginalLookup) {

    //[[src idx, dest idx, original idx]]
    var edgeListObj = computeEdgeList(edges, oldEncapsulated, masks, pointOriginalLookup);
    var edgesTyped = edgeListObj.edgeListTyped;
    var originals = edgeListObj.originals;

    var edgePermutationTyped = originals;
    var edgePermutationInverseTyped = new Uint32Array(edgesTyped.length / 2);
    _.each(originals, function (val, i) {
        edgePermutationInverseTyped[i] = val;
    });

    // [ [first edge number from src idx, numEdges from source idx, source idx], ... ]
    //workItemsTyped is a Uint32Array [first edge number from src idx, number of edges from src idx, src idx, 666]
    var workItemsTyped = computeWorkItemsTyped(edgesTyped, originals, numPoints);

    var degreesTyped = new Uint32Array(numPoints);
    var srcToWorkItem = new Int32Array(numPoints);

    for (var i = 0; i < numPoints; i++) {
        srcToWorkItem[workItemsTyped[i*4 + 2]] = i;
        degreesTyped[workItemsTyped[i*4 + 2]] = workItemsTyped[i*4 + 1];
    }

    var edgeStartEndIdxsTyped = computeEdgeStartEndIdxs(workItemsTyped, edgesTyped, originals, numPoints);

    return {
        //Uint32Array
        degreesTyped: degreesTyped,

        //Uint32Array [(srcIdx, dstIdx), ...]
        //(edges ordered by src idx)
        edgesTyped: edgesTyped,

        //Uint32Array [where unsorted edge now sits]
        edgePermutation: edgePermutationTyped,

        //Uint32Array [where sorted edge used to it]
        edgePermutationInverseTyped: edgePermutationInverseTyped,

        //Uint32Array [(edge number, number of sibling edges), ... ]
        numWorkItems: workItemsTyped.length,

        //Int32Array [(first edge number, number of sibling edges)]
        workItemsTyped: workItemsTyped,

        //Uint32Array [workitem number node belongs to]
        srcToWorkItem: srcToWorkItem,

        edgeStartEndIdxsTyped: edgeStartEndIdxsTyped
    };
}


module.exports = Dataframe;<|MERGE_RESOLUTION|>--- conflicted
+++ resolved
@@ -562,16 +562,8 @@
         return filteredKeys.indexOf(key) > -1;
     });
 
-<<<<<<< HEAD
-    // Case of filtering out all attributes
-    if (filteredKeys.length === 0) {
-        return;
-    }
-
-    var numElements = filteredAttributes[filteredKeys[0]].values.length;
-=======
     var numElements = attributes[_.keys(attributes)[0]].values.length;
->>>>>>> 86e85ca4
+
     this.rawdata.numElements[type] = numElements;
 
     if (nodeTitleField) {
@@ -957,17 +949,7 @@
 
         var goalNumberOfBins = binning ? binning._goalNumberOfBins : 0;
         var binningHint = binning ? binning[attribute] : undefined;
-<<<<<<< HEAD
         var dataType = that.getDataType(attribute, type);
-=======
-
-        //FIXME need edge vs node attrib resolution
-        var attribType = type ? type
-            : that.data.attributes.point[attribute] ? 'point'
-            : 'edge';
-
-        var dataType = that.data.attributes[attribType][attribute].type;
->>>>>>> 86e85ca4
 
         if (mode !== 'countBy' && dataType !== 'string') {
             return that.histogram(attribute, binningHint, goalNumberOfBins, indices, attribType);
@@ -976,15 +958,9 @@
         }
     }
 
-<<<<<<< HEAD
     var validAttributes = this.getAttributeKeys(type);
     var keysToAggregate = attributes ? attributes : validAttributes;
-=======
-    var keysToAggregate = attributes ? attributes
-        : type == 'point' ? this.getAttributeKeys('point')
-        : type == 'edge' ? this.getAttributeKeys('edge')
-        : (this.getAttributeKeys('point').concat(this.getAttributeKeys('edge')));
->>>>>>> 86e85ca4
+
     keysToAggregate = keysToAggregate.filter(function (val) {
         return val[0] !== '_';
     }).filter(function (val) {
@@ -992,17 +968,11 @@
         return validAttributes.indexOf(val) > -1;
     });
 
-<<<<<<< HEAD
     var aggregated = _.object(_.map(keysToAggregate, function (attribute) {
         return [attribute, process(attribute, indices)];
     }));
 
     return aggregated;
-=======
-    return Q(_.object(_.map(keysToAggregate, function (attribute) {
-        return [attribute, process(attribute, indices)];
-    })));
->>>>>>> 86e85ca4
 };
 
 
