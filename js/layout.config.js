'use strict';

var SimCL = require("./SimCL.js")
var forceAtlas = require('./forceatlas.js'),
    gaussSeidel = require('./gaussseidel.js'),
    edgeBundling = require('./edgebundling.js'),
    barnesHut = require('./BarnesHut.js');

var uberControls = {
    simulator: SimCL,
    layoutAlgorithms: [
        {
            algo: gaussSeidel,
            params: {
                charge: -0.000029360001841802474,
                gravity: 0.020083175556898723,
                edgeStrength: 4.292198241799153,
                edgeDistance: 0.0000158
            }
        },{
            algo: edgeBundling,
            params: {
                charge: -0.000029360001841802474,
                gravity: 0.020083175556898723,
                edgeStrength: 4.292198241799153,
                edgeDistance: 0.0000158,
            }
        }
    ],
    locks: {
        lockPoints: true,
        lockEdges: true,
        lockMidpoints: false,
        lockMidedges: false
    }
}

var testControls = {
    simulator: SimCL,
    layoutAlgorithms: [
        {
            algo: forceAtlas,
            params: {
                gravity: 0.020083175556898723,
                scalingRatio: 1.0,
                edgeInfluence: 0,
                preventOverlap: false,
                strongGravity: false,
                dissuadeHubs: false,
                linLog: false
            }
        }
    ],
    locks: {
        lockPoints: false,
        lockEdges: false,
        lockMidpoints: false,
        lockMidedges: false
    }
}

var netflowControls = {
    simulator: SimCL,
    layoutAlgorithms: [
        {
            algo: gaussSeidel,
            params: {
                charge: -0.000029360001841802474,
                gravity: 0.020083175556898723,
                edgeStrength: 4.292198241799153,
                edgeDistance: 0.0000158
            }
        }
    ],
    locks: {
        lockPoints: false,
        lockEdges: false,
        lockMidpoints: true,
        lockMidedges: true
    }
}

<<<<<<< HEAD
exports.default = defaultControls;
exports.netflow = netflowControls;
exports.test = testControls;
=======
exports.default = uberControls;
exports.uber = uberControls;
exports.netflow = netflowControls;
>>>>>>> 9f102bb8
<|MERGE_RESOLUTION|>--- conflicted
+++ resolved
@@ -80,12 +80,7 @@
     }
 }
 
-<<<<<<< HEAD
-exports.default = defaultControls;
-exports.netflow = netflowControls;
-exports.test = testControls;
-=======
 exports.default = uberControls;
 exports.uber = uberControls;
 exports.netflow = netflowControls;
->>>>>>> 9f102bb8
+exports.test = testControls;