--- conflicted
+++ resolved
@@ -3,8 +3,6 @@
 var _ = require('underscore');
 
 
-<<<<<<< HEAD
-=======
 function pickTitleField (attribs, prioritized) {
     for (var i = 0; i < prioritized.length; i++) {
         var field = prioritized[i];
@@ -119,7 +117,6 @@
     );
 }
 
->>>>>>> 8e61e0e0
 function defaultLabels(graph, indices, type) {
 
     var rows = graph.dataframe.getRows(indices, type);
@@ -156,8 +153,6 @@
     }
 }
 
-<<<<<<< HEAD
-=======
 function aggregate(graph, indices, attributes, binning, mode) {
 
     // ... -> {type: str, numValues: int, numBins: int, bins: {<k>: int}}
@@ -379,7 +374,6 @@
         bins: bins
     };
 }
->>>>>>> 8e61e0e0
 
 module.exports = {
     getLabels: getLabels
