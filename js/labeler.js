--- conflicted
+++ resolved
@@ -1,15 +1,6 @@
 'use strict';
 
 var _ = require('underscore');
-<<<<<<< HEAD
-var sprintf = require('sprintf-js').sprintf;
-var vgloader = require('./libs/VGraphLoader.js');
-var dateFormat = require('dateformat');
-var log         = require('common/logger.js');
-var logger      = log.createLogger('graph-viz:labeler');
-=======
-
->>>>>>> 2b539bed
 
 function pickTitleField (attribs, prioritized) {
     for (var i = 0; i < prioritized.length; i++) {
@@ -22,116 +13,6 @@
 }
 
 
-<<<<<<< HEAD
-function nodeTitleField (attribs) {
-    var prioritized = ['pointTitle', 'node', 'label', 'ip'];
-    return pickTitleField(attribs, prioritized);
-}
-
-
-function edgeTitleField (attribs) {
-    var prioritized = ['edgeTitle', 'edge'];
-    return pickTitleField(attribs, prioritized);
-}
-
-
-function infoFrame(graph, type, indices, attributeNames) {
-    var target;
-    if (type === 'point') {
-        target = vgloader.types.VERTEX;
-    } else if (type === 'edge') {
-        target = vgloader.types.EDGE;
-    } else {
-        logger.error('infoFrame received invalid type: ', type);
-        return;
-    }
-
-    var offset = graph.simulator.timeSubset.pointsRange.startIdx;
-    var attribs = vgloader.getAttributeMap(graph.simulator.vgraph, attributeNames);
-
-    function read(field, idx) {
-        var val = attribs[field].values[idx];
-        try {
-            return (typeof val === 'string') ? decodeURIComponent(val) : val;
-        } catch (e) {
-            logger.error('bad read val', val);
-            return val;
-        }
-    }
-
-    var titleFieldNode = nodeTitleField(attribs);
-    var titleFieldEdge = edgeTitleField(attribs);
-
-    function nodeTitle(idx) {
-        return titleFieldNode ? read(titleFieldNode, idx) : idx;
-    }
-    function edgeTitle(idx) {
-        return titleFieldEdge ? read(titleFieldEdge, idx) : idx;
-    }
-
-
-    var filteredKeys = _.keys(attribs)
-        .filter(function (name) { return attribs[name].target === target; })
-        .filter(function (name) {
-            return ['pointColor', 'pointSize', 'pointTitle', 'pointLabel',
-                    'edgeLabel', 'edgeTitle', 'degree'].indexOf(name) === -1;
-        })
-        .filter(function (name) { return name !== nodeTitleField && name !== edgeTitleField; })
-
-
-    var outDegrees = graph.simulator.bufferHostCopies.forwardsEdges.degreesTyped;
-    var inDegrees = graph.simulator.bufferHostCopies.backwardsEdges.degreesTyped;
-    var unsortedEdges = graph.simulator.bufferHostCopies.unsortedEdges;
-
-    return indices.map(function (rawIdx) {
-
-        // Uncomment this if we start getting invalid indices.
-        // var idx = Math.max(0, Math.min(offset + rawIdx, graph.simulator.numPoints));
-        var idx = rawIdx;
-        var columns = {};
-
-        if (type === 'point') {
-            var outDegree = outDegrees[idx];
-            var inDegree = inDegrees[idx];
-            var degree = outDegree + inDegree;
-            columns = _.extend(columns, {
-                degree: degree,
-                degree_in: inDegree,
-                degree_out: outDegree,
-                _title: nodeTitle(idx)
-            });
-        } else if (type === 'edge') {
-
-            var srcIdx = unsortedEdges[2*idx];
-            var dstIdx = unsortedEdges[2*idx+1];
-
-            columns = _.extend(columns, {
-                _title: edgeTitle(idx),
-                Source: nodeTitle(srcIdx),
-                Destination: nodeTitle(dstIdx)
-            });
-        }
-
-        _.each(filteredKeys, function (key) {
-            var val = read(key, idx);
-            var formattedVal = key.indexOf('Date') > -1 && typeof(val) === "number" ?
-                    dateFormat(val, 'mm-dd-yyyy') : val;
-            columns[key] = formattedVal;
-        });
-
-        return columns;
-    });
-}
-
-function frameHeader(graph, type) {
-    return _.sortBy(
-        _.keys(infoFrame(graph, type, [0])[0]),
-        _.identity
-    );
-}
-
-=======
->>>>>>> 2b539bed
 function defaultLabels(graph, indices, type) {
 
     var rows = graph.dataframe.getRows(indices, type);
