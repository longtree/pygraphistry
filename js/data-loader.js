"use strict";

var fs = require('fs');
var path = require('path');
var Q = require('q');
var debug = require("debug")("graphistry:graph-viz:data:data-loader");
var _ = require('underscore');
var config  = require('config')();
var zlib = require("zlib");

var MatrixLoader = require('./libs/MatrixLoader.js'),
    VGraphLoader = require('./libs/VGraphLoader.js'),
    kmeans = require('./libs/kmeans.js');

var loaders = {
    "vgraph": VGraphLoader.load,
    "matrix" : loadMatrix,
    "random" : loadRandom,
    "OBSOLETE_geo": loadGeo,
    "OBSOLETE_socioPLT" : loadSocioPLT,
    "OBSOLETE_rectangle" : loadRectangle
};

<<<<<<< HEAD

/**
 * Download raw data from S3 and unzip
**/
function getDataset(datasetname) {
    debug("Loading dataset " + datasetname);

    var params = {
      Bucket: config.BUCKET,
      Key: datasetname,
    };

    var res = Q.defer();
    config.S3.getObject(params, function(err, data) {
        if (err) {
            debug(err);
        } else {
            if (data.Metadata.config != 'undefined') {
                data.Metadata.config = JSON.parse(data.Metadata.config);
            }
            data.Metadata.name = datasetname;
            Q.denodeify(zlib.gunzip)(data.Body)
            .then(function (unzipped) {
                data.Body = unzipped;
                res.resolve(data);
            })
=======
function getDataset(dataConfig) {
    return loadDataList(dataConfig.listURI).then(function (datalist) {
        // Try to find a dataset by name first
        if (dataConfig.name) {
            debug("Loading dataset by name");
            var match = _.find(datalist, function (dataset) {return dataset.name == dataConfig.name;});
            if (match)
                return match;
        }
 
        // Then by index
        var idx = parseInt(dataConfig.idx)
        if (!isNaN(idx) && idx < datalist.length) {
            debug("Loading dataset by index");
            return datalist[idx];
>>>>>>> 705030cc
        }
    })

    return res.promise;
}

function loadDatasetIntoSim(graph, dataset) {
    debug("Loading data: %o", dataset);
    return loaders[dataset.Metadata.type](graph, dataset);
}


function normalizeDataset(dataset) {
    var defaultFields = {
        "KB" : "?", 
        "name": "?",
        "file" : "none",
        "config": {}
    };

    for (var field in defaultFields) {
        if (!(field in dataset))
            dataset[field] = defaultFields[field];
    }

    return dataset;
}


// Generates `amount` number of random points
function createPoints(amount, dim) {
    // Allocate 2 elements for each point (x, y)
    var points = [];

    for(var i = 0; i < amount; i++) {
        points.push([Math.random() * dim[0], Math.random() * dim[1]]);
    }

    return points;
}


function createEdges(amount, numNodes) {
    var edges = [];
    // This may create duplicate edges. Oh well, for now.
    for(var i = 0; i < amount; i++) {
        var source = (i % numNodes),
            target = (i + 1) % numNodes;

        edges.push([source, target]);
    }

    return edges;
}


function loadRandom(graph, dataset) {
    var cfg = dataset.config
    var points = createPoints(cfg.npoints, cfg.dimensions);
    var edges = createEdges(cfg.nedges, cfg.npoints);

    return graph.setPoints(points).then(function() {
        graph.setColorMap("test-colormap2.png");
        return graph.setEdges(edges);
    });
}


function loadRectangle(graph, dataset) {
    var cfg = dataset.config
    debug("Loading rectangle", cfg.rows, cfg.columns);

    var points =
        _.flatten(
            _.range(0, cfg.rows)
                .map(function (row) {
                    return _.range(0, cfg.columns)
                        .map(function (column) {
                            return [column, row];
                        });
                }),
            true);
    return graph.setPoints(new Float32Array(_.flatten(points)))
        .then(function () {
            return graph.setEdges(new Uint32Array([0,1]));
        });
}


function loadSocioPLT(graph, dataset) {
    debug("Loading SocioPLT");

    var data = require('./libs/socioplt/generateGraph.js').process(dataset.Body);

    var nodesPerRow = Math.floor(Math.sqrt(data.nodes.length));
    var points =
        data.nodes.map(
            function (_, i) {
                return [i % nodesPerRow, Math.floor(i / nodesPerRow)];
            });
    var pointSizes = new Uint8Array(_.pluck(data.nodes, 'size'));
    var pointColors = new Uint32Array(_.pluck(data.nodes, 'color'));

    //data.edges = [{src: 0, dst: 1}];

    var edges = _.flatten(data.edges.map(function (edge) {
            return [edge.src, edge.dst];
        }));
    var edgeColors = _.flatten(data.edges.map(function (edge) {
            return [edge.color, edge.color];
        }));

        //graph.setVisible({edgeStrength: -10});
        //physicsControls.gravity     ( 0.020083175556898723);
        //physicsControls.edgeStrength( 4.292198241799153);
        //physicsControls.edgeDistance( 0.0000158);



    return graph.setPoints(new Float32Array(_.flatten(points)), pointSizes, pointColors)
        .then(function () {
            return graph.setEdgesAndColors(
                new Uint32Array(edges),//new Uint32Array(_.flatten(edges).map(function (idx, i) { return idx; })),
                new Uint32Array(edgeColors));
        })
        .then(function () {


            graph.setPhysics({forceAtlas: 0});
            graph.setLocked({
                lockPoints:     false,
                lockEdges:      false,
                lockMidpoints:  true,
                lockMidedges:   true
            });

            graph.setPhysics({
                charge: -0.001,
                gravity: 0.1,
                edgeStrength: 0.001,
                edgeDistance: 0.001
            });


            return graph;
        }, function (err) {
            throw err;
        })
}


function loadGeo(graph, dataset) {
    debug("Loading Geo");

    var geoData = MatrixLoader.loadGeo(dataset.Body);
    var processedData = MatrixLoader.processGeo(geoData, 0.3);

    debug("Processed %d/%d nodes/edges", processedData.points.length, processedData.edges.length);

<<<<<<< HEAD
    return graph.setPoints(processedData.points)
    .then(_.constant(processedData))
=======
        return graph.setPoints(processedData.points)
            .then(function () {
                return graph.setLabels(processedData.points.map(function (v, i) {
                    return '<b>' + i + '</b><hr/>' + v[0].toFixed(4) + ', ' + v[1].toFixed(4);
                }));
            })
            .then(_.constant(processedData))
    })
>>>>>>> 705030cc
    .then(function(processedData) {

        var position = function (points, edges) {
            return edges.map(function (pair){
                var start = points[pair[0]];
                var end = points[pair[1]];
                return [start[0], start[1], end[0], end[1]];
            });
        };
        var k = 6; //need to be <= # supported colors, currently 9
        var steps =  50;
        var positions = position(processedData.points, processedData.edges);
        var clusters = kmeans(positions, k, steps); //[ [0--1]_4 ]_k

        return graph
                .setColorMap("test-colormap2.png", {clusters: clusters, points: processedData.points, edges: processedData.edges})
                .then(function () {
                    debug("Setting edges");
                    return graph.setEdges(processedData.edges);
                });
    })
    .then(function() {
        debug("Done setting geo points, edges");
        return graph;
    });
}


/**
 * Loads the matrix data at the given URI into the NBody graph.
 */
function loadMatrix(graph, dataset) {
    var graphFile;

    debug("Loading dataset %s", dataset.Body);

    var v = MatrixLoader.loadBinary(dataset.Body)
    var graphFile = v;
    if (typeof($) != 'undefined') {
        $('#filenodes').text('Nodes: ' + v.numNodes);
        $('#fileedges').text('Edges: ' + v.numEdges);
    }

    var points = createPoints(graphFile.numNodes, graph.dimensions);

    return graph.setPoints(points)
    .then(function() {
        return graph.setEdges(graphFile.edges);
    })
    .then(function() {
        return graph;
    });
}


module.exports = {
    createPoints: createPoints,
    createEdges: createEdges,
    loadDatasetIntoSim: loadDatasetIntoSim,
    getDataset: getDataset
};

// vim: set et ff=unix ts=8 sw=4 fdm=syntax: <|MERGE_RESOLUTION|>--- conflicted
+++ resolved
@@ -20,8 +20,6 @@
     "OBSOLETE_socioPLT" : loadSocioPLT,
     "OBSOLETE_rectangle" : loadRectangle
 };
-
-<<<<<<< HEAD
 
 /**
  * Download raw data from S3 and unzip
@@ -48,23 +46,6 @@
                 data.Body = unzipped;
                 res.resolve(data);
             })
-=======
-function getDataset(dataConfig) {
-    return loadDataList(dataConfig.listURI).then(function (datalist) {
-        // Try to find a dataset by name first
-        if (dataConfig.name) {
-            debug("Loading dataset by name");
-            var match = _.find(datalist, function (dataset) {return dataset.name == dataConfig.name;});
-            if (match)
-                return match;
-        }
- 
-        // Then by index
-        var idx = parseInt(dataConfig.idx)
-        if (!isNaN(idx) && idx < datalist.length) {
-            debug("Loading dataset by index");
-            return datalist[idx];
->>>>>>> 705030cc
         }
     })
 
@@ -219,15 +200,12 @@
 function loadGeo(graph, dataset) {
     debug("Loading Geo");
 
-    var geoData = MatrixLoader.loadGeo(dataset.Body);
-    var processedData = MatrixLoader.processGeo(geoData, 0.3);
-
-    debug("Processed %d/%d nodes/edges", processedData.points.length, processedData.edges.length);
-
-<<<<<<< HEAD
-    return graph.setPoints(processedData.points)
-    .then(_.constant(processedData))
-=======
+    return MatrixLoader.loadGeo(dataset.file)
+    .then(function(geoData) {
+        var processedData = MatrixLoader.processGeo(geoData, 0.3);
+
+        debug("Processed %d/%d nodes/edges", processedData.points.length, processedData.edges.length);
+
         return graph.setPoints(processedData.points)
             .then(function () {
                 return graph.setLabels(processedData.points.map(function (v, i) {
@@ -236,7 +214,6 @@
             })
             .then(_.constant(processedData))
     })
->>>>>>> 705030cc
     .then(function(processedData) {
 
         var position = function (points, edges) {
