'use strict';
var _          = require('underscore'),
    Q          = require('q'),
    cljs       = require('./cl.js'),
    webcl      = require('node-webcl'),
    Kernel     = require('./kernel.js'),
    LayoutAlgo = require('./layoutAlgo.js'),
    FaSwingsKernel = require('./javascript_kernels/faSwingsKernel.js'),
    IntegrateMidPointsKernel = require('./javascript_kernels/integrateMidPointsKernel.js'),
    InterpolateMidPoints = require('./javascript_kernels/interpolateMidpoints.js'),
    //integrateKernel = require('./javascript_kernels/integrateKernel.js'),
    EbBarnesKernelSeq = require('./javascript_kernels/ebBarnesKernelSeq.js'),
    MidEdgeGather = require('./javascript_kernels/midEdgeGather.js'),
    log        = require('common/logger.js'),
    logger     = log.createLogger('graph-viz:cl:edgebundling');


function EdgeBundling(clContext) {
    LayoutAlgo.call(this, EdgeBundling.name);

    logger.trace('Creating GaussSeidelBarnes kernels');
    this.ebBarnesKernelSeq = new EbBarnesKernelSeq(clContext);

    this.ebMidsprings = new Kernel('gaussSeidelMidsprings', EdgeBundling.argsMidsprings,
                                   EdgeBundling.argsType, 'edgeBundling.cl', clContext);

    this.faSwingsKernel = new FaSwingsKernel(clContext);

    this.integrateMidPoints = new IntegrateMidPointsKernel(clContext);

    this.interpolateMidPoints = new InterpolateMidPoints(clContext);

    this.midEdgeGather = new MidEdgeGather(clContext);

    this.kernels = this.kernels.concat([this.ebBarnesKernelSeq.toBarnesLayout, this.ebBarnesKernelSeq.boundBox,
                                        this.ebBarnesKernelSeq.buildTree, this.ebBarnesKernelSeq.computeSums,
                                        this.ebBarnesKernelSeq.sort, this.ebBarnesKernelSeq.calculateMidPoints,
                                        this.ebMidsprings, this.integrateMidPoints.faIntegrate, this.interpolateMidPoints.interpolate]);
}
EdgeBundling.prototype = Object.create(LayoutAlgo.prototype);
EdgeBundling.prototype.constructor = EdgeBundling;

EdgeBundling.name = 'EdgeBundling';

EdgeBundling.argsMidsprings = ['numSplits', 'springs', 'workList', 'inputPoints', 'inputForces',
                               'inputMidPoints', 'outputMidPoints', 'springMidPositions',
                               'midSpringsColorCoords', 'springStrength', 'springDistance',
                               'stepNumber'];

EdgeBundling.argsType = {
    numPoints: cljs.types.uint_t,
    numSplits: cljs.types.uint_t,
    inputMidPositions: null,
    outputMidPositions: null,
    tilePointsParam: cljs.types.local_t,
    width: cljs.types.float_t,
    height: cljs.types.float_t,
    charge: cljs.types.float_t,
    gravity: cljs.types.float_t,
    randValues: null,
    stepNumber: cljs.types.uint_t,
    springs: null,
    workList: null,
    inputPoints: null,
    inputMidPoints: null,
    outputMidPoints: null,
    springMidPositions: null,
    midSpringsColorCoords: null,
    inputForces: null,
    springStrength: cljs.types.float_t,
    springDistance: cljs.types.float_t,
};

EdgeBundling.prototype.setPhysics = function (cfg) {
    var flags,
        flagNames;
    LayoutAlgo.prototype.setPhysics.call(this, cfg);

    // get the flags from previous iteration
    flags = this.ebBarnesKernelSeq.toBarnesLayout.get('flags');
    flagNames = ['preventOverlap', 'strongGravity', 'dissuadeHubs', 'linLog'];

    _.each(cfg, function (val, flag) {
        var idx,
            mask;

        idx = flagNames.indexOf(flag);
        if (idx >= 0) {
            mask = 0 | (1 << idx);
            if (val) {
                flags |= mask;
            } else {
                flags &= ~mask;
            }
        }
    });

    this.ebBarnesKernelSeq.setPhysics(flags);
    this.integrateMidPoints.setPhysics(flags);
    //this.edgeKernelSeq.setPhysics(flags);
};


// TODO (paden) This should be combined into barnesKernelsSeq
function getNumWorkitemsByHardware(deviceProps) {

    var numWorkGroups = {
        toBarnesLayout: [30, 256],
        boundBox: [30, 256],
        buildTree: [30, 256],
        computeSums: [10, 256],
        sort: [16, 256],
        edgeForces: [100, 256],
        segReduce: [1000, 256],
        calculateForces: [60, 256]
    };

    if (deviceProps.NAME.indexOf('GeForce GT 650M') !== -1) {
        numWorkGroups.buildTree[0] = 1;
        numWorkGroups.computeSums[0] = 1;
    } else if (deviceProps.NAME.indexOf('Iris Pro') !== -1) {
        numWorkGroups.computeSums[0] = 6;
        numWorkGroups.sort[0] = 8;
    } else if (deviceProps.NAME.indexOf('Iris') !== -1) {
        numWorkGroups.computeSums[0] = 6;
        numWorkGroups.sort[0] = 8;
    } else if (deviceProps.NAME.indexOf('M290X') != -1) {
        numWorkGroups.buildTree[0] = 1;
        numWorkGroups.computeSums[0] = 1;
        numWorkGroups.computeSums[0] = 1; //6;
        numWorkGroups.sort[0] = 1; //8;
    } else if (deviceProps.NAME.indexOf('K520') != -1) {
        // 1024
        // 30:14.1, 36:14.3, 40:13.6, 46:14.5, 50:14.1, 60:14.1, 100:14.7,
        //
        // base 14.6% @ 200

        numWorkGroups.segReduce = [40, 1024];
        numWorkGroups.edgeForces = [200, 1024];

        // 1024
        // 6:35, 7:31, 8:27, 9:54, 10:50, 16:38, 20:52, 26:44
        // 30:41, 36:46
        //
        // 512
        // 2:92, 6:34, 7:29, 8:26, 9:44, 10:40, 14:31, 18:41, 24:35, 30:48
        numWorkGroups.buildTree = [8, 512];

        // 1024
        // 10:36, 14:27, 15:26, 16:24, 17:39, 18:38, 20:35, 26:28, 30:25, 36:30, 40:28, 46:25, 50:28, 60:25,
        // 70:26, 80:25, 100:26, 140:26, 200:26
        //
        // 512
        // 10:65, 20:35, 26:29, 28:27, 30:26, 34:39, 40:34
        numWorkGroups.calculateForces = [16, 1024];

        // 1024
        // 6:4, 8:4, 10:5,
        numWorkGroups.computeSums = [8, 1024];


    } else if (deviceProps.NAME.indexOf('HD Graphics 4000') !== -1) {
        logger.debug('Expected slow kernels: sort, calculate_forces');
    }

    return _.mapObject(numWorkGroups, function (val) {
        val[0] = val[0] * val[1];
        return val;
    });
}

// Contains any temporary buffers needed for layout
var tempLayoutBuffers  = {
    globalSpeed: null,
    tempMidPoints: null,
    prevForces: null,
    curForces: null,
    swings: null,
    tractions: null
};
Object.seal(tempLayoutBuffers);

// Create temporary buffers needed for layout
var setupTempLayoutBuffers = function (simulator) {
    var numMidPoints = simulator.dataframe.getNumElements('midPoints');
    simulator.resetBuffers(tempLayoutBuffers);
    return Q.all([
        simulator.cl.createBuffer(Float32Array.BYTES_PER_ELEMENT, 'global_speed'),
        simulator.cl.createBuffer(2 * numMidPoints * Float32Array.BYTES_PER_ELEMENT, 'prevForces'),
        simulator.cl.createBuffer(2 * numMidPoints * Float32Array.BYTES_PER_ELEMENT, 'curForces'),
        simulator.cl.createBuffer(2 * numMidPoints * Float32Array.BYTES_PER_ELEMENT, 'tempMidPoints'),
        simulator.cl.createBuffer(1 * numMidPoints * Float32Array.BYTES_PER_ELEMENT, 'swings'),
        simulator.cl.createBuffer(1 * numMidPoints * Float32Array.BYTES_PER_ELEMENT, 'tractions')
    ]).spread(function (globalSpeed, prevForces, curForces, tempMidPoints, swings, tractions) {
        tempLayoutBuffers.globalSpeed = globalSpeed;
        tempLayoutBuffers.prevForces = prevForces;
        tempLayoutBuffers.curForces = curForces;
        tempLayoutBuffers.tempMidPoints = tempMidPoints;
        tempLayoutBuffers.swings = swings;
        tempLayoutBuffers.tractions = tractions;
        return tempLayoutBuffers;
    }).catch(log.makeQErrorHandler(logger, 'setupTempBuffers'));
};


EdgeBundling.prototype.setEdges = function (simulator) {
    var vendor,
        warpsize,
        global,
        that,
        workGroupSize,
        workItems;

    vendor = simulator.cl.deviceProps.VENDOR.toLowerCase();
    warpsize = 1; // Always correct
    if (vendor.indexOf('intel') !== -1) {
        warpsize = 16;
    } else if (vendor.indexOf('nvidia') !== -1) {
        warpsize = 32;
    } else if (vendor.indexOf('amd') !== -1) {
        warpsize = 64;
    }

    global = simulator.controls.global;
    that = this;
    workGroupSize = 256;
    workItems = getNumWorkitemsByHardware(simulator.cl.deviceProps, workGroupSize);

    return setupTempLayoutBuffers(simulator).then(function (tempLayoutBuffers) {
        that.ebBarnesKernelSeq.setMidPoints(simulator, tempLayoutBuffers, warpsize, workItems);
        that.faSwingsKernel.setMidPoints(simulator, tempLayoutBuffers);

        that.ebMidsprings.set({
            numSplits: global.numSplits,

            springs: simulator.dataframe.getBuffer('forwardsEdges', 'simulator').buffer,
            workList: simulator.dataframe.getBuffer('forwardsWorkItems', 'simulator').buffer,
            inputPoints: simulator.dataframe.getBuffer('curPoints', 'simulator').buffer,
            inputForces: tempLayoutBuffers.tempMidPoints.buffer,
            inputMidPoints: simulator.dataframe.getBuffer('curMidPoints', 'simulator').buffer,
            outputMidPoints: tempLayoutBuffers.curForces.buffer,
            springMidPositions: simulator.dataframe.getBuffer('midSpringsPos', 'simulator').buffer,
            midSpringsColorCoords: simulator.dataframe.getBuffer('midSpringsColorCoord', 'simulator').buffer
        });
    });
};

// TODO Should we do forwards and backwards edges?
function midEdges(simulator, ebMidsprings, stepNumber) {
    var numForwardsWorkItems = simulator.dataframe.getNumElements('forwardsWorkItems');
    var resources = [
        simulator.dataframe.getBuffer('forwardsEdges', 'simulator'),
        simulator.dataframe.getBuffer('forwardsWorkItems', 'simulator'),
        simulator.dataframe.getBuffer('curPoints', 'simulator'),
        simulator.dataframe.getBuffer('nextMidPoints', 'simulator'),
        simulator.dataframe.getBuffer('curMidPoints', 'simulator'),
        simulator.dataframe.getBuffer('midSpringsPos', 'simulator'),
        simulator.dataframe.getBuffer('midSpringsColorCoord', 'simulator')
    ];

    ebMidsprings.set({stepNumber: stepNumber});

    simulator.tickBuffers(['curMidPoints', 'midSpringsPos', 'midSpringsColorCoord']);

<<<<<<< HEAD
    debug('Running kernel gaussSeidelMidsprings');
    return ebMidsprings.exec([numForwardsWorkItems], resources);
=======
    logger.trace('Running kernel gaussSeidelMidsprings');
    return ebMidsprings.exec([simulator.numForwardsWorkItems], resources);
>>>>>>> 86e85ca4
}


// Helper function in order to create a chain of promises. It is needed in order to
// dynamically create a promise chain for a variable number of midpoints.
function promiseWhile(condition, body) {
    var done = Q.defer();

    function loop() {
        if (!condition()) {
            return done.resolve();
        }
        Q.when(body(), loop, done.reject);
    }

    Q.nextTick(loop);
    return done.promise;
}

EdgeBundling.prototype.tick = function (simulator, stepNumber) {

    var workGroupSize,
        workItems,
        that,
        locks,
        calculateMidpoints;

    workGroupSize = 256;
    workItems = getNumWorkitemsByHardware(simulator.cl.deviceProps, workGroupSize);
    that = this;
    locks = simulator.controls.locks;
    if (locks.lockMidpoints && locks.lockMidedges) {
        logger.trace('LOCKED, EARLY EXIT');
        return new Q();
    }

    if (locks.lockMidpoints) {
        simulator.tickBuffers(['nextMidPoints']);
        var curMidPoints = simulator.dataframe.getBuffer('curMidPoints', 'simulator');
        var nextMidPoints = simulator.dataframe.getBuffer('nextMidPoints', 'simulator');
        return curMidPoints.copyInto(nextMidPoints);
    }

    if (locks.interpolateMidPointsOnce || locks.interpolateMidPoints) {
        if ( locks.interpolateMidPointsOnce ) {
            logger.debug("Force interpolation of midpoints");
        }
        locks.interpolateMidPointsOnce = false;
        // If interpolateMidpoints is true, midpoints are calculate by
        // interpolating between corresponding edge points.
        logger.trace("INTERPOLATION");
        calculateMidpoints = new Q().then(function () {

            simulator.tickBuffers(['nextMidPoints']);
            return that.interpolateMidPoints.execKernels(simulator);
        });
    } else {
      // If interpolateMidpoints is not true, calculate midpoints
      // by edge bundling algorithm.
        calculateMidpoints =  new Q().then(function () {
            var midpointIndex,
                condition,
                body;

            // Promise while loop to calculate each set of midpoints seperately.
            midpointIndex = 0;
            condition = function () {
                return midpointIndex < simulator.dataframe.getNumElements('splits');
            };

            body = function () {
                return that.ebBarnesKernelSeq.execKernels(simulator, stepNumber, workItems, midpointIndex)
                    .then(function () {
                        midpointIndex = midpointIndex + 1;
                    });
            };

            return promiseWhile(condition, body);

        }).then(function () { //TODO do both forwards and backwards?
            if (simulator.dataframe.getNumElements('edge') > 0 && !locks.lockMidedges) {
                return midEdges(simulator, that.ebMidsprings, stepNumber);
            }

            //simulator.tickBuffers(['curMidPoints']);
            //return simulator.buffers.nextMidPoints.copyInto(simulator.buffers.curMidPoints);
        }).then(function () {
            return that.faSwingsKernel.execMidPointsKernels(simulator, workItems);
        }).then(function () {
            return that.integrateMidPoints.execKernels(simulator, tempLayoutBuffers, workItems);
        }).then(function () {
            var curMidPoints = simulator.dataframe.getBuffer('curMidPoints', 'simulator');
            var nextMidPoints = simulator.dataframe.getBuffer('nextMidPoints', 'simulator');
            return nextMidPoints.copyInto(curMidPoints);
        });
    }
    return calculateMidpoints.then(function () {
        return that.midEdgeGather.execKernels(simulator);
    }).then(function () {
        simulator.tickBuffers(['curMidPoints']);
        return Q.all([
            //tempLayoutBuffers.curForces.copyInto(tempLayoutBuffers.prevForces)
            tempLayoutBuffers.curForces.copyInto(tempLayoutBuffers.prevForces)
        ]);
    }).fail(log.makeQErrorHandler(logger, 'Failure in edgebundling tick'));
};

module.exports = EdgeBundling;<|MERGE_RESOLUTION|>--- conflicted
+++ resolved
@@ -262,13 +262,8 @@
 
     simulator.tickBuffers(['curMidPoints', 'midSpringsPos', 'midSpringsColorCoord']);
 
-<<<<<<< HEAD
-    debug('Running kernel gaussSeidelMidsprings');
+    logger.trace('Running kernel gaussSeidelMidsprings');
     return ebMidsprings.exec([numForwardsWorkItems], resources);
-=======
-    logger.trace('Running kernel gaussSeidelMidsprings');
-    return ebMidsprings.exec([simulator.numForwardsWorkItems], resources);
->>>>>>> 86e85ca4
 }
 
 
