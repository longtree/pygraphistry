--- conflicted
+++ resolved
@@ -206,42 +206,33 @@
         return this[type] !== undefined ? this[type].length : this.dataframe.getOriginalNumElements(type);
     },
 
-<<<<<<< HEAD
     isEmpty: function () {
         return this.numPoints() === 0 && this.numEdges() === 0;
     },
-=======
-/**
- * @param {DataframeMask} other
- * @returns {Boolean}
- */
-DataframeMask.prototype.equals = function (other) {
-    var that = this;
-
-    // Quick test on sizes.
-    if (this.numPoints() !== other.numPoints() || this.numEdges() !== other.numEdges()) {
-        return false;
-    }
-
-    // If sizes are same, iterate through to make sure.
-    var isSame = true;
-    _.each(['point', 'edge'], function (type) {
-        that.mapIndexes(type, function (idx, i) {
-            if (other.getIndexByType(type, i) !== idx) {
-                isSame = false;
-            }
-        })
-    });
-    return isSame;
-}
-
-/**
- * This callback applies to iterating across point and edge index arrays.
- * @callback IndexIteratorCallback
- * @param {Number} indexAsElement
- * @param {Number} index
- * */
->>>>>>> b13a1d89
+
+    /**
+     * @param {DataframeMask} other
+     * @returns {Boolean}
+     */
+    equals: function (other) {
+        var that = this;
+
+        // Quick test on sizes.
+        if (this.numPoints() !== other.numPoints() || this.numEdges() !== other.numEdges()) {
+            return false;
+        }
+
+        // If sizes are same, iterate through to make sure.
+        var isSame = true;
+        _.each(['point', 'edge'], function (type) {
+            that.mapIndexes(type, function (idx, i) {
+                if (other.getIndexByType(type, i) !== idx) {
+                    isSame = false;
+                }
+            });
+        });
+        return isSame;
+    },
 
     numPoints: function () {
         return this.numByType('point');
