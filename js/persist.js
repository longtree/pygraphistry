--- conflicted
+++ resolved
@@ -117,21 +117,8 @@
             logger.debug('wrote/read', prevHeader, _.keys(buffers));
         },
 
-<<<<<<< HEAD
-        publishStaticContents: function (snapshotName, compressedVBOs, metadata, renderConfig) {
+        publishStaticContents: function (snapshotName, compressedVBOs, metadata, dataframe, renderConfig) {
             logger.trace('publishing current content to S3');
-=======
-        /**
-         *
-         * @param {string} snapshotName - the name of the content, URL fragment.
-         * @param {CompressedVBOStructure} compressedVBOs - Holds the VBO buffers to serialize.
-         * @param {Dataframe} dataframe - the data for labels.
-         * @param {Object} renderConfig
-         * @param {Object} metadata
-         */
-        publishStaticContents: function (snapshotName, compressedVBOs, metadata, dataframe, renderConfig) {
-            debug('publishing current content to S3');
->>>>>>> 2b539bed
             var snapshotPath = 'Static/' + snapshotName + '/';
             var edgeExport = staticContentForDataframe(dataframe, 'edge');
             var pointExport = staticContentForDataframe(dataframe, 'point');
