--- conflicted
+++ resolved
@@ -118,26 +118,17 @@
             var snapshotPath = 'Static/' + snapshotName + '/';
             uploadPublic(snapshotPath + 'renderconfig.json', JSON.stringify(renderConfig), {ContentType: 'application/json'});
             uploadPublic(snapshotPath + 'metadata.json', JSON.stringify(metadata), {ContentType: 'application/json'});
-<<<<<<< HEAD
-            uploadPublic(snapshotPath + 'curPoints.vbo', compressedVBOs.curPoints);
-            uploadPublic(snapshotPath + 'springsPos.vbo', compressedVBOs.springsPos);
-            uploadPublic(snapshotPath + 'edgeColors.vbo', compressedVBOs.edgeColors);
-            uploadPublic(snapshotPath + 'pointSizes.vbo', compressedVBOs.pointSizes);
-            uploadPublic(snapshotPath + 'pointColors.vbo', compressedVBOs.pointColors);
-            uploadPublic(snapshotPath + 'logicalEdges.vbo', compressedVBOs.logicalEdges);
-            var edgeExport = staticContentForDataframe(dataframe, 'edge');
-            uploadPublic(snapshotPath + 'edgeLabels.buffer', edgeExport.contents);
-            uploadPublic(snapshotPath + 'edgeIndexes.buffer', edgeExport.indexes);
-            var pointExport = staticContentForDataframe(dataframe, 'point');
-            uploadPublic(snapshotPath + 'pointLabels.buffer', pointExport.contents);
-            uploadPublic(snapshotPath + 'pointIndexes.buffer', pointExport.indexes);
-=======
             uploadPublic(snapshotPath + 'curPoints.vbo', compressedVBOs.curPoints, {compressed: false});
             uploadPublic(snapshotPath + 'springsPos.vbo', compressedVBOs.springsPos, {compressed: false});
             uploadPublic(snapshotPath + 'edgeColors.vbo', compressedVBOs.edgeColors, {compressed: false});
             uploadPublic(snapshotPath + 'pointSizes.vbo', compressedVBOs.pointSizes, {compressed: false});
             uploadPublic(snapshotPath + 'pointColors.vbo', compressedVBOs.pointColors, {compressed: false});
             uploadPublic(snapshotPath + 'logicalEdges.vbo', compressedVBOs.logicalEdges, {compressed: false});
->>>>>>> 8e61e0e0
+            var edgeExport = staticContentForDataframe(dataframe, 'edge');
+            uploadPublic(snapshotPath + 'edgeLabels.buffer', edgeExport.contents, {compressed: false});
+            uploadPublic(snapshotPath + 'edgeIndexes.buffer', edgeExport.indexes, {compressed: false});
+            var pointExport = staticContentForDataframe(dataframe, 'point');
+            uploadPublic(snapshotPath + 'pointLabels.buffer', pointExport.contents, {compressed: false});
+            uploadPublic(snapshotPath + 'pointIndexes.buffer', pointExport.indexes, {compressed: false});
         }
     };