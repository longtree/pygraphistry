--- conflicted
+++ resolved
@@ -33,13 +33,8 @@
     }
 
     return that.qMask.then(function (mask) {
-<<<<<<< HEAD
-        debug('Computing selection mask');
+        logger.trace('Computing selection mask');
         var resources = [simulator.dataframe.getBuffer('curPoints', 'simulator')];
-=======
-        logger.trace('Computing selection mask');
-        var resources = [simulator.buffers.curPoints];
->>>>>>> 86e85ca4
 
         that.selectNodes.set({
             top: selection.tl.y,
@@ -52,13 +47,8 @@
 
         simulator.tickBuffers(['nextPoints', 'curPoints']);
 
-<<<<<<< HEAD
-        debug('Running selectNodes');
+        logger.trace('Running selectNodes');
         return that.selectNodes.exec([numPoints], resources)
-=======
-        logger.trace('Running selectNodes');
-        return that.selectNodes.exec([simulator.numPoints], resources)
->>>>>>> 86e85ca4
             .then(function () {
                 var result = new Uint8Array(that.bytes);
                 return mask.read(result).then(function () {
