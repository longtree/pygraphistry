'use strict';

var _ = require('underscore');
var Q = require('q');
var debug = require('debug')('graphistry:graph-viz:graph:simcl');
var perf  = require('debug')('perf');
var sprintf = require('sprintf-js').sprintf;
var dijkstra = require('dijkstra');
var util = require('./util.js');
var log = require('common/log.js');
var eh = require('common/errorHandlers.js')(log);
var cljs = require('./cl.js');
var MoveNodes = require('./moveNodes.js');
var SelectNodes = require('./selectNodes.js');
var SpringsGather = require('./springsGather.js');
var webcl = require('node-webcl');
<<<<<<< HEAD
var Dataframe = require('./Dataframe.js');
=======
var Color = require('color');
>>>>>>> efa50435

// Do NOT enable this in prod. It destroys performance.
// Seriously.
// Q.longStackSupport = true;
var randLength = 73;


var NAMED_CLGL_BUFFERS = require('./buffers.js').NAMED_CLGL_BUFFERS;

function create(renderer, device, vendor, cfg) {
    return cljs.create(renderer, device, vendor).then(function (cl) {
        // Pick the first layout algorithm that matches our device type
        var type, // GPU device type
            availableControls, // Available controls for device type
            controls,
            layoutAlgorithms,
            simObj;

        type = cl.deviceProps.TYPE.trim();

        availableControls = _.filter(cfg, function (algo) {
            return _.contains(algo.devices, type);
        });
        if (availableControls.length === 0) {
            log.die('No layout controls satisfying device/vendor requirements', device, vendor);
        }
        controls = availableControls[0];
        layoutAlgorithms = controls.layoutAlgorithms;

        simObj = {
            renderer: renderer,
            cl: cl,
            elementsPerPoint: 2,
            versions: {
                tick: 0,
                buffers: { }
            },
            controls: controls,
        };

        return new Q().then(function () {
            debug('Instantiating layout algorithms: %o', layoutAlgorithms);
            return _.map(layoutAlgorithms, function (la) {
                var algo = new la.algo(cl);
                algo.setPhysics(_.object(_.map(la.params, function (p, name) {
                    return [name, p.value];
                })));
                return algo;
            });
        }).then(function (algos) {
            debug("Creating SimCL...");

            simObj.layoutAlgorithms = algos;
            simObj.otherKernels = {
                moveNodes: new MoveNodes(cl),
                selectNodes: new SelectNodes(cl),
                springsGather: new SpringsGather(cl)
            };
            simObj.tilesPerIteration = 1;
            simObj.buffersLocal = {};
            createSetters(simObj);

            simObj.tick = tick.bind(this, simObj);
            simObj.setPoints = setPoints.bind(this, simObj);
            simObj.setEdges = setEdges.bind(this, renderer, simObj);
            simObj.setEdgeColors = setEdgeColors.bind(this, simObj);
            simObj.setEdgeWeight = setEdgeWeight.bind(this, simObj);
            simObj.setMidEdgeColors = setMidEdgeColors.bind(this, simObj);
            simObj.setPointLabels = setPointLabels.bind(this, simObj);
            simObj.setEdgeLabels = setEdgeLabels.bind(this, simObj);
            simObj.setLocks = setLocks.bind(this, simObj);
            simObj.setPhysics = setPhysics.bind(this, simObj);
            simObj.setTimeSubset = setTimeSubset.bind(this, renderer, simObj);
            simObj.recolor = recolor.bind(this, simObj);
            simObj.moveNodes = moveNodes.bind(this, simObj);
            simObj.selectNodes = selectNodes.bind(this, simObj);
            simObj.connectedEdges = connectedEdges.bind(this, simObj);
            simObj.resetBuffers = resetBuffers.bind(this, simObj);
            simObj.tickBuffers = tickBuffers.bind(this, simObj);
            simObj.highlightShortestPaths = highlightShortestPaths.bind(this, renderer, simObj);
            simObj.setColor = setColor.bind(this, renderer, simObj);
            simObj.setMidEdges = setMidEdges.bind(this, simObj);

            simObj.numPoints = 0;
            simObj.numEdges = 0;
            simObj.numForwardsWorkItems = 0;
            simObj.numBackwardsWorkItems = 0;
            simObj.numMidPoints = 0;
            simObj.numMidEdges = 0;
            simObj.numSplits = controls.global.numSplits;
            simObj.pointLabels = [];
            simObj.edgeLabels = [];
            simObj.dataframe = new Dataframe();

            simObj.bufferHostCopies = {
                unsortedEdges: null,
                forwardsEdges: null,
                backwardsEdges: null
            };

            simObj.vgraph = null;

            simObj.buffers = {
                nextPoints: null,
                randValues: null,
                curPoints: null,
                degrees: null,
                forwardsEdges: null,
                forwardsDegrees: null,
                forwardsWorkItems: null,
                backwardsEdges: null,
                backwardsDegrees: null,
                backwardsWorkItems: null,
                springsPos: null,
                midSpringsPos: null,
                midSpringsColorCoord: null,
                midEdgeColors: null,
                nextMidPoints: null,
                curMidPoints: null,
                partialForces1: null,
                partialForces2: null,
                curForces: null,
                prevForces: null,
                swings: null,
                tractions: null,
                outputEdgeForcesMap: null,
                globalCarryOut: null,
                forwardsEdgeStartEndIdxs: null,
                backwardsEdgeStartEndIdxs: null,
                segStart: null,
                edgeWeights: null
            };
            _.extend(
                simObj.buffers,
                _.object(_.keys(NAMED_CLGL_BUFFERS).map(function (name) { return [name, null]; })),
                _.object(_.keys(NAMED_CLGL_BUFFERS)
                    .filter(function (name) { return NAMED_CLGL_BUFFERS[name].dims === 'numEdges'; })
                    .map(function (name) { return [name + '_reverse', null]; })));

            simObj.timeSubset = {
                relRange: {min: 0, max: 100},
                pointsRange:    {startIdx: 0, len: renderer.numPoints},
                edgeRange:      {startIdx: 0, len: renderer.numEdges},
                midPointsRange: {
                    startIdx: 0,
                    len: renderer.numPoints * controls.global.numSplits
                },
                midEdgeRange:   {
                    startIdx: 0,
                    len: renderer.numEdges * controls.global.numSplits
                }
            };

            Object.seal(simObj.buffers);
            Object.seal(simObj);

            debug('Simulator created');
            return simObj
        })
    }).fail(eh.makeErrorHandler('Cannot create SimCL'));
}


var setColor = function (renderer, simulator, colorObj) {

    //TODO why are these reversed?
    var rgb =
        (colorObj.rgb.r << 0)
        + (colorObj.rgb.g << 8)
        + (colorObj.rgb.b << 16);

    for (var v = 0; v < renderer.numPoints; v++) {
        simulator.buffersLocal.pointColors[v] = rgb;
    }
    for (var e = 0; e < renderer.numEdges; e++) {
        simulator.buffersLocal.edgeColors[2*e] = rgb;
        simulator.buffersLocal.edgeColors[2*e+1] = rgb;
    }
    simulator.tickBuffers(['pointColors', 'edgeColors']);
};


//Simulator * int * int -> int U exn
var findEdgeDirected = function (simulator, src, dst) {
    var buffers = simulator.bufferHostCopies.forwardsEdges

    var workItem = buffers.srcToWorkItem[ src ];
    var firstEdge = buffers.workItemsTyped[4 * workItem];
    var numSiblings = buffers.workItemsTyped[4 * workItem + 1];

    if (firstEdge === -1) {
        throw new Error('not found');
    }

    for (var sibling = 0; sibling < numSiblings; sibling++) {
        var edge = firstEdge + sibling;
        var sink = buffers.edgesTyped[2 * edge + 1];
        if (sink === dst) {
            return edge;
        }
    }

    throw new Error('not found');
};

//Simulator * int * int -> int U exn
var findEdgeUndirected = function (simulator, src, dst) {
    try {
        return findEdgeDirected(simulator, src, dst);
    } catch (e) {
        return findEdgeDirected(simulator, dst, src);
    }
}

var highlightPath = function (renderer, simulator, path, i) {
    if (path.length < 2) {
        return;
    }

    var COLOR = -1 * util.palettes.qual_palette1[i % util.palettes.qual_palette1.length];

    var points = _.union(path);
    points.forEach(function (point) {
        if (point !== path[0] && point !== path[path.length -1]) {
            simulator.buffersLocal.pointColors[point] = COLOR;
        }
    });

    var edges = _.zip(path.slice(0, -1), path.slice(1));
    edges.forEach(function (pair, i) {
        var edge = findEdgeUndirected(simulator, pair[0], pair[1]);
        simulator.buffersLocal.edgeColors[2 * edge] = COLOR;
        simulator.buffersLocal.edgeColors[2 * edge + 1] = COLOR;
    });
}

var highlightShortestPaths = function (renderer, simulator, pair) {
    var MAX_PATHS = util.palettes.qual_palette1.length * 2;

    var graph = new dijkstra.Graph();

    for (var v = 0; v < renderer.numPoints; v++) {
        graph.addVertex(v);
    }
    for (var e = 0; e < renderer.numEdges; e++) {
        var src = simulator.bufferHostCopies.forwardsEdges.edgesTyped[2 * e];
        var dst = simulator.bufferHostCopies.forwardsEdges.edgesTyped[2 * e + 1];
        graph.addEdge(src, dst, 1);
        graph.addEdge(dst, src, 1);
    }

    var paths = [];
    var t0 = Date.now();
    var ok = pair[0] != pair[1];
    while (ok && (Date.now() - t0 < 20 * 1000) && paths.length < MAX_PATHS) {

        var path = dijkstra.dijkstra(graph, pair[0]);

        if (path[pair[1]] != -1) {
            var steps = [];
            var step = pair[1];
            while (step != pair[0]) {
                steps.push(step);
                step = path[step];
            }
            steps.push(pair[0]);
            steps.reverse();
            paths.push(steps);

            for (var i = 0; i < steps.length - 1; i++) {
                graph.removeEdge(steps[i], steps[i+1]);
            }

        } else {
            ok = false;
        }
    }

    paths.forEach(highlightPath.bind('', renderer, simulator));

    var biggestPoint = Math.max(
        simulator.buffersLocal.pointSizes[pair[0]],
        simulator.buffersLocal.pointSizes[pair[1]]);
    for (var i = 0; i < Math.min(10000, renderer.numPoints); i++) {
        biggestPoint = Math.max(biggestPoint, simulator.buffersLocal.pointSizes[i]);
    }
    simulator.buffersLocal.pointSizes[pair[0]] = biggestPoint;
    simulator.buffersLocal.pointSizes[pair[1]] = biggestPoint;

    simulator.tickBuffers(['pointSizes', 'pointColors', 'edgeColors']);
};

/**
 * Simulator * ?[ String ] * ?int -> ()
 * Increase buffer version to tick number, signifying its contents may have changed
 * (Same version number signifies no change since last read of that buffer)
 * If not tick provided, increment global and use that
 **/

var tickBuffers = function (simulator, bufferNames, tick) {

    if (tick === undefined) {
        simulator.versions.tick++;
        tick = simulator.versions.tick;
    }

    if (bufferNames) {
        bufferNames.forEach(function (name) {
            simulator.versions.buffers[name] = tick;
        });
    } else {
        _.keys(simulator.versions.buffers).forEach(function (name) {
            simulator.versions.buffers[name] = tick;
            console.log('tick', name, tick);
        });
    }

};


/**
 * Given an array of (potentially null) buffers, delete the non-null buffers and set their
 * variable in the simulator buffer object to null.
 * NOTE: erase from host immediately, though device may take longer (unobservable)
 */
var resetBuffers = function(simulator, buffers) {

    if (!buffers.length) {
        return;
    }

    var buffNames = buffers
        .filter(_.identity)
        .map(function (buffer) {
            for(var buff in simulator.buffers) {
                if(simulator.buffers.hasOwnProperty(buff) && simulator.buffers[buff] == buffer) {
                    return buff;
                }
            }
            throw new Error("Could not find buffer", buffer);
        });

    tickBuffers(simulator, buffNames);

    //delete old
    buffNames.forEach(function(buffName) {
        simulator.buffers[buffName].delete();
        simulator.buffers[buffName] = null;
    });
};


/**
 * Set the initial positions of the points in the NBody simulation (curPoints)
 * @param simulator - the simulator object created by SimCL.create()
 * @param {Float32Array} points - a typed array containing two elements for every point, the x
 * position, proceeded by the y position
 *
 * @returns a promise fulfilled by with the given simulator object
 */
function setPoints(simulator, points) {
    if(points.length < 1) {
        throw new Error("The points buffer is empty");
    }
    if(points.length % simulator.elementsPerPoint !== 0) {
        throw new Error("The points buffer is an invalid size (must be a multiple of " + simulator.elementsPerPoint + ")");
    }

    simulator.resetBuffers([
        simulator.buffers.nextPoints,
        simulator.buffers.randValues,
        simulator.buffers.curPoints,
        simulator.buffers.partialForces1,
        simulator.buffers.partialForces2,
        simulator.buffers.curForces,
        simulator.buffers.prevForces,
        simulator.buffers.swings,
        simulator.buffers.tractions])

    simulator.numPoints = points.length / simulator.elementsPerPoint;

    //FIXME HACK:
    var guess = (simulator.numPoints * -0.00625 + 210).toFixed(0);
    debug('Points:%d\tGuess:%d', simulator.numPoints, guess);
    simulator.tilesPerIteration = Math.min(Math.max(16, guess), 512);
    debug('Using %d tiles per iterations', simulator.tilesPerIteration);

    simulator.renderer.numPoints = simulator.numPoints;

    debug("Number of points in simulation: %d", simulator.renderer.numPoints);

    // Create buffers and write initial data to them, then set
    simulator.tickBuffers(['curPoints', 'randValues']);

    var swingsBytes = simulator.numPoints * Float32Array.BYTES_PER_ELEMENT;
    var randBufBytes = randLength * simulator.elementsPerPoint * Float32Array.BYTES_PER_ELEMENT;

    return Q.all([
        simulator.renderer.createBuffer(points, 'curPoints'),
        simulator.cl.createBuffer(points.byteLength, 'nextPoints'),
        simulator.cl.createBuffer(points.byteLength, 'partialForces1'),
        simulator.cl.createBuffer(points.byteLength, 'partialForces2'),
        simulator.cl.createBuffer(points.byteLength, 'curForces'),
        simulator.cl.createBuffer(points.byteLength, 'prevForces'),
        simulator.cl.createBuffer(swingsBytes, 'swings'),
        simulator.cl.createBuffer(swingsBytes, 'tractions'),
        simulator.cl.createBuffer(randBufBytes, 'randValues')])
    .spread(function(pointsVBO, nextPointsBuf, partialForces1Buf, partialForces2Buf,
                     curForcesBuf, prevForcesBuf, swingsBuf, tractionsBuf, randBuf) {
        debug('Created most of the points');
        simulator.buffers.nextPoints = nextPointsBuf;
        simulator.buffers.partialForces1 = partialForces1Buf;
        simulator.buffers.partialForces2 = partialForces2Buf;
        simulator.buffers.curForces = curForcesBuf;
        simulator.buffers.prevForces = prevForcesBuf;
        simulator.buffers.swings = swingsBuf;
        simulator.buffers.tractions = tractionsBuf;

        simulator.renderer.buffers.curPoints = pointsVBO;

        // Generate an array of random values we will write to the randValues buffer
        simulator.buffers.randValues = randBuf;
        var rands = new Float32Array(randLength * simulator.elementsPerPoint);
        for(var i = 0; i < rands.length; i++) {
            rands[i] = Math.random();
        }

        var zeros = new Float32Array(simulator.numPoints * simulator.elementsPerPoint);
        for (var i = 0; i < zeros.length; i++) {
            zeros[i] = 0;
        }

        return Q.all([
            simulator.cl.createBufferGL(pointsVBO, 'curPoints'),
            simulator.buffers.randValues.write(rands),
            simulator.buffers.prevForces.write(zeros)]);
    })
    .spread(function(pointsBuf, randValues) {
        simulator.buffers.curPoints = pointsBuf;
    })
    .then(function () {
        _.each(simulator.layoutAlgorithms, function (la) {
            la.setPoints(simulator);
        });
        return simulator;
    }).fail(eh.makeErrorHandler('Failure in SimCl.setPoints'));
}


//string -> simulator * typedarray -> Q simulator
// Create and store buffer on host and device with passed in defaults
// returns corresponding setter
function makeSetter(simulator, name, dimName) {

    return function (data, isReverse) {

        var buffName = name + (dimName === 'numEdges' && !!isReverse ? '_reverse' : '');

        simulator.buffersLocal[buffName] = data;
        simulator.resetBuffers([simulator.buffers[buffName]])
        simulator.tickBuffers([buffName]);

        return simulator.renderer.createBuffer(data, buffName)
        .then(function(vbo) {
            debug('Created %s VBO', buffName);
            simulator.renderer.buffers[buffName] = vbo;
            return simulator.cl.createBufferGL(vbo, buffName);
        }).then(function (buffer) {
            simulator.buffers[buffName] = buffer;
            return simulator;
        }).fail(eh.makeErrorHandler('ERROR Failure in SimCl.set %s', buffName));
    };
}



// ex:  simulator.setSizes(pointSizes).then(...)
function createSetters (simulator) {
    _.each(NAMED_CLGL_BUFFERS, function (cfg, bufferName) {
        simulator[cfg.setterName] = makeSetter(simulator, bufferName, cfg.dims);
    });
}

//Simulator * ?[HtmlString] -> ()
function setPointLabels(simulator, labels) {
    simulator.pointLabels = labels || [];
}

//Simulator * ?[HtmlString] -> ()
function setEdgeLabels(simulator, labels) {
    simulator.edgeLabels = labels || [];
}

function setMidEdges( simulator ) {
    simulator.controls.locks.interpolateMidPointsOnce = true;
    var bytesPerPoint,
        bytesPerEdge,
        numMidPoints,
        midPointsByteLength,
        springsByteLength;

    bytesPerPoint = simulator.elementsPerPoint * Float32Array.BYTES_PER_ELEMENT;
    bytesPerEdge = 2 * bytesPerPoint;
    numMidPoints = ( simulator.numEdges * (simulator.numSplits) );

    simulator.numMidPoints = numMidPoints;
    simulator.renderer.numMidPoints = numMidPoints;
    simulator.numMidEdges = ( simulator.numSplits + 1 ) * simulator.numEdges;
    simulator.renderer.numMidEdges = simulator.numMidEdges;

    midPointsByteLength = numMidPoints * bytesPerPoint;
    springsByteLength = simulator.numEdges * bytesPerEdge;

    simulator.buffers.curMidPoints.delete();
    simulator.buffers.nextMidPoints.delete();

    return Q.all( [
        simulator.cl.createBuffer( midPointsByteLength , 'nextMidPoints' ),
        simulator.renderer.createBuffer( midPointsByteLength , 'curMidPoints' ),
        simulator.renderer.createBuffer( simulator.numMidEdges * bytesPerEdge , 'midSprings' ),
        simulator.renderer.createBuffer( simulator.numMidEdges * bytesPerEdge , 'midSpringsColorCoord' ),
    ] )
    .spread( function ( nextMidPointsBuffer , curMidPointsVBO , midSpringsVBO , midSpringsColorCoordVBO ) {
        simulator.buffers.nextMidPoints = nextMidPointsBuffer;
        simulator.renderer.buffers.curMidPoints = curMidPointsVBO;
        simulator.renderer.buffers.midSprings = midSpringsVBO;
        simulator.renderer.buffers.midSpringsColorCoord = midSpringsColorCoordVBO;
        return Q.all( [
            simulator.cl.createBufferGL( curMidPointsVBO , 'curMidPoints' ),
            simulator.cl.createBufferGL( midSpringsVBO , 'midSpringsPos' ),
            simulator.cl.createBufferGL( midSpringsColorCoordVBO , 'midSpringsColorCoord' ),
        ] )
    } )
    .spread( function ( midPointsBuf , midSpringsBuf , midSpringsColorCoordBuf ) {
        simulator.buffers.midSpringsPos = midSpringsBuf;
        simulator.buffers.curMidPoints = midPointsBuf;
        simulator.buffers.midSpringsColorCoord = midSpringsColorCoordBuf;
        setTimeSubset( simulator.renderer , simulator , simulator.timeSubset.relRange );
        return simulator;
    } )
    .then( function () {
        simulator.setMidEdgeColors(undefined);
    } )
    .then( function () {
        return Q.all(
            simulator.layoutAlgorithms
                .map(function (alg) {
                    return alg.setEdges(simulator);
                }));
    } )
    .fail( eh.makeErrorHandler('Failure in SimCL.setMidEdges') )
}

/**
 * Sets the edge list for the graph
 *
 * @param simulator - the simulator object to set the edges for
 * @param {edgesTyped: {Uint32Array}, numWorkItems: uint, workItemsTyped: {Int32Array} } forwardsEdges -
 *        Edge list as represented in input graph.
 *        edgesTyped is buffer where every two items contain the index of the source
 *        node for an edge, and the index of the target node of the edge.
 *        workItems is a buffer where every two items encode information needed by
 *         one thread: the index of the first edge it should process, and the number of
 *         consecutive edges it should process in total.
 * @param {edgesTyped: {Uint32Array}, numWorkItems: uint, workItemsTypes: {Uint32Array} } backwardsEdges -
 *        Same as forwardsEdges, except reverse edge src/dst and redefine workItems/numWorkItems corresondingly.
 * @param {Float32Array} midPoints - dense array of control points (packed sequence of nDim structs)
 * @returns {Q.promise} a promise for the simulator object
 */
function setEdges(renderer, simulator, unsortedEdges, forwardsEdges, backwardsEdges, degrees, trash, endPoints, points) {
    //edges, workItems
    var nDim = simulator.controls.global.dimensions.length;
    var elementsPerEdge = 2; // The number of elements in the edges buffer per spring
    var elementsPerWorkItem = 4;
    var midPoints = new Float32Array((unsortedEdges.length / 2) * simulator.numSplits * nDim || 1);

    if(forwardsEdges.edgesTyped.length < 1) {
        throw new Error("The edge buffer is empty");
    }
    if(forwardsEdges.edgesTyped.length % elementsPerEdge !== 0) {
        throw new Error("The edge buffer size is invalid (must be a multiple of " + elementsPerEdge + ")");
    }
    if(forwardsEdges.workItemsTyped.length < 1) {
        throw new Error("The work items buffer is empty");
    }
    if(forwardsEdges.workItemsTyped.length % elementsPerWorkItem !== 0) {
        throw new Error("The work item buffer size is invalid (must be a multiple of " + elementsPerWorkItem + ")");
    }

    simulator.bufferHostCopies.unsortedEdges = unsortedEdges;
    simulator.bufferHostCopies.forwardsEdges = forwardsEdges;
    simulator.bufferHostCopies.backwardsEdges = backwardsEdges;

    var logicalEdges = forwardsEdges.edgesTyped;
    simulator.buffersLocal.logicalEdges = logicalEdges;
    simulator.tickBuffers(['logicalEdges']);

    simulator.resetBuffers([
        simulator.buffers.degrees,
        simulator.buffers.forwardsEdges,
        simulator.buffers.forwardsDegrees,
        simulator.buffers.forwardsWorkItems,
        simulator.buffers.backwardsEdges,
        simulator.buffers.backwardsDegrees,
        simulator.buffers.backwardsWorkItems,
        simulator.buffers.outputEdgeForcesMap,
        simulator.buffers.springsPos,
        simulator.buffers.midSpringsPos,
        simulator.buffers.forwardsEdgeStartEndIdxs,
        simulator.buffers.backwardsStartEndIdxs,
        simulator.buffers.midSpringsColorCoord
    ]);

    return Q().then(function() {
        // Init constant
        simulator.numEdges = forwardsEdges.edgesTyped.length / elementsPerEdge;
        debug("Number of edges in simulation: %d", simulator.numEdges);

        simulator.renderer.numEdges = simulator.numEdges;
        simulator.numForwardsWorkItems = forwardsEdges.workItemsTyped.length / elementsPerWorkItem;
        simulator.numBackwardsWorkItems = backwardsEdges.workItemsTyped.length / elementsPerWorkItem;

        simulator.numMidPoints = midPoints.length / simulator.elementsPerPoint;
        simulator.renderer.numMidPoints = simulator.numMidPoints;
        simulator.numMidEdges = (simulator.numSplits + 1) * simulator.numEdges;
        simulator.renderer.numMidEdges = simulator.numMidEdges;

        // Create buffers
        return Q.all([
            simulator.cl.createBuffer(degrees.byteLength, 'degrees'),
            simulator.cl.createBuffer(forwardsEdges.edgesTyped.byteLength, 'forwardsEdges'),
            simulator.cl.createBuffer(forwardsEdges.degreesTyped.byteLength, 'forwardsDegrees'),
            simulator.cl.createBuffer(forwardsEdges.workItemsTyped.byteLength, 'forwardsWorkItems'),
            simulator.cl.createBuffer(backwardsEdges.edgesTyped.byteLength, 'backwardsEdges'),
            simulator.cl.createBuffer(backwardsEdges.degreesTyped.byteLength, 'backwardsDegrees'),
            simulator.cl.createBuffer(backwardsEdges.workItemsTyped.byteLength, 'backwardsWorkItems'),
            simulator.cl.createBuffer(midPoints.byteLength, 'nextMidPoints'),
            simulator.renderer.createBuffer(simulator.numEdges * elementsPerEdge * simulator.elementsPerPoint * Float32Array.BYTES_PER_ELEMENT, 'springs'),
            simulator.renderer.createBuffer(midPoints, 'curMidPoints'),
            simulator.renderer.createBuffer(simulator.numMidEdges * elementsPerEdge * simulator.elementsPerPoint * Float32Array.BYTES_PER_ELEMENT, 'midSprings'),
            simulator.renderer.createBuffer(simulator.numMidEdges * elementsPerEdge * simulator.elementsPerPoint * Float32Array.BYTES_PER_ELEMENT, 'midSpringsColorCoord'),
            simulator.cl.createBuffer(forwardsEdges.edgesTyped.byteLength, 'outputEdgeForcesMap'),
            simulator.cl.createBuffer(1 + Math.ceil(simulator.numEdges / 256), 'globalCarryIn'),
            simulator.cl.createBuffer(forwardsEdges.edgeStartEndIdxsTyped.byteLength, 'forwardsEdgeStartEndIdxs'),
            simulator.cl.createBuffer(backwardsEdges.edgeStartEndIdxsTyped.byteLength, 'backwardsEdgeStartEndIdxs'),
            simulator.cl.createBuffer((simulator.numPoints * Float32Array.BYTES_PER_ELEMENT) / 2, 'segStart')])
    })
    .spread(function(degreesBuffer,
                     forwardsEdgesBuffer, forwardsDegreesBuffer, forwardsWorkItemsBuffer,
                     backwardsEdgesBuffer, backwardsDegreesBuffer, backwardsWorkItemsBuffer,
                     nextMidPointsBuffer, springsVBO,
                     midPointsVBO, midSpringsVBO, midSpringsColorCoordVBO,
                     outputEdgeForcesMap, globalCarryOut, forwardsEdgeStartEndIdxs, backwardsEdgeStartEndIdxs,
                     segStart) {
        // Bind buffers
        simulator.buffers.degrees = degreesBuffer;
        simulator.buffers.forwardsEdges = forwardsEdgesBuffer;
        simulator.buffers.forwardsDegrees = forwardsDegreesBuffer;
        simulator.buffers.forwardsWorkItems = forwardsWorkItemsBuffer;
        simulator.buffers.backwardsEdges = backwardsEdgesBuffer;
        simulator.buffers.backwardsDegrees = backwardsDegreesBuffer;
        simulator.buffers.backwardsWorkItems = backwardsWorkItemsBuffer;
        simulator.buffers.nextMidPoints = nextMidPointsBuffer;
        simulator.buffers.outputEdgeForcesMap = outputEdgeForcesMap;
        simulator.buffers.globalCarryOut = globalCarryOut;
        simulator.buffers.forwardsEdgeStartEndIdxs = forwardsEdgeStartEndIdxs;
        simulator.buffers.backwardsEdgeStartEndIdxs = backwardsEdgeStartEndIdxs;
        simulator.buffers.segStart = segStart;


        simulator.renderer.buffers.springs = springsVBO;
        simulator.renderer.buffers.curMidPoints = midPointsVBO;
        simulator.renderer.buffers.midSprings = midSpringsVBO;
        simulator.renderer.buffers.midSpringsColorCoord = midSpringsColorCoordVBO;

        return Q.all([
            simulator.cl.createBufferGL(springsVBO, 'springsPos'),
            simulator.cl.createBufferGL(midPointsVBO, 'curMidPoints'),
            simulator.cl.createBufferGL(midSpringsVBO, 'midSpringsPos'),
            simulator.cl.createBufferGL(midSpringsColorCoordVBO, 'midSpringsColorCoord'),
            simulator.buffers.degrees.write(degrees),
            simulator.buffers.forwardsEdges.write(forwardsEdges.edgesTyped),
            simulator.buffers.forwardsDegrees.write(forwardsEdges.degreesTyped),
            simulator.buffers.forwardsWorkItems.write(forwardsEdges.workItemsTyped),
            simulator.buffers.backwardsEdges.write(backwardsEdges.edgesTyped),
            simulator.buffers.backwardsDegrees.write(backwardsEdges.degreesTyped),
            simulator.buffers.backwardsWorkItems.write(backwardsEdges.workItemsTyped),
            simulator.buffers.forwardsEdgeStartEndIdxs.write(forwardsEdges.edgeStartEndIdxsTyped),
            simulator.buffers.backwardsEdgeStartEndIdxs.write(backwardsEdges.edgeStartEndIdxsTyped)
        ]);
    })
    .spread(function(springsBuffer, midPointsBuf, midSpringsBuffer, midSpringsColorCoordBuffer) {
        simulator.buffers.springsPos = springsBuffer;
        simulator.buffers.midSpringsPos = midSpringsBuffer;
        simulator.buffers.curMidPoints = midPointsBuf;
        simulator.buffers.midSpringsColorCoord = midSpringsColorCoordBuffer;
    })
    .then(function () {
        return Q.all([
            simulator.buffers.springsPos.write(endPoints)
        ]);
    })
    .then( function () {
        return Q.all(
            simulator.layoutAlgorithms
                .map(function (alg) {
                    return alg.setEdges(simulator);
                }));
    })
    .then(function () {
        setTimeSubset(renderer, simulator, simulator.timeSubset.relRange);
        return simulator;
    })
    .fail(eh.makeErrorHandler('Failure in SimCL.setEdges'));
}


/**
 * Sets the edge colors for the graph. With logical edges, edge colors are defined indirectly,
 * by giving a color for the source point and destination point.
 *
 * @param simulator - the simulator object to set the edges for
 * @param {Uint32Array} edgeColors - dense array of edge start and end colors
 */
function setEdgeColors(simulator, edgeColors) {
    if (!edgeColors) {
        debug('Using default edge colors');
        var forwardsEdges = simulator.bufferHostCopies.forwardsEdges;
        edgeColors = new Uint32Array(forwardsEdges.edgesTyped.length);
        for (var i = 0; i < edgeColors.length; i++) {
            var nodeIdx = forwardsEdges.edgesTyped[i];
            edgeColors[i] = simulator.buffersLocal.pointColors[nodeIdx];
        }
    }

    simulator.buffersLocal.edgeColors = edgeColors;
    simulator.tickBuffers(['edgeColors']);

    return simulator;
}

function setMidEdgeColors(simulator, midEdgeColors) {
    var midEdgeColors, forwardsEdges, srcNodeIdx, dstNodeIdx, srcColorInt, srcColor,
        dstColorInt, dstColor, edgeIndex, midEdgeIndex, numSegments, lambda,
        colorHSVInterpolator, convertRGBInt2Color, convertColor2RGBInt, interpolatedColor;

    if (!midEdgeColors) {
        debug('Using default midedge colors');
        midEdgeColors = new Uint32Array(4 * simulator.numMidPoints);
        numSegments = simulator.numSplits + 1;
        forwardsEdges = simulator.bufferHostCopies.forwardsEdges;

        // Interpolate colors in the HSV color space.
        colorHSVInterpolator = function (color1, color2, lambda) {
            var color1HSV, color2HSV, h, s, v;
            color1HSV = color1.hsv();
            color2HSV = color2.hsv();
            h = color1HSV.h * (1 - lambda) + color2HSV.h * (lambda);
            s = color1HSV.s * (1 - lambda) + color2HSV.s * (lambda);
            v = color1HSV.v * (1 - lambda) + color2HSV.v * (lambda);
            return Color().hsv([h, s, v]);
        }

        // Convert from HSV to RGB Int
        convertColor2RGBInt = function (hsv) {
            var rgb = hsv.rgb();
            return (rgb.r << 0) + (rgb.g << 8) + (rgb.b << 16);
        }

        // Convert from RGB Int to HSV
        convertRGBInt2Color= function (rgbInt) {
            return Color().rgb({
                r:rgbInt & 0xFF,
                g:(rgbInt >> 8) & 0xFF,
                b:(rgbInt >> 16) & 0xFF
            });
        }

        for (edgeIndex = 0; edgeIndex < simulator.numEdges; edgeIndex++) {
            srcNodeIdx = forwardsEdges.edgesTyped[2 * edgeIndex];
            dstNodeIdx = forwardsEdges.edgesTyped[2 * edgeIndex + 1];

            srcColorInt = simulator.buffersLocal.pointColors[srcNodeIdx];
            dstColorInt = simulator.buffersLocal.pointColors[dstNodeIdx];

            srcColor = convertRGBInt2Color(srcColorInt);
            dstColor= convertRGBInt2Color(dstColorInt);

            interpolatedColor = convertColor2RGBInt(srcColor);

            for (midEdgeIndex = 0; midEdgeIndex < numSegments; midEdgeIndex++) {
                midEdgeColors[(2 * edgeIndex) * numSegments + (2 * midEdgeIndex)] =
                    interpolatedColor;
                lambda = (midEdgeIndex / numSegments);
                interpolatedColor =
                    convertColor2RGBInt(colorHSVInterpolator(srcColor, dstColor, lambda));
                midEdgeColors[(2 * edgeIndex) * numSegments + (2 * midEdgeIndex) + 1] =
                    interpolatedColor;
            }
        }
    }
    simulator.buffersLocal.midEdgeColors = midEdgeColors;
    simulator.tickBuffers(['midEdgeColors']);
    return simulator;
}

function setEdgeWeight(simulator, edgeWeights) {
    if (!edgeWeights) {
        debug('Using default edge weights');
        var forwardsEdges = simulator.bufferHostCopies.forwardsEdges;
        edgeWeights = new Float32Array(forwardsEdges.edgesTyped.length);
        for (var i = 0; i < edgeWeights.length; i++) {
            edgeWeights[i] = 1.0;
        }
    }
    return simulator.cl.createBuffer(edgeWeights.byteLength, 'edgeWeights')
    .then(function(edgeWeightsBuffer) {
      return simulator.buffers.edgeWeights = edgeWeightsBuffer;
    })
    .then(function() {
      return simulator.buffers.edgeWeights.write(edgeWeights)
    }).then(function() {
    simulator.buffersLocal.edgeWeights = edgeWeights;
    simulator.tickBuffers(['edgeWeights']);

    return simulator;
    })
}

function setLocks(simulator, cfg) {
    _.extend(simulator.controls.locks, cfg || {});
}



function setPhysics(simulator, cfg) {
    console.log(cfg);
    debug('Simcl set physics', cfg)
    _.each(simulator.layoutAlgorithms, function (algo) {
        if (algo.name in cfg) {
            algo.setPhysics(cfg[algo.name]);
        }
    });
}

//renderer * simulator * {min: 0--100, max: 0--100}
function setTimeSubset(renderer, simulator, range) {


    //first point
    var startIdx = Math.round(renderer.numPoints * 0.01 * range.min);


    //all points before this
    var endIdx = Math.round((renderer.numPoints) * (0.01 * range.max));

    var numPoints = endIdx - startIdx;

    var pointToEdgeIdx = function (ptIdx, isBeginning) {

        var workItem = simulator.bufferHostCopies.forwardsEdges.srcToWorkItem[ptIdx];
        var idx = workItem;
        while (idx > 0 && (simulator.bufferHostCopies.forwardsEdges.workItemsTyped[4 * idx] === -1)) {
            idx--;
        }

        var firstEdge = simulator.bufferHostCopies.forwardsEdges.workItemsTyped[4 * idx];

        debug('pointToEdgeIdx', {ptIdx: ptIdx, workItem: workItem, idx: idx, firstEdge: firstEdge, isBeginning: isBeginning});

        if (idx == 0 && firstEdge == -1) {
            return 0;
        } else {
            if (!isBeginning) {
                var len = simulator.bufferHostCopies.forwardsEdges.workItemsTyped[4 * idx + 1];
                firstEdge += len - 1;
            }
            return firstEdge;
        }
    };

    //first edge
    var startEdgeIdx = pointToEdgeIdx(startIdx, true);

    //all edges before this
    var endEdgeIdx = endIdx > 0 ? (pointToEdgeIdx(endIdx - 1, false) + 1) : startEdgeIdx;

    var numEdges = endEdgeIdx - startEdgeIdx;
    var numSplits = simulator.controls.global.numSplits;

    simulator.timeSubset =
        {relRange: range, //%
         pointsRange:       {startIdx: startIdx, len: numPoints},
         edgeRange:         {startIdx: startEdgeIdx * 2, len: numEdges * 2},
         midPointsRange:    {
                startIdx: startEdgeIdx *  numSplits,
                len: numEdges          *  numSplits},
         midEdgeRange:      {
                startIdx: startEdgeIdx * 2 * (1 + numSplits),
                len: numEdges * 2          * (1 + numSplits)}};

    debug('subset args', {numPoints: renderer.numPoints, numEdges: renderer.numEdges, startEdgeIdx: startEdgeIdx, endIdx: endIdx, endEdgeIdx: endEdgeIdx, numSplits:numSplits});


    simulator.tickBuffers([
        //points/edges
        'curPoints', 'nextPoints', 'springsPos',

        //style
        'edgeColors',

        //midpoints/midedges
        'curMidPoints', 'nextMidPoints', 'curMidPoints', 'midSpringsPos', 'midSpringsColorCoord'

        ].concat(_.keys(NAMED_CLGL_BUFFERS)));

}

function moveNodes(simulator, marqueeEvent) {
    debug('marqueeEvent', marqueeEvent);

    var drag = marqueeEvent.drag;
    var delta = {
        x: drag.end.x - drag.start.x,
        y: drag.end.y - drag.start.y,
    };

    var moveNodes = simulator.otherKernels.moveNodes;
    var springsGather = simulator.otherKernels.springsGather;

    return moveNodes.run(simulator, marqueeEvent.selection, delta)
        .then(function () {
            return springsGather.tick(simulator);
        }).fail(eh.makeErrorHandler('Failure trying to move nodes'));
}

function selectNodes(simulator, selection) {
    debug('selectNodes', selection);

    var selectNodes = simulator.otherKernels.selectNodes;

    return selectNodes.run(simulator, selection)
        .then(function (mask) {
            var res = [];
            for(var i = 0; i < mask.length; i++) {
                if (mask[i] === 1) {
                    res.push(i);
                }
            }
            return res;
        }).fail(eh.makeErrorHandler('Failure trying to compute selection'));
}

// Return the set of edge indices which are connected (either as src or dst)
// to nodes in nodeIndices
function connectedEdges(simulator, nodeIndices) {
    var forwardsBuffers = simulator.bufferHostCopies.forwardsEdges;
    var backwardsBuffers = simulator.bufferHostCopies.backwardsEdges;

    function getOutgoingEdges(buffers, nodeIdx) {
        var workItemId = buffers.srcToWorkItem[nodeIdx];
        var firstEdgeId = buffers.workItemsTyped[4*workItemId];
        var numEdges = buffers.workItemsTyped[4*workItemId + 1];
        var permutation = buffers.edgePermutationInverseTyped;

        return _.range(numEdges).map(function (offset) {
            return permutation[firstEdgeId + offset];
        });
    }

    var edgeIndices = nodeIndices.map(function (idx) {
        return getOutgoingEdges(forwardsBuffers, idx)
            .concat(getOutgoingEdges(backwardsBuffers, idx));
    });

    return _.uniq(_.flatten(edgeIndices, true));
}

function recolor(simulator, marquee) {
    console.log('Recoloring', marquee);

    var positions = new ArrayBuffer(simulator.numPoints * 4 * 2);

    var selectedIdx = [];
    var bounds = marquee.selection;
    simulator.buffers.curPoints.read(new Float32Array(positions), 0).then(function () {
        var pos = new Float32Array(positions);
        for (var i = 0; i < simulator.numPoints; i++) {
            var x = pos[2*i];
            var y = pos[2*i + 1];
            if (x > bounds.tl.x && x < bounds.br.x && y < bounds.tl.y && y > bounds.br.y) {
                selectedIdx.push(i);
            }
        }

        _.each(selectedIdx, function (idx) {
            simulator.buffersLocal.pointSizes[idx] = 255;
            console.log('Selected', simulator.pointLabels[idx]);
        })

        simulator.tickBuffers(['pointSizes']);
    }).fail(eh.makeErrorHandler('Read failed'));
}


//simulator * int * {play: bool, layout: bool} -> ()
//input positions: curPoints
//output positions: nextPoints
function tick(simulator, stepNumber, cfg) {

    // If there are no points in the graph, don't run the simulation
    if(simulator.numPoints < 1) {
        return Q(simulator);
    }

    simulator.versions.tick++;

    if (!cfg.layout) {
        debug('No layout algs to run, early exit');
        return Q(simulator);
    }


    //run each algorithm to completion before calling next
    var tickAllHelper = function (remainingAlgorithms) {
        if (!remainingAlgorithms.length) return;
        var algorithm = remainingAlgorithms.shift();
        return Q()
            .then(function () {
                return algorithm.tick(simulator, stepNumber);
            })
            .then(function () {
                return tickAllHelper(remainingAlgorithms);
            }).then(function () {
                return simulator.otherKernels.springsGather.tick(simulator);
            });
    };

    return Q().then(function () {
        return tickAllHelper(simulator.layoutAlgorithms.slice(0));
    }).then(function() {
        if (stepNumber % 20 === 0 && stepNumber !== 0) {
            perf('Layout Perf Report (step: %d)', stepNumber);

            var extraKernels = [simulator.otherKernels.springsGather.gather];
            var totals = {};
            var runs = {}
            // Compute sum of means so we can print percentage of runtime
            _.each(simulator.layoutAlgorithms, function (la) {
               totals[la.name] = 0;
               runs[la.name] = 0;
                _.each(la.runtimeStats(extraKernels), function (stats) {
                    if (!isNaN(stats.mean)) {
                        totals[la.name] += stats.mean * stats.runs;
                        runs[la.name] += stats.runs;
                    }
                });
            });

            _.each(simulator.layoutAlgorithms, function (la) {
                var total = totals[la.name] / stepNumber;
                perf(sprintf('  %s (Total:%f) [ms]', la.name, total.toFixed(0)));
                _.each(la.runtimeStats(extraKernels), function (stats) {
                    var percentage = (stats.mean * stats.runs / totals[la.name] * 100);
                    perf(sprintf('\t%s        pct:%4.1f%%', stats.pretty, percentage));
                });
           });
        }
        // This cl.queue.finish() needs to be here because, without it, the queue appears to outside
        // code as running really fast, and tons of ticks will be called, flooding the GPU/CPU with
        // more stuff than they can handle.
        // What we really want here is to give finish() a callback and resolve the promise when it's
        // called, but node-webcl is out-of-date and doesn't support WebCL 1.0's optional callback
        // argument to finish().

        simulator.cl.queue.finish();
        perf('Tick Finished.');
        simulator.renderer.finish();
    }).fail(eh.makeErrorHandler('SimCl tick failed'));
}


module.exports = {
    'create': create
};<|MERGE_RESOLUTION|>--- conflicted
+++ resolved
@@ -14,11 +14,8 @@
 var SelectNodes = require('./selectNodes.js');
 var SpringsGather = require('./springsGather.js');
 var webcl = require('node-webcl');
-<<<<<<< HEAD
 var Dataframe = require('./Dataframe.js');
-=======
 var Color = require('color');
->>>>>>> efa50435
 
 // Do NOT enable this in prod. It destroys performance.
 // Seriously.
