'use strict';

var _ = require('underscore');
var Q = require('q');
var sprintf = require('sprintf-js').sprintf;
var dijkstra = require('dijkstra');
var util = require('./util.js');
var cljs = require('./cl.js');
var MoveNodes = require('./moveNodes.js');
var SelectNodes = require('./selectNodes.js');
var SpringsGather = require('./springsGather.js');
var webcl = require('node-webcl');
var Color = require('color');

var log         = require('common/logger.js');
var logger      = log.createLogger('graph-viz:data:data-loader');


// Do NOT enable this in prod. It destroys performance.
// Seriously.
// Q.longStackSupport = true;
var randLength = 73;


var NAMED_CLGL_BUFFERS = require('./buffers.js').NAMED_CLGL_BUFFERS;

function create(dataframe, renderer, device, vendor, cfg) {
    return cljs.create(renderer, device, vendor).then(function (cl) {
        // Pick the first layout algorithm that matches our device type
        var type, // GPU device type
            availableControls, // Available controls for device type
            controls,
            layoutAlgorithms,
            simObj;

        type = cl.deviceProps.TYPE.trim();

        availableControls = _.filter(cfg, function (algo) {
            return _.contains(algo.devices, type);
        });
        if (availableControls.length === 0) {
            logger.die('No layout controls satisfying device/vendor requirements', device, vendor);
        }
        controls = availableControls[0];
        layoutAlgorithms = controls.layoutAlgorithms;

        simObj = {
            renderer: renderer,
            cl: cl,
            elementsPerPoint: 2,
            versions: {
                tick: 0,
                buffers: { }
            },
            controls: controls,
            dataframe: dataframe
        };

        return new Q().then(function () {
            logger.debug('Instantiating layout algorithms: %o', layoutAlgorithms);
            return _.map(layoutAlgorithms, function (la) {
                var algo = new la.algo(cl);
                algo.setPhysics(_.object(_.map(la.params, function (p, name) {
                    return [name, p.value];
                })));
                return algo;
            });
        }).then(function (algos) {
            logger.trace("Creating SimCL...");

            simObj.layoutAlgorithms = algos;
            simObj.otherKernels = {
                moveNodes: new MoveNodes(cl),
                selectNodes: new SelectNodes(cl),
                springsGather: new SpringsGather(cl)
            };
            simObj.tilesPerIteration = 1;
            simObj.buffersLocal = {};
            createSetters(simObj);

            simObj.tick = tick.bind(this, simObj);
            simObj.setPoints = setPoints.bind(this, simObj);
            simObj.setEdges = setEdges.bind(this, renderer, simObj);
            simObj.setEdgeColors = setEdgeColors.bind(this, simObj);
            simObj.setEdgeWeight = setEdgeWeight.bind(this, simObj);
            simObj.setMidEdgeColors = setMidEdgeColors.bind(this, simObj);
            simObj.setPointLabels = setPointLabels.bind(this, simObj);
            simObj.setEdgeLabels = setEdgeLabels.bind(this, simObj);
            simObj.setLocks = setLocks.bind(this, simObj);
            simObj.setPhysics = setPhysics.bind(this, simObj);
            simObj.setTimeSubset = setTimeSubset.bind(this, renderer, simObj);
            simObj.recolor = recolor.bind(this, simObj);
            simObj.moveNodes = moveNodes.bind(this, simObj);
            simObj.selectNodes = selectNodes.bind(this, simObj);
            simObj.connectedEdges = connectedEdges.bind(this, simObj);
            simObj.resetBuffers = resetBuffers.bind(this, simObj);
            simObj.tickBuffers = tickBuffers.bind(this, simObj);
            simObj.highlightShortestPaths = highlightShortestPaths.bind(this, renderer, simObj);
            simObj.setColor = setColor.bind(this, renderer, simObj);
            simObj.setMidEdges = setMidEdges.bind(this, simObj);

            simObj.numPoints = 0;
            simObj.numEdges = 0;
            simObj.numForwardsWorkItems = 0;
            simObj.numBackwardsWorkItems = 0;
            simObj.numMidPoints = 0;
            simObj.numMidEdges = 0;
            simObj.numSplits = controls.global.numSplits;
            simObj.numRenderedSplits = controls.global.numRenderedSplits;
            simObj.pointLabels = [];
            simObj.edgeLabels = [];

            simObj.bufferHostCopies = {
                unsortedEdges: null,
                forwardsEdges: null,
                backwardsEdges: null
            };

            simObj.vgraph = null;

            simObj.buffers = {
                nextPoints: null,
                randValues: null,
                curPoints: null,
                degrees: null,
                forwardsEdges: null,
                forwardsDegrees: null,
                forwardsWorkItems: null,
                backwardsEdges: null,
                backwardsDegrees: null,
                backwardsWorkItems: null,
                springsPos: null,
                midSpringsPos: null,
                midSpringsColorCoord: null,
                midEdgeColors: null,
                nextMidPoints: null,
                curMidPoints: null,
                partialForces1: null,
                partialForces2: null,
                curForces: null,
                prevForces: null,
                swings: null,
                tractions: null,
                outputEdgeForcesMap: null,
                globalCarryOut: null,
                forwardsEdgeStartEndIdxs: null,
                backwardsEdgeStartEndIdxs: null,
                segStart: null,
                edgeWeights: null
            };
            _.extend(
                simObj.buffers,
                _.object(_.keys(NAMED_CLGL_BUFFERS).map(function (name) { return [name, null]; })),
                _.object(_.keys(NAMED_CLGL_BUFFERS)
                    .filter(function (name) { return NAMED_CLGL_BUFFERS[name].dims === 'numEdges'; })
                    .map(function (name) { return [name + '_reverse', null]; })));

            simObj.timeSubset = {
                relRange: {min: 0, max: 100},
                pointsRange:    {startIdx: 0, len: renderer.numPoints},
                edgeRange:      {startIdx: 0, len: renderer.numEdges},
                midPointsRange: {
                    startIdx: 0,
                    len: renderer.numPoints * controls.global.numSplits
                },
                midEdgeRange:   {
                    startIdx: 0,
                    len: renderer.numEdges * controls.global.numSplits
                }
            };

            dataframe.setNumElements('point', renderer.numPoints);
            dataframe.setNumElements('edge', renderer.numEdges);
            dataframe.setNumElements('splits', controls.global.numSplits);
            dataframe.setNumElements('renderedSplits', controls.global.numRenderedSplits || 0);

            Object.seal(simObj.buffers);
            Object.seal(simObj);

            logger.trace('Simulator created');
            return simObj
        })
    }).fail(log.makeQErrorHandler(logger, 'Cannot create SimCL'));
}


var setColor = function (renderer, simulator, colorObj) {

    //TODO why are these reversed?
    var rgb =
        (colorObj.rgb.r << 0)
        + (colorObj.rgb.g << 8)
        + (colorObj.rgb.b << 16);

    for (var v = 0; v < renderer.numPoints; v++) {
        simulator.dataframe.setLocalBufferValue('pointColors', v, rgb);
        // simulator.buffersLocal.pointColors[v] = rgb;
    }
    for (var e = 0; e < renderer.numEdges; e++) {
        simulator.dataframe.setLocalBufferValue('edgeColors', 2*e, rgb);
        simulator.dataframe.setLocalBufferValue('edgeColors', 2*e+1, rgb);
        // simulator.buffersLocal.edgeColors[2*e] = rgb;
        // simulator.buffersLocal.edgeColors[2*e+1] = rgb;
    }
    simulator.tickBuffers(['pointColors', 'edgeColors']);
};


//Simulator * int * int -> int U exn
var findEdgeDirected = function (simulator, src, dst) {
    var buffers = simulator.dataframe.getHostBuffer('forwardsEdges');

    var workItem = buffers.srcToWorkItem[ src ];
    var firstEdge = buffers.workItemsTyped[4 * workItem];
    var numSiblings = buffers.workItemsTyped[4 * workItem + 1];

    if (firstEdge === -1) {
        throw new Error('not found');
    }

    for (var sibling = 0; sibling < numSiblings; sibling++) {
        var edge = firstEdge + sibling;
        var sink = buffers.edgesTyped[2 * edge + 1];
        if (sink === dst) {
            return edge;
        }
    }

    throw new Error('not found');
};

//Simulator * int * int -> int U exn
var findEdgeUndirected = function (simulator, src, dst) {
    try {
        return findEdgeDirected(simulator, src, dst);
    } catch (e) {
        return findEdgeDirected(simulator, dst, src);
    }
}

var highlightPath = function (renderer, simulator, path, i) {
    if (path.length < 2) {
        return;
    }

    var COLOR = -1 * util.palettes.qual_palette1[i % util.palettes.qual_palette1.length];

    var points = _.union(path);
    points.forEach(function (point) {
        if (point !== path[0] && point !== path[path.length -1]) {
            simulator.dataframe.setLocalBufferValue('pointColors', point, COLOR);
            // simulator.buffersLocal.pointColors[point] = COLOR;
        }
    });

    var edges = _.zip(path.slice(0, -1), path.slice(1));
    edges.forEach(function (pair, i) {
        var edge = findEdgeUndirected(simulator, pair[0], pair[1]);
        simulator.dataframe.setLocalBufferValue('edgeColors', 2 * edge, COLOR);
        simulator.dataframe.setLocalBufferValue('edgeColors', 2 * edge + 1, COLOR);
        // simulator.buffersLocal.edgeColors[2 * edge] = COLOR;
        // simulator.buffersLocal.edgeColors[2 * edge + 1] = COLOR;
    });
}

var highlightShortestPaths = function (renderer, simulator, pair) {
    var MAX_PATHS = util.palettes.qual_palette1.length * 2;

    var graph = new dijkstra.Graph();

    for (var v = 0; v < renderer.numPoints; v++) {
        graph.addVertex(v);
    }
    for (var e = 0; e < renderer.numEdges; e++) {
        var src = simulator.dataframe.getHostBuffer('forwardsEdges').edgesTyped[2 * e];
        var dst = simulator.dataframe.getHostBuffer('forwardsEdges').edgesTyped[2 * e + 1];

        graph.addEdge(src, dst, 1);
        graph.addEdge(dst, src, 1);
    }

    var paths = [];
    var t0 = Date.now();
    var ok = pair[0] != pair[1];
    while (ok && (Date.now() - t0 < 20 * 1000) && paths.length < MAX_PATHS) {

        var path = dijkstra.dijkstra(graph, pair[0]);

        if (path[pair[1]] != -1) {
            var steps = [];
            var step = pair[1];
            while (step != pair[0]) {
                steps.push(step);
                step = path[step];
            }
            steps.push(pair[0]);
            steps.reverse();
            paths.push(steps);

            for (var i = 0; i < steps.length - 1; i++) {
                graph.removeEdge(steps[i], steps[i+1]);
            }

        } else {
            ok = false;
        }
    }

    paths.forEach(highlightPath.bind('', renderer, simulator));

    var biggestPoint = Math.max(
        simulator.dataframe.getLocalBuffer('pointSizes')[pair[0]],
        simulator.dataframe.getLocalBuffer('pointSizes')[pair[1]]);
    for (var i = 0; i < Math.min(10000, renderer.numPoints); i++) {
        biggestPoint = Math.max(biggestPoint, simulator.dataframe.getLocalBuffer(pointSizes)[i]);
    }
    simulator.dataframe.setLocalBufferValue('pointSizes', pair[0], biggestPoint);
    simulator.dataframe.setLocalBufferValue('pointSizes', pair[1], biggestPoint);

    // simulator.buffersLocal.pointSizes[pair[0]] = biggestPoint;
    // simulator.buffersLocal.pointSizes[pair[1]] = biggestPoint;

    simulator.tickBuffers(['pointSizes', 'pointColors', 'edgeColors']);
};

/**
 * Simulator * ?[ String ] * ?int -> ()
 * Increase buffer version to tick number, signifying its contents may have changed
 * (Same version number signifies no change since last read of that buffer)
 * If not tick provided, increment global and use that
 **/

var tickBuffers = function (simulator, bufferNames, tick) {

    if (tick === undefined) {
        simulator.versions.tick++;
        tick = simulator.versions.tick;
    }

    if (bufferNames) {
        bufferNames.forEach(function (name) {
            simulator.versions.buffers[name] = tick;
        });
    } else {
        _.keys(simulator.versions.buffers).forEach(function (name) {
            simulator.versions.buffers[name] = tick;
            logger.trace('tick', name, tick);
        });
    }

};


/**
 * Given an array of (potentially null) buffers, delete the non-null buffers and set their
 * variable in the simulator buffer object to null.
 * NOTE: erase from host immediately, though device may take longer (unobservable)
 */
 // TODO: Rewrite this to be cleaner (e.g., take name list)
var resetBuffers = function(simulator, buffers) {

    if (!buffers.length) {
        return;
    }

    var simulatorBuffers = simulator.dataframe.getAllBuffers('simulator');

    var buffNames = buffers
        .filter(_.identity)
        .map(function (buffer) {
            for(var buff in simulatorBuffers) {
                if(simulatorBuffers.hasOwnProperty(buff) && simulatorBuffers[buff] == buffer) {
                    return buff;
                }
            }
            throw new Error("Could not find buffer", buffer);
        });

    tickBuffers(simulator, buffNames);

    //delete old
    buffNames.forEach(function(buffName) {
        simulator.dataframe.deleteBuffer(buffName);
        // simulator.buffers[buffName].delete();
        // simulator.buffers[buffName] = null;
    });
};


/**
 * Set the initial positions of the points in the NBody simulation (curPoints)
 * @param simulator - the simulator object created by SimCL.create()
 * @param {Float32Array} points - a typed array containing two elements for every point, the x
 * position, proceeded by the y position
 *
 * @returns a promise fulfilled by with the given simulator object
 */
function setPoints(simulator, points) {
    if(points.length < 1) {
        throw new Error("The points buffer is empty");
    }
    if(points.length % simulator.elementsPerPoint !== 0) {
        throw new Error("The points buffer is an invalid size (must be a multiple of " + simulator.elementsPerPoint + ")");
    }

    simulator.resetBuffers([
        simulator.dataframe.getBuffer('nextPoints', 'simulator'),
        simulator.dataframe.getBuffer('randValues', 'simulator'),
        simulator.dataframe.getBuffer('curPoints', 'simulator'),
        simulator.dataframe.getBuffer('partialForces1', 'simulator'),
        simulator.dataframe.getBuffer('partialForces2', 'simulator'),
        simulator.dataframe.getBuffer('curForces', 'simulator'),
        simulator.dataframe.getBuffer('prevForces', 'simulator'),
        simulator.dataframe.getBuffer('swings', 'simulator'),
        simulator.dataframe.getBuffer('tractions', 'simulator')
    ]);

    // simulator.numPoints = points.length / simulator.elementsPerPoint;
    var numPoints = points.length / simulator.elementsPerPoint;
    simulator.dataframe.setNumElements('point', numPoints);

    //FIXME HACK:
<<<<<<< HEAD
    var guess = (numPoints * -0.00625 + 210).toFixed(0);
    debug('Points:%d\tGuess:%d', numPoints, guess);
=======
    var guess = (simulator.numPoints * -0.00625 + 210).toFixed(0);
    logger.debug('Points:%d\tGuess:%d', simulator.numPoints, guess);
>>>>>>> 86e85ca4
    simulator.tilesPerIteration = Math.min(Math.max(16, guess), 512);
    logger.debug('Using %d tiles per iterations', simulator.tilesPerIteration);

    simulator.renderer.numPoints = numPoints;

<<<<<<< HEAD
    debug("Number of points in simulation: %d", numPoints);
=======
    logger.debug("Number of points in simulation: %d", simulator.renderer.numPoints);
>>>>>>> 86e85ca4

    // Create buffers and write initial data to them, then set
    simulator.tickBuffers(['curPoints', 'randValues']);

    var swingsBytes = numPoints * Float32Array.BYTES_PER_ELEMENT;
    var randBufBytes = randLength * simulator.elementsPerPoint * Float32Array.BYTES_PER_ELEMENT;

    return Q.all([
        simulator.renderer.createBuffer(points, 'curPoints'),
        simulator.cl.createBuffer(points.byteLength, 'nextPoints'),
        simulator.cl.createBuffer(points.byteLength, 'partialForces1'),
        simulator.cl.createBuffer(points.byteLength, 'partialForces2'),
        simulator.cl.createBuffer(points.byteLength, 'curForces'),
        simulator.cl.createBuffer(points.byteLength, 'prevForces'),
        simulator.cl.createBuffer(swingsBytes, 'swings'),
        simulator.cl.createBuffer(swingsBytes, 'tractions'),
        simulator.cl.createBuffer(randBufBytes, 'randValues')])
    .spread(function(pointsVBO, nextPointsBuf, partialForces1Buf, partialForces2Buf,
                     curForcesBuf, prevForcesBuf, swingsBuf, tractionsBuf, randBuf) {
<<<<<<< HEAD
=======
        logger.trace('Created most of the points');
        simulator.buffers.nextPoints = nextPointsBuf;
        simulator.buffers.partialForces1 = partialForces1Buf;
        simulator.buffers.partialForces2 = partialForces2Buf;
        simulator.buffers.curForces = curForcesBuf;
        simulator.buffers.prevForces = prevForcesBuf;
        simulator.buffers.swings = swingsBuf;
        simulator.buffers.tractions = tractionsBuf;
>>>>>>> 86e85ca4

        debug('Created most of the points');
        // simulator.buffers.nextPoints = nextPointsBuf;
        // simulator.buffers.partialForces1 = partialForces1Buf;
        // simulator.buffers.partialForces2 = partialForces2Buf;
        // simulator.buffers.curForces = curForcesBuf;
        // simulator.buffers.prevForces = prevForcesBuf;
        // simulator.buffers.swings = swingsBuf;
        // simulator.buffers.tractions = tractionsBuf;

        simulator.dataframe.loadBuffer('nextPoints', 'simulator', nextPointsBuf);
        simulator.dataframe.loadBuffer('partialForces1', 'simulator', partialForces1Buf);
        simulator.dataframe.loadBuffer('partialForces2', 'simulator', partialForces2Buf);
        simulator.dataframe.loadBuffer('curForces', 'simulator', curForcesBuf);
        simulator.dataframe.loadBuffer('prevForces', 'simulator', prevForcesBuf);
        simulator.dataframe.loadBuffer('swings', 'simulator', swingsBuf);
        simulator.dataframe.loadBuffer('tractions', 'simulator', tractionsBuf);

        simulator.dataframe.loadRendererBuffer('curPoints', pointsVBO);
        // simulator.renderer.buffers.curPoints = pointsVBO;

        // Generate an array of random values we will write to the randValues buffer
        // simulator.buffers.randValues = randBuf;
        simulator.dataframe.loadBuffer('randValues', 'simulator', randBuf);
        var rands = new Float32Array(randLength * simulator.elementsPerPoint);
        for(var i = 0; i < rands.length; i++) {
            rands[i] = Math.random();
        }

        var zeros = new Float32Array(numPoints * simulator.elementsPerPoint);
        for (var i = 0; i < zeros.length; i++) {
            zeros[i] = 0;
        }

        return Q.all([
            simulator.cl.createBufferGL(pointsVBO, 'curPoints'),
            simulator.dataframe.writeBuffer('randValues', 'simulator', rands, simulator),
            simulator.dataframe.writeBuffer('prevForces', 'simulator', zeros, simulator)]);
    })
    .spread(function(pointsBuf) {
        simulator.dataframe.loadBuffer('curPoints', 'simulator', pointsBuf);
        // simulator.buffers.curPoints = pointsBuf;
    })
    .then(function () {
        _.each(simulator.layoutAlgorithms, function (la) {
            la.setPoints(simulator);
        });
        return simulator;
    }).fail(log.makeQErrorHandler(logger, 'Failure in SimCl.setPoints'));
}


//string -> simulator * typedarray -> Q simulator
// Create and store buffer on host and device with passed in defaults
// returns corresponding setter
function makeSetter(simulator, name, dimName) {

    return function (data, isReverse) {

        var buffName = name + (dimName === 'edge' && !!isReverse ? '_reverse' : '');

        // simulator.buffersLocal[buffName] = data;
        simulator.dataframe.loadLocalBuffer(buffName, data);

        simulator.resetBuffers([simulator.dataframe.getBuffer(buffName, 'simulator')]);
        simulator.tickBuffers([buffName]);

        return simulator.renderer.createBuffer(data, buffName)
        .then(function(vbo) {
<<<<<<< HEAD
            debug('Created %s VBO', buffName);
            simulator.dataframe.loadRendererBuffer(buffName, vbo);
            // simulator.renderer.buffers[buffName] = vbo;
=======
            logger.debug('Created %s VBO', buffName);
            simulator.renderer.buffers[buffName] = vbo;
>>>>>>> 86e85ca4
            return simulator.cl.createBufferGL(vbo, buffName);
        }).then(function (buffer) {
            // simulator.buffers[buffName] = buffer;
            simulator.dataframe.loadBuffer(buffName, 'simulator', buffer);
            return simulator;
        }).fail(log.makeQErrorHandler(logger, 'ERROR Failure in SimCl.set %s', buffName));
    };
}



// ex:  simulator.setSizes(pointSizes).then(...)
function createSetters (simulator) {
    _.each(NAMED_CLGL_BUFFERS, function (cfg, bufferName) {
        simulator[cfg.setterName] = makeSetter(simulator, bufferName, cfg.dims);
    });
}

//Simulator * ?[HtmlString] -> ()
function setPointLabels(simulator, labels) {
    this.dataframe.loadLabels('point', (labels || []));
    // simulator.pointLabels = labels || [];
}

//Simulator * ?[HtmlString] -> ()
function setEdgeLabels(simulator, labels) {
    this.dataframe.loadLabels('edge', (labels || []));
    // simulator.edgeLabels = labels || [];
}

function setMidEdges( simulator ) {
    logger.debug("In set midedges");
    simulator.controls.locks.interpolateMidPointsOnce = true;
    var bytesPerPoint,
        bytesPerEdge,
        numMidPoints,
        midPointsByteLength,
        springsByteLength;

    var numEdges = simulator.dataframe.getNumElements('edge');
    var numSplits = simulator.dataframe.getNumElements('splits');

    bytesPerPoint = simulator.elementsPerPoint * Float32Array.BYTES_PER_ELEMENT;
    bytesPerEdge = 2 * bytesPerPoint;
    numMidPoints = ( numEdges * (numSplits) );

    // simulator.numMidPoints = numMidPoints;
    simulator.dataframe.setNumElements('midPoints', numMidPoints);
    var numRenderedSplits = simulator.dataframe.getNumElements('renderedSplits');

    var numMidEdges = ( numRenderedSplits + 1 ) * numEdges;
    // simulator.numMidEdges = ( numRenderedSplits + 1 ) * simulator.numEdges;
    simulator.dataframe.setNumElements('midEdges', numMidEdges);
    simulator.dataframe.setNumElements('numRenderedSplits', simulator.numRenderedSplits);
    // simulator.renderer.numRenderedSplits = simulator.numRenderedSplits;
    midPointsByteLength = numMidPoints * bytesPerPoint;
    springsByteLength = numEdges * bytesPerEdge;

    simulator.dataframe.deleteBuffer('curMidPoints');
    simulator.dataframe.deleteBuffer('nextMidPoints');

    // simulator.buffers.curMidPoints.delete();
    // simulator.buffers.nextMidPoints.delete();
    simulator.tickBuffers(['curMidPoints']);

    return Q.all( [
        simulator.cl.createBuffer( midPointsByteLength , 'nextMidPoints' ),
        simulator.renderer.createBuffer( midPointsByteLength , 'curMidPoints' ),
        simulator.renderer.createBuffer( simulator.numMidEdges * bytesPerEdge , 'midSprings' ),
        simulator.renderer.createBuffer( simulator.numMidEdges * bytesPerEdge , 'midSpringsColorCoord' ),
    ] )
    .spread( function ( nextMidPointsBuffer , curMidPointsVBO , midSpringsVBO , midSpringsColorCoordVBO ) {

        simulator.dataframe.loadBuffer('nextMidPoints', 'simulator', nextMidPointsBuffer);
        simulator.dataframe.loadRendererBuffer('curMidPoints', curMidPointsVBO);
        simulator.dataframe.loadRendererBuffer('midSprings', midSpringsVBO);
        simulator.dataframe.loadRendererBuffer('midSpringsColorCoord', midSpringsColorCoordVBO);

        // simulator.buffers.nextMidPoints = nextMidPointsBuffer;
        // simulator.renderer.buffers.curMidPoints = curMidPointsVBO;
        // simulator.renderer.buffers.midSprings = midSpringsVBO;
        // simulator.renderer.buffers.midSpringsColorCoord = midSpringsColorCoordVBO;
        return Q.all( [
            simulator.cl.createBufferGL( curMidPointsVBO , 'curMidPoints' ),
            simulator.cl.createBufferGL( midSpringsVBO , 'midSpringsPos' ),
            simulator.cl.createBufferGL( midSpringsColorCoordVBO , 'midSpringsColorCoord' ),
        ] )
    } )
    .spread( function ( midPointsBuf , midSpringsBuf , midSpringsColorCoordBuf ) {

        simulator.dataframe.loadBuffer('midSpringsPos', 'simulator', midSpringsBuf);
        simulator.dataframe.loadBuffer('curMidPoints', 'simulator', midPointsBuf);
        simulator.dataframe.loadBuffer('midSpringsColorCoord', 'simulator', midSpringsColorCoordBuf);

        // simulator.buffers.midSpringsPos = midSpringsBuf;
        // simulator.buffers.curMidPoints = midPointsBuf;
        // simulator.buffers.midSpringsColorCoord = midSpringsColorCoordBuf;
        setTimeSubset( simulator.renderer , simulator , simulator.timeSubset.relRange );
        return simulator;
    } )
    .then( function () {
        simulator.setMidEdgeColors(undefined);
    } )
    .then( function () {
        return Q.all(
            simulator.layoutAlgorithms
                .map(function (alg) {
                    return alg.setEdges(simulator);
                }));
    } )
    .fail( log.makeQErrorHandler(logger, 'Failure in SimCL.setMidEdges') )
}

/**
 * Sets the edge list for the graph
 *
 * @param simulator - the simulator object to set the edges for
 * @param {edgesTyped: {Uint32Array}, numWorkItems: uint, workItemsTyped: {Int32Array} } forwardsEdges -
 *        Edge list as represented in input graph.
 *        edgesTyped is buffer where every two items contain the index of the source
 *        node for an edge, and the index of the target node of the edge.
 *        workItems is a buffer where every two items encode information needed by
 *         one thread: the index of the first edge it should process, and the number of
 *         consecutive edges it should process in total.
 * @param {edgesTyped: {Uint32Array}, numWorkItems: uint, workItemsTypes: {Uint32Array} } backwardsEdges -
 *        Same as forwardsEdges, except reverse edge src/dst and redefine workItems/numWorkItems corresondingly.
 * @param {Float32Array} midPoints - dense array of control points (packed sequence of nDim structs)
 * @returns {Q.promise} a promise for the simulator object
 */
function setEdges(renderer, simulator, unsortedEdges, forwardsEdges, backwardsEdges, degrees, trash, endPoints, points) {
    //edges, workItems

    var nDim = simulator.controls.global.dimensions.length;
    var elementsPerEdge = 2; // The number of elements in the edges buffer per spring
    var elementsPerWorkItem = 4;
    var numSplits = simulator.dataframe.getNumElements('splits');
    var numEdges = forwardsEdges.edgesTyped.length / elementsPerEdge;
    var midPoints = new Float32Array((unsortedEdges.length / 2) * numSplits * nDim || 1);
    var numMidEdges = (numSplits + 1) * numEdges;
    var numPoints = simulator.dataframe.getNumElements('point');

<<<<<<< HEAD
    debug("Number of midpoints: ", numSplits);
=======
    logger.debug("Number of midpoints: ", simulator.numSplits);
>>>>>>> 86e85ca4

    if(forwardsEdges.edgesTyped.length < 1) {
        throw new Error("The edge buffer is empty");
    }
    if(forwardsEdges.edgesTyped.length % elementsPerEdge !== 0) {
        throw new Error("The edge buffer size is invalid (must be a multiple of " + elementsPerEdge + ")");
    }
    if(forwardsEdges.workItemsTyped.length < 1) {
        throw new Error("The work items buffer is empty");
    }
    if(forwardsEdges.workItemsTyped.length % elementsPerWorkItem !== 0) {
        throw new Error("The work item buffer size is invalid (must be a multiple of " + elementsPerWorkItem + ")");
    }

    simulator.dataframe.loadHostBuffer('unsortedEdges', unsortedEdges);
    simulator.dataframe.loadHostBuffer('forwardsEdges', forwardsEdges);
    simulator.dataframe.loadHostBuffer('backwardsEdges', backwardsEdges);

    // simulator.bufferHostCopies.unsortedEdges = unsortedEdges;
    // simulator.bufferHostCopies.forwardsEdges = forwardsEdges;
    // simulator.bufferHostCopies.backwardsEdges = backwardsEdges;

    var logicalEdges = forwardsEdges.edgesTyped;
    // simulator.buffersLocal.logicalEdges = logicalEdges;
    simulator.dataframe.loadLocalBuffer('logicalEdges', logicalEdges);
    simulator.tickBuffers(['logicalEdges']);

    simulator.resetBuffers([

        simulator.dataframe.getBuffer('degrees', 'simulator'),
        simulator.dataframe.getBuffer('forwardsEdges', 'simulator'),
        simulator.dataframe.getBuffer('forwardsDegrees', 'simulator'),
        simulator.dataframe.getBuffer('forwardsWorkItems', 'simulator'),
        simulator.dataframe.getBuffer('backwardsEdges', 'simulator'),
        simulator.dataframe.getBuffer('backwardsDegrees', 'simulator'),
        simulator.dataframe.getBuffer('backwardsWorkItems', 'simulator'),
        simulator.dataframe.getBuffer('outputEdgeForcesMap', 'simulator'),
        simulator.dataframe.getBuffer('springsPos', 'simulator'),
        simulator.dataframe.getBuffer('midSpringsPos', 'simulator'),
        simulator.dataframe.getBuffer('forwardsEdgeStartEndIdxs', 'simulator'),
        simulator.dataframe.getBuffer('backwardsStartEndIdxs', 'simulator'),
        simulator.dataframe.getBuffer('midSpringsColorCoord', 'simulator')
    ]);

    // simulator.resetBuffers([
    //     simulator.buffers.degrees,
    //     simulator.buffers.forwardsEdges,
    //     simulator.buffers.forwardsDegrees,
    //     simulator.buffers.forwardsWorkItems,
    //     simulator.buffers.backwardsEdges,
    //     simulator.buffers.backwardsDegrees,
    //     simulator.buffers.backwardsWorkItems,
    //     simulator.buffers.outputEdgeForcesMap,
    //     simulator.buffers.springsPos,
    //     simulator.buffers.midSpringsPos,
    //     simulator.buffers.forwardsEdgeStartEndIdxs,
    //     simulator.buffers.backwardsStartEndIdxs,
    //     simulator.buffers.midSpringsColorCoord
    // ]);

    // console.log('endPoints: ', endPoints, endPoints.constructor);

    return Q().then(function() {

        // Init constant
<<<<<<< HEAD
        simulator.dataframe.setNumElements('edge', numEdges);
        debug("Number of edges in simulation: %d", numEdges);
=======
        simulator.numEdges = forwardsEdges.edgesTyped.length / elementsPerEdge;
        logger.debug("Number of edges in simulation: %d", simulator.numEdges);
>>>>>>> 86e85ca4

        // simulator.renderer.numEdges = simulator.numEdges;
        // simulator.numForwardsWorkItems = forwardsEdges.workItemsTyped.length / elementsPerWorkItem;
        // simulator.numBackwardsWorkItems = backwardsEdges.workItemsTyped.length / elementsPerWorkItem;

        simulator.dataframe.setNumElements('forwardsWorkItems', forwardsEdges.workItemsTyped.length / elementsPerWorkItem);
        simulator.dataframe.setNumElements('backwardsWorkItems', backwardsEdges.workItemsTyped.length / elementsPerWorkItem);
        simulator.dataframe.setNumElements('midPoints', midPoints.length / simulator.elementsPerPoint);
        simulator.dataframe.setNumElements('midEdges', numMidEdges);

        // simulator.numMidPoints = midPoints.length / simulator.elementsPerPoint;
        // simulator.renderer.numMidPoints = simulator.numMidPoints;
        // simulator.numMidEdges = (simulator.numSplits + 1) * simulator.numEdges;
        // simulator.renderer.numMidEdges = simulator.numMidEdges;

        // Create buffers
        return Q.all([
            simulator.cl.createBuffer(degrees.byteLength, 'degrees'),
            simulator.cl.createBuffer(forwardsEdges.edgesTyped.byteLength, 'forwardsEdges'),
            simulator.cl.createBuffer(forwardsEdges.degreesTyped.byteLength, 'forwardsDegrees'),
            simulator.cl.createBuffer(forwardsEdges.workItemsTyped.byteLength, 'forwardsWorkItems'),
            simulator.cl.createBuffer(backwardsEdges.edgesTyped.byteLength, 'backwardsEdges'),
            simulator.cl.createBuffer(backwardsEdges.degreesTyped.byteLength, 'backwardsDegrees'),
            simulator.cl.createBuffer(backwardsEdges.workItemsTyped.byteLength, 'backwardsWorkItems'),
            simulator.cl.createBuffer(midPoints.byteLength, 'nextMidPoints'),
            simulator.renderer.createBuffer(numEdges * elementsPerEdge * simulator.elementsPerPoint * Float32Array.BYTES_PER_ELEMENT, 'springs'),
            simulator.renderer.createBuffer(midPoints, 'curMidPoints'),
            simulator.renderer.createBuffer(numMidEdges * elementsPerEdge * simulator.elementsPerPoint * Float32Array.BYTES_PER_ELEMENT, 'midSprings'),
            simulator.renderer.createBuffer(numMidEdges * elementsPerEdge * simulator.elementsPerPoint * Float32Array.BYTES_PER_ELEMENT, 'midSpringsColorCoord'),
            simulator.cl.createBuffer(forwardsEdges.edgesTyped.byteLength, 'outputEdgeForcesMap'),
            simulator.cl.createBuffer(1 + Math.ceil(numEdges / 256), 'globalCarryIn'),
            simulator.cl.createBuffer(forwardsEdges.edgeStartEndIdxsTyped.byteLength, 'forwardsEdgeStartEndIdxs'),
            simulator.cl.createBuffer(backwardsEdges.edgeStartEndIdxsTyped.byteLength, 'backwardsEdgeStartEndIdxs'),
            simulator.cl.createBuffer((numPoints * Float32Array.BYTES_PER_ELEMENT) / 2, 'segStart')])
    })
    .spread(function(degreesBuffer,
                     forwardsEdgesBuffer, forwardsDegreesBuffer, forwardsWorkItemsBuffer,
                     backwardsEdgesBuffer, backwardsDegreesBuffer, backwardsWorkItemsBuffer,
                     nextMidPointsBuffer, springsVBO,
                     midPointsVBO, midSpringsVBO, midSpringsColorCoordVBO,
                     outputEdgeForcesMap, globalCarryOut, forwardsEdgeStartEndIdxs, backwardsEdgeStartEndIdxs,
                     segStart) {
        // Bind buffers
        // simulator.buffers.degrees = degreesBuffer;
        // simulator.buffers.forwardsEdges = forwardsEdgesBuffer;
        // simulator.buffers.forwardsDegrees = forwardsDegreesBuffer;
        // simulator.buffers.forwardsWorkItems = forwardsWorkItemsBuffer;
        // simulator.buffers.backwardsEdges = backwardsEdgesBuffer;
        // simulator.buffers.backwardsDegrees = backwardsDegreesBuffer;
        // simulator.buffers.backwardsWorkItems = backwardsWorkItemsBuffer;
        // simulator.buffers.nextMidPoints = nextMidPointsBuffer;
        // simulator.buffers.outputEdgeForcesMap = outputEdgeForcesMap;
        // simulator.buffers.globalCarryOut = globalCarryOut;
        // simulator.buffers.forwardsEdgeStartEndIdxs = forwardsEdgeStartEndIdxs;
        // simulator.buffers.backwardsEdgeStartEndIdxs = backwardsEdgeStartEndIdxs;
        // simulator.buffers.segStart = segStart;

        // simulator.renderer.buffers.springs = springsVBO;
        // simulator.renderer.buffers.curMidPoints = midPointsVBO;
        // simulator.renderer.buffers.midSprings = midSpringsVBO;
        // simulator.renderer.buffers.midSpringsColorCoord = midSpringsColorCoordVBO;

        simulator.dataframe.loadBuffer('degrees', 'simulator', degreesBuffer);
        simulator.dataframe.loadBuffer('forwardsEdges', 'simulator', forwardsEdgesBuffer);
        simulator.dataframe.loadBuffer('forwardsDegrees', 'simulator', forwardsDegreesBuffer);
        simulator.dataframe.loadBuffer('forwardsWorkItems', 'simulator', forwardsWorkItemsBuffer);
        simulator.dataframe.loadBuffer('backwardsEdges', 'simulator', backwardsEdgesBuffer);
        simulator.dataframe.loadBuffer('backwardsDegrees', 'simulator', backwardsDegreesBuffer);
        simulator.dataframe.loadBuffer('backwardsWorkItems', 'simulator', backwardsWorkItemsBuffer);
        simulator.dataframe.loadBuffer('nextMidPoints', 'simulator', nextMidPointsBuffer);
        simulator.dataframe.loadBuffer('outputEdgeForcesMap', 'simulator', outputEdgeForcesMap);
        simulator.dataframe.loadBuffer('globalCarryOut', 'simulator', globalCarryOut);
        simulator.dataframe.loadBuffer('forwardsEdgeStartEndIdxs', 'simulator', forwardsEdgeStartEndIdxs);
        simulator.dataframe.loadBuffer('backwardsEdgeStartEndIdxs', 'simulator', backwardsEdgeStartEndIdxs);
        simulator.dataframe.loadBuffer('segStart', 'simulator', segStart);

        simulator.dataframe.loadRendererBuffer('springs', springsVBO);
        simulator.dataframe.loadRendererBuffer('curMidPoints', midPointsVBO);
        simulator.dataframe.loadRendererBuffer('midSprings', midSpringsVBO);
        simulator.dataframe.loadRendererBuffer('midSpringsColorCoord', midSpringsColorCoordVBO);

        return Q.all([
            simulator.cl.createBufferGL(springsVBO, 'springsPos'),
            simulator.cl.createBufferGL(midPointsVBO, 'curMidPoints'),
            simulator.cl.createBufferGL(midSpringsVBO, 'midSpringsPos'),
            simulator.cl.createBufferGL(midSpringsColorCoordVBO, 'midSpringsColorCoord'),
            // simulator.buffers.degrees.write(degrees),
            // simulator.buffers.forwardsEdges.write(forwardsEdges.edgesTyped),
            // simulator.buffers.forwardsDegrees.write(forwardsEdges.degreesTyped),
            // simulator.buffers.forwardsWorkItems.write(forwardsEdges.workItemsTyped),
            // simulator.buffers.backwardsEdges.write(backwardsEdges.edgesTyped),
            // simulator.buffers.backwardsDegrees.write(backwardsEdges.degreesTyped),
            // simulator.buffers.backwardsWorkItems.write(backwardsEdges.workItemsTyped),
            // simulator.buffers.forwardsEdgeStartEndIdxs.write(forwardsEdges.edgeStartEndIdxsTyped),
            // simulator.buffers.backwardsEdgeStartEndIdxs.write(backwardsEdges.edgeStartEndIdxsTyped),
            simulator.dataframe.writeBuffer('degrees', 'simulator', degrees, simulator),
            simulator.dataframe.writeBuffer('forwardsEdges', 'simulator', forwardsEdges.edgesTyped, simulator),
            simulator.dataframe.writeBuffer('forwardsDegrees', 'simulator', forwardsEdges.degreesTyped, simulator),
            simulator.dataframe.writeBuffer('forwardsWorkItems', 'simulator', forwardsEdges.workItemsTyped, simulator),
            simulator.dataframe.writeBuffer('backwardsEdges', 'simulator', backwardsEdges.edgesTyped, simulator),
            simulator.dataframe.writeBuffer('backwardsDegrees', 'simulator', backwardsEdges.degreesTyped, simulator),
            simulator.dataframe.writeBuffer('backwardsWorkItems', 'simulator', backwardsEdges.workItemsTyped, simulator),
            simulator.dataframe.writeBuffer('forwardsEdgeStartEndIdxs', 'simulator', forwardsEdges.edgeStartEndIdxsTyped, simulator),
            simulator.dataframe.writeBuffer('backwardsEdgeStartEndIdxs', 'simulator', backwardsEdges.edgeStartEndIdxsTyped, simulator)
        ]);
    })
    .spread(function(springsBuffer, midPointsBuf, midSpringsBuffer, midSpringsColorCoordBuffer) {

        simulator.dataframe.loadBuffer('springsPos', 'simulator', springsBuffer);
        simulator.dataframe.loadBuffer('midSpringsPos', 'simulator', midSpringsBuffer);
        simulator.dataframe.loadBuffer('curMidPoints', 'simulator', midPointsBuf);
        simulator.dataframe.loadBuffer('midSpringsColorCoord', 'simulator', midSpringsColorCoordBuffer);

        // simulator.buffers.springsPos = springsBuffer;
        // simulator.buffers.midSpringsPos = midSpringsBuffer;
        // simulator.buffers.curMidPoints = midPointsBuf;
        // simulator.buffers.midSpringsColorCoord = midSpringsColorCoordBuffer;
    })
    .then(function () {
        return Q.all([
            // simulator.buffers.springsPos.write(endPoints),
            simulator.dataframe.writeBuffer('springsPos', 'simulator', endPoints, simulator)
        ]);
    })
    .then( function () {
        return Q.all(
            simulator.layoutAlgorithms
                .map(function (alg) {
                    return alg.setEdges(simulator);
                }));
    })
    .then(function () {
        setTimeSubset(renderer, simulator, simulator.timeSubset.relRange);
        return simulator;
    })
    .fail(log.makeQErrorHandler(logger, 'Failure in SimCL.setEdges'));
}


/**
 * Sets the edge colors for the graph. With logical edges, edge colors are defined indirectly,
 * by giving a color for the source point and destination point.
 *
 * @param simulator - the simulator object to set the edges for
 * @param {Uint32Array} edgeColors - dense array of edge start and end colors
 */
function setEdgeColors(simulator, edgeColors) {
    if (!edgeColors) {
<<<<<<< HEAD
        debug('Using default edge colors');
        // var forwardsEdges = simulator.bufferHostCopies.forwardsEdges;
        var forwardsEdges = simulator.dataframe.getHostBuffer('forwardsEdges');
=======
        logger.trace('Using default edge colors');
        var forwardsEdges = simulator.bufferHostCopies.forwardsEdges;
>>>>>>> 86e85ca4
        edgeColors = new Uint32Array(forwardsEdges.edgesTyped.length);
        for (var i = 0; i < edgeColors.length; i++) {
            var nodeIdx = forwardsEdges.edgesTyped[i];
            edgeColors[i] = simulator.dataframe.getLocalBuffer('pointColors')[nodeIdx];
            // edgeColors[i] = simulator.buffersLocal.pointColors[nodeIdx];
        }
    }

    // simulator.buffersLocal.edgeColors = edgeColors;
    simulator.dataframe.loadLocalBuffer('edgeColors', edgeColors);
    simulator.tickBuffers(['edgeColors']);

    return simulator;
}

// TODO Write kernel for this.
function setMidEdgeColors(simulator, midEdgeColors) {
    var midEdgeColors, forwardsEdges, srcNodeIdx, dstNodeIdx, srcColorInt, srcColor,
        dstColorInt, dstColor, edgeIndex, midEdgeIndex, numSegments, lambda,
<<<<<<< HEAD
        colorHSVInterpolator, convertRGBInt2Color, convertColor2RGBInt, interpolatedColor;

    var numEdges = simulator.dataframe.getNumElements('edge');
    var numRenderedSplits = simulator.dataframe.getNumElements('renderedSplits');
    var numMidEdgeColors = numEdges * (numRenderedSplits + 1);
=======
        colorHSVInterpolator, convertRGBInt2Color, convertColor2RGBInt, interpolatedColorInt;

    var numMidEdgeColors = simulator.numEdges * (simulator.numRenderedSplits + 1);
>>>>>>> 86e85ca4

    var interpolatedColor = {};
    srcColor = {};
    dstColor = {};

    if (!midEdgeColors) {
        logger.trace('Using default midedge colors');
        midEdgeColors = new Uint32Array(4 * numMidEdgeColors);
        numSegments = numRenderedSplits + 1;
        forwardsEdges = simulator.dataframe.getHostBuffer('forwardsEdges');
        // forwardsEdges = simulator.bufferHostCopies.forwardsEdges;

        // Interpolate colors in the HSV color space.
        colorHSVInterpolator = function (color1, color2, lambda) {
            var color1HSV, color2HSV, h, s, v;
            color1HSV = color1.hsv();
            color2HSV = color2.hsv();
            var h1 = color1HSV.h;
            var h2 = color2HSV.h;
            var maxCCW = h1 - h2;
            var maxCW =  (h2 + 360) - h1;
            var hueStep;
            if (maxCW > maxCCW) {
                //hueStep = higherHue - lowerHue;
                //hueStep = h2 - h1;
                hueStep = h2 - h1;
            } else {
                //hueStep = higherHue - lowerHue;
                hueStep = (360 + h2) - h1;
            }
            h = (h1 + (hueStep * (lambda))) % 360;
            //h = color1HSV.h * (1 - lambda) + color2HSV.h * (lambda);
            s = color1HSV.s * (1 - lambda) + color2HSV.s * (lambda);
            v = color1HSV.v * (1 - lambda) + color2HSV.v * (lambda);
            return interpolatedColor.hsv([h, s, v]);
        }

        var colorRGBInterpolator = function (color1, color2, lambda) {
            var r, g, b;
            r = color1.r * (1 - lambda) + color2.r * (lambda);
            g = color1.g * (1 - lambda) + color2.g * (lambda);
            b = color1.b * (1 - lambda) + color2.b * (lambda);
            return {
                r: r,
                g: g,
                b: b
            }
        }

        // Convert from HSV to RGB Int
        convertColor2RGBInt = function (color) {
            return (color.r << 0) + (color.g << 8) + (color.b << 16);
        }

        // Convert from RGB Int to HSV
        convertRGBInt2Color= function (rgbInt) {
            return {
                r:rgbInt & 0xFF,
                g:(rgbInt >> 8) & 0xFF,
                b:(rgbInt >> 16) & 0xFF
            }
        }

        for (edgeIndex = 0; edgeIndex < numEdges; edgeIndex++) {
            srcNodeIdx = forwardsEdges.edgesTyped[2 * edgeIndex];
            dstNodeIdx = forwardsEdges.edgesTyped[2 * edgeIndex + 1];

            srcColorInt = simulator.dataframe.getLocalBuffer('pointColors')[srcNodeIdx];
            dstColorInt = simulator.dataframe.getLocalBuffer('pointColors')[dstNodeIdx];

            // srcColorInt = simulator.buffersLocal.pointColors[srcNodeIdx];
            // dstColorInt = simulator.buffersLocal.pointColors[dstNodeIdx];

            srcColor = convertRGBInt2Color(srcColorInt);
            dstColor = convertRGBInt2Color(dstColorInt);

            interpolatedColorInt = convertColor2RGBInt(srcColor);

            for (midEdgeIndex = 0; midEdgeIndex < numSegments; midEdgeIndex++) {
                midEdgeColors[(2 * edgeIndex) * numSegments + (2 * midEdgeIndex)] =
                    interpolatedColorInt;
                lambda = (midEdgeIndex + 1) / (numSegments);
                interpolatedColorInt =
                    convertColor2RGBInt(colorRGBInterpolator(srcColor, dstColor, lambda));
                midEdgeColors[(2 * edgeIndex) * numSegments + (2 * midEdgeIndex) + 1] =
                    interpolatedColorInt;
            }
        }
    }
    // simulator.buffersLocal.midEdgeColors = midEdgeColors;
    simulator.dataframe.loadLocalBuffer('midEdgeColors', midEdgeColors);
    simulator.tickBuffers(['midEdgeColors']);
    return simulator;
}

function setEdgeWeight(simulator, edgeWeights) {
    if (!edgeWeights) {
<<<<<<< HEAD
        debug('Using default edge weights');
        // var forwardsEdges = simulator.bufferHostCopies.forwardsEdges;
        var forwardsEdges = simulator.dataframe.getHostBuffer('forwardsEdges');
=======
        logger.trace('Using default edge weights');
        var forwardsEdges = simulator.bufferHostCopies.forwardsEdges;
>>>>>>> 86e85ca4
        edgeWeights = new Float32Array(forwardsEdges.edgesTyped.length);
        for (var i = 0; i < edgeWeights.length; i++) {
            edgeWeights[i] = 1.0;
        }
    }
    return simulator.cl.createBuffer(edgeWeights.byteLength, 'edgeWeights')
    .then(function(edgeWeightsBuffer) {
      return simulator.dataframe.loadBuffer('edgeWeights', 'simulator', edgeWeightsBuffer);
      // return simulator.buffers.edgeWeights = edgeWeightsBuffer;
    })
    .then(function() {
        return Q.all([
            // simulator.buffers.edgeWeights.write(endWeights),
            simulator.dataframe.writeBuffer('edgeWeights', 'simulator', edgeWeights, simulator)
        ]);
    }).then(function() {
        simulator.dataframe.loadLocalBuffer('edgeWeights', edgeWeights);
        // simulator.buffersLocal.edgeWeights = edgeWeights;
        simulator.tickBuffers(['edgeWeights']);

        return simulator;
    })
}

function setLocks(simulator, cfg) {
    _.extend(simulator.controls.locks, cfg || {});
}



function setPhysics(simulator, cfg) {
    logger.debug('Simcl set physics', cfg)
    _.each(simulator.layoutAlgorithms, function (algo) {
        if (algo.name in cfg) {
            algo.setPhysics(cfg[algo.name]);
        }
    });
}

//renderer * simulator * {min: 0--100, max: 0--100}
function setTimeSubset(renderer, simulator, range) {


    //first point
    var startIdx = Math.round(renderer.numPoints * 0.01 * range.min);


    //all points before this
    var endIdx = Math.round((renderer.numPoints) * (0.01 * range.max));

    var numPoints = endIdx - startIdx;

    var pointToEdgeIdx = function (ptIdx, isBeginning) {

        var workItem = simulator.dataframe.getHostBuffer('forwardsEdges').srcToWorkItem[ptIdx];
        var workItemsTyped = simulator.dataframe.getHostBuffer('forwardsEdges').workItemsTyped;
        // var workItem = simulator.bufferHostCopies.forwardsEdges.srcToWorkItem[ptIdx];
        var idx = workItem;
        while (idx > 0 && (workItemsTyped[4 * idx] === -1)) {
            idx--;
        }

        var firstEdge = workItemsTyped[4 * idx];

        logger.debug('pointToEdgeIdx', {ptIdx: ptIdx, workItem: workItem, idx: idx, firstEdge: firstEdge, isBeginning: isBeginning});

        if (idx == 0 && firstEdge == -1) {
            return 0;
        } else {
            if (!isBeginning) {
                var len = workItemsTyped[4 * idx + 1];
                firstEdge += len - 1;
            }
            return firstEdge;
        }
    };

    //first edge
    var startEdgeIdx = pointToEdgeIdx(startIdx, true);

    //all edges before this
    var endEdgeIdx = endIdx > 0 ? (pointToEdgeIdx(endIdx - 1, false) + 1) : startEdgeIdx;

    var numEdges = endEdgeIdx - startEdgeIdx;
    var numSplits = simulator.controls.global.numSplits;

    simulator.timeSubset =
        {relRange: range, //%
         pointsRange:       {startIdx: startIdx, len: numPoints},
         edgeRange:         {startIdx: startEdgeIdx * 2, len: numEdges * 2},
         midPointsRange:    {
                startIdx: startEdgeIdx *  numSplits,
                len: numEdges          *  numSplits},
         midEdgeRange:      {
                startIdx: startEdgeIdx * 2 * (1 + numSplits),
                len: numEdges * 2          * (1 + numSplits)}};

    logger.debug('subset args', {numPoints: renderer.numPoints, numEdges: renderer.numEdges, startEdgeIdx: startEdgeIdx, endIdx: endIdx, endEdgeIdx: endEdgeIdx, numSplits:numSplits});


    simulator.tickBuffers([
        //points/edges
        'curPoints', 'nextPoints', 'springsPos',

        //style
        'edgeColors',

        //midpoints/midedges
        'curMidPoints', 'nextMidPoints', 'curMidPoints', 'midSpringsPos', 'midSpringsColorCoord'

        ].concat(_.keys(NAMED_CLGL_BUFFERS)));

}

function moveNodes(simulator, marqueeEvent) {
    logger.debug('marqueeEvent', marqueeEvent);

    var drag = marqueeEvent.drag;
    var delta = {
        x: drag.end.x - drag.start.x,
        y: drag.end.y - drag.start.y,
    };

    var moveNodes = simulator.otherKernels.moveNodes;
    var springsGather = simulator.otherKernels.springsGather;

    return moveNodes.run(simulator, marqueeEvent.selection, delta)
        .then(function () {
            return springsGather.tick(simulator);
        }).fail(log.makeQErrorHandler(logger, 'Failure trying to move nodes'));
}

function selectNodes(simulator, selection) {
    logger.debug('selectNodes', selection);

    var selectNodes = simulator.otherKernels.selectNodes;

    return selectNodes.run(simulator, selection)
        .then(function (mask) {
            var res = [];
            for(var i = 0; i < mask.length; i++) {
                if (mask[i] === 1) {
                    res.push(i);
                }
            }
            return res;
        }).fail(log.makeQErrorHandler(logger, 'Failure trying to compute selection'));
}

// Return the set of edge indices which are connected (either as src or dst)
// to nodes in nodeIndices
function connectedEdges(simulator, nodeIndices) {

    var forwardsBuffers = simulator.dataframe.getHostBuffer('forwardsEdges');
    var backwardsBuffers = simulator.dataframe.getHostBuffer('backwardsEdges');

    // var forwardsBuffers = simulator.bufferHostCopies.forwardsEdges;
    // var backwardsBuffers = simulator.bufferHostCopies.backwardsEdges;

    var setOfEdges = [];
    var edgeHash = {};

    var addOutgoingEdgesToSet = function (buffers, nodeIndices) {
        _.each(nodeIndices, function (idx) {
            var workItemId = buffers.srcToWorkItem[idx];
            var firstEdgeId = buffers.workItemsTyped[4*workItemId];
            var numEdges = buffers.workItemsTyped[4*workItemId + 1];
            var permutation = buffers.edgePermutationInverseTyped;

            for (var i = 0; i < numEdges; i++) {
                var edge = permutation[firstEdgeId + i];
                if (!edgeHash[edge]) {
                    setOfEdges.push(edge);
                    edgeHash[edge] = true;
                }
            }
        });
    }

    addOutgoingEdgesToSet(forwardsBuffers, nodeIndices);
    addOutgoingEdgesToSet(backwardsBuffers, nodeIndices);

    return setOfEdges;
}

function recolor(simulator, marquee) {
<<<<<<< HEAD
    console.log('Recoloring', marquee);
    var numPoints = simulator.dataframe.getNumElements('point');
=======
    logger.debug('Recoloring', marquee);
>>>>>>> 86e85ca4

    var positions = new ArrayBuffer(numPoints * 4 * 2);

    var selectedIdx = [];
    var bounds = marquee.selection;
    var curPointsBuffer = simulator.dataframe.getBuffer('curPoints', 'simulator');
    curPoints.read(new Float32Array(positions), 0).then(function () {
        var pos = new Float32Array(positions);
        for (var i = 0; i < numPoints; i++) {
            var x = pos[2*i];
            var y = pos[2*i + 1];
            if (x > bounds.tl.x && x < bounds.br.x && y < bounds.tl.y && y > bounds.br.y) {
                selectedIdx.push(i);
            }
        }

        _.each(selectedIdx, function (idx) {
<<<<<<< HEAD
            simulator.dataframe.setLocalBufferValue('pointSizes', idx, 255);
            // simulator.buffersLocal.pointSizes[idx] = 255;
            // console.log('Selected', simulator.pointLabels[idx]);
=======
            simulator.buffersLocal.pointSizes[idx] = 255;
            logger.debug('Selected', simulator.pointLabels[idx]);
>>>>>>> 86e85ca4
        })

        simulator.tickBuffers(['pointSizes']);
    }).fail(log.makeQErrorHandler(logger, 'Read failed'));
}


//simulator * int * {play: bool, layout: bool} -> ()
//input positions: curPoints
//output positions: nextPoints
function tick(simulator, stepNumber, cfg) {

    // If there are no points in the graph, don't run the simulation
    var numPoints = simulator.dataframe.getNumElements('point');
    if(numPoints < 1) {
        return Q(simulator);
    }

    simulator.versions.tick++;

    if (!cfg.layout) {
        logger.trace('No layout algs to run, early exit');
        return Q(simulator);
    }


    //run each algorithm to completion before calling next
    var tickAllHelper = function (remainingAlgorithms) {
        if (!remainingAlgorithms.length) return;
        var algorithm = remainingAlgorithms.shift();
        return Q()
            .then(function () {
                return algorithm.tick(simulator, stepNumber);
            })
            .then(function () {
                return tickAllHelper(remainingAlgorithms);
            }).then(function () {
                //return simulator.otherKernels.springsGather.tick(simulator);
            });
    };

    return Q().then(function () {
        return tickAllHelper(simulator.layoutAlgorithms.slice(0));
    }).then(function() {
        if (stepNumber % 20 === 0 && stepNumber !== 0) {
            //TODO: move to perflogging
            logger.trace('Layout Perf Report (step: %d)', stepNumber);

            var extraKernels = [simulator.otherKernels.springsGather.gather];
            var totals = {};
            var runs = {}
            // Compute sum of means so we can print percentage of runtime
            _.each(simulator.layoutAlgorithms, function (la) {
               totals[la.name] = 0;
               runs[la.name] = 0;
                _.each(la.runtimeStats(extraKernels), function (stats) {
                    if (!isNaN(stats.mean)) {
                        totals[la.name] += stats.mean * stats.runs;
                        runs[la.name] += stats.runs;
                    }
                });
            });

            _.each(simulator.layoutAlgorithms, function (la) {
                var total = totals[la.name] / stepNumber;
                logger.trace(sprintf('  %s (Total:%f) [ms]', la.name, total.toFixed(0)));
                _.each(la.runtimeStats(extraKernels), function (stats) {
                    var percentage = (stats.mean * stats.runs / totals[la.name] * 100);
                    logger.trace(sprintf('\t%s        pct:%4.1f%%', stats.pretty, percentage));
                });
           });
        }
        // This cl.queue.finish() needs to be here because, without it, the queue appears to outside
        // code as running really fast, and tons of ticks will be called, flooding the GPU/CPU with
        // more stuff than they can handle.
        // What we really want here is to give finish() a callback and resolve the promise when it's
        // called, but node-webcl is out-of-date and doesn't support WebCL 1.0's optional callback
        // argument to finish().

        simulator.cl.queue.finish();
        logger.trace('Tick Finished.');
        simulator.renderer.finish();
    }).fail(log.makeQErrorHandler(logger, 'SimCl tick failed'));
}


module.exports = {
    'create': create
};<|MERGE_RESOLUTION|>--- conflicted
+++ resolved
@@ -420,23 +420,15 @@
     simulator.dataframe.setNumElements('point', numPoints);
 
     //FIXME HACK:
-<<<<<<< HEAD
     var guess = (numPoints * -0.00625 + 210).toFixed(0);
-    debug('Points:%d\tGuess:%d', numPoints, guess);
-=======
-    var guess = (simulator.numPoints * -0.00625 + 210).toFixed(0);
-    logger.debug('Points:%d\tGuess:%d', simulator.numPoints, guess);
->>>>>>> 86e85ca4
+    logger.debug('Points:%d\tGuess:%d', numPoints, guess);
+
     simulator.tilesPerIteration = Math.min(Math.max(16, guess), 512);
     logger.debug('Using %d tiles per iterations', simulator.tilesPerIteration);
 
     simulator.renderer.numPoints = numPoints;
 
-<<<<<<< HEAD
-    debug("Number of points in simulation: %d", numPoints);
-=======
-    logger.debug("Number of points in simulation: %d", simulator.renderer.numPoints);
->>>>>>> 86e85ca4
+    logger.debug("Number of points in simulation: %d", numPoints);
 
     // Create buffers and write initial data to them, then set
     simulator.tickBuffers(['curPoints', 'randValues']);
@@ -456,19 +448,9 @@
         simulator.cl.createBuffer(randBufBytes, 'randValues')])
     .spread(function(pointsVBO, nextPointsBuf, partialForces1Buf, partialForces2Buf,
                      curForcesBuf, prevForcesBuf, swingsBuf, tractionsBuf, randBuf) {
-<<<<<<< HEAD
-=======
+
         logger.trace('Created most of the points');
-        simulator.buffers.nextPoints = nextPointsBuf;
-        simulator.buffers.partialForces1 = partialForces1Buf;
-        simulator.buffers.partialForces2 = partialForces2Buf;
-        simulator.buffers.curForces = curForcesBuf;
-        simulator.buffers.prevForces = prevForcesBuf;
-        simulator.buffers.swings = swingsBuf;
-        simulator.buffers.tractions = tractionsBuf;
->>>>>>> 86e85ca4
-
-        debug('Created most of the points');
+
         // simulator.buffers.nextPoints = nextPointsBuf;
         // simulator.buffers.partialForces1 = partialForces1Buf;
         // simulator.buffers.partialForces2 = partialForces2Buf;
@@ -536,14 +518,8 @@
 
         return simulator.renderer.createBuffer(data, buffName)
         .then(function(vbo) {
-<<<<<<< HEAD
-            debug('Created %s VBO', buffName);
+            logger.debug('Created %s VBO', buffName);
             simulator.dataframe.loadRendererBuffer(buffName, vbo);
-            // simulator.renderer.buffers[buffName] = vbo;
-=======
-            logger.debug('Created %s VBO', buffName);
-            simulator.renderer.buffers[buffName] = vbo;
->>>>>>> 86e85ca4
             return simulator.cl.createBufferGL(vbo, buffName);
         }).then(function (buffer) {
             // simulator.buffers[buffName] = buffer;
@@ -685,11 +661,7 @@
     var numMidEdges = (numSplits + 1) * numEdges;
     var numPoints = simulator.dataframe.getNumElements('point');
 
-<<<<<<< HEAD
-    debug("Number of midpoints: ", numSplits);
-=======
-    logger.debug("Number of midpoints: ", simulator.numSplits);
->>>>>>> 86e85ca4
+    logger.debug("Number of midpoints: ", numSplits);
 
     if(forwardsEdges.edgesTyped.length < 1) {
         throw new Error("The edge buffer is empty");
@@ -755,13 +727,8 @@
     return Q().then(function() {
 
         // Init constant
-<<<<<<< HEAD
         simulator.dataframe.setNumElements('edge', numEdges);
-        debug("Number of edges in simulation: %d", numEdges);
-=======
-        simulator.numEdges = forwardsEdges.edgesTyped.length / elementsPerEdge;
-        logger.debug("Number of edges in simulation: %d", simulator.numEdges);
->>>>>>> 86e85ca4
+        logger.debug("Number of edges in simulation: %d", numEdges);
 
         // simulator.renderer.numEdges = simulator.numEdges;
         // simulator.numForwardsWorkItems = forwardsEdges.workItemsTyped.length / elementsPerWorkItem;
@@ -910,14 +877,9 @@
  */
 function setEdgeColors(simulator, edgeColors) {
     if (!edgeColors) {
-<<<<<<< HEAD
-        debug('Using default edge colors');
-        // var forwardsEdges = simulator.bufferHostCopies.forwardsEdges;
+        logger.trace('Using default edge colors');
         var forwardsEdges = simulator.dataframe.getHostBuffer('forwardsEdges');
-=======
-        logger.trace('Using default edge colors');
-        var forwardsEdges = simulator.bufferHostCopies.forwardsEdges;
->>>>>>> 86e85ca4
+
         edgeColors = new Uint32Array(forwardsEdges.edgesTyped.length);
         for (var i = 0; i < edgeColors.length; i++) {
             var nodeIdx = forwardsEdges.edgesTyped[i];
@@ -937,17 +899,11 @@
 function setMidEdgeColors(simulator, midEdgeColors) {
     var midEdgeColors, forwardsEdges, srcNodeIdx, dstNodeIdx, srcColorInt, srcColor,
         dstColorInt, dstColor, edgeIndex, midEdgeIndex, numSegments, lambda,
-<<<<<<< HEAD
-        colorHSVInterpolator, convertRGBInt2Color, convertColor2RGBInt, interpolatedColor;
+        colorHSVInterpolator, convertRGBInt2Color, convertColor2RGBInt, interpolatedColorInt;
 
     var numEdges = simulator.dataframe.getNumElements('edge');
     var numRenderedSplits = simulator.dataframe.getNumElements('renderedSplits');
     var numMidEdgeColors = numEdges * (numRenderedSplits + 1);
-=======
-        colorHSVInterpolator, convertRGBInt2Color, convertColor2RGBInt, interpolatedColorInt;
-
-    var numMidEdgeColors = simulator.numEdges * (simulator.numRenderedSplits + 1);
->>>>>>> 86e85ca4
 
     var interpolatedColor = {};
     srcColor = {};
@@ -1045,14 +1001,9 @@
 
 function setEdgeWeight(simulator, edgeWeights) {
     if (!edgeWeights) {
-<<<<<<< HEAD
-        debug('Using default edge weights');
-        // var forwardsEdges = simulator.bufferHostCopies.forwardsEdges;
+        logger.trace('Using default edge weights');
         var forwardsEdges = simulator.dataframe.getHostBuffer('forwardsEdges');
-=======
-        logger.trace('Using default edge weights');
-        var forwardsEdges = simulator.bufferHostCopies.forwardsEdges;
->>>>>>> 86e85ca4
+
         edgeWeights = new Float32Array(forwardsEdges.edgesTyped.length);
         for (var i = 0; i < edgeWeights.length; i++) {
             edgeWeights[i] = 1.0;
@@ -1239,12 +1190,8 @@
 }
 
 function recolor(simulator, marquee) {
-<<<<<<< HEAD
-    console.log('Recoloring', marquee);
+    logger.debug('Recoloring', marquee);
     var numPoints = simulator.dataframe.getNumElements('point');
-=======
-    logger.debug('Recoloring', marquee);
->>>>>>> 86e85ca4
 
     var positions = new ArrayBuffer(numPoints * 4 * 2);
 
@@ -1262,15 +1209,8 @@
         }
 
         _.each(selectedIdx, function (idx) {
-<<<<<<< HEAD
             simulator.dataframe.setLocalBufferValue('pointSizes', idx, 255);
-            // simulator.buffersLocal.pointSizes[idx] = 255;
-            // console.log('Selected', simulator.pointLabels[idx]);
-=======
-            simulator.buffersLocal.pointSizes[idx] = 255;
-            logger.debug('Selected', simulator.pointLabels[idx]);
->>>>>>> 86e85ca4
-        })
+        });
 
         simulator.tickBuffers(['pointSizes']);
     }).fail(log.makeQErrorHandler(logger, 'Read failed'));
