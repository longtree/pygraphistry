--- conflicted
+++ resolved
@@ -361,14 +361,7 @@
         debug("Executing calculate midpoints");
         return that.calculateMidPoints.exec([workItems.calculateForces[0]], resources, [workItems.calculateForces[1]]);
         })
-<<<<<<< HEAD
         .fail(log.makeQErrorHandler(logger, "Executing kd-tree edge bundling failed"));
-=======
-        .then( function () {
-            debug("After calculate midpoints");
-        })
-        .fail(eh.makeErrorHandler("Executing kd-tree edge bundling failed"));
->>>>>>> c8a4da70
     };
 
     this.setPhysics = function(flag) {
