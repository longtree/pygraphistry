'use strict';
var Kernel = require('../kernel.js'),
    Q = require('q'),
    _     = require('underscore'),
    cljs  = require('../cl.js'),
    ArgsType = require('./ArgsType.js');

var log         = require('common/logger.js');
var logger      = log.createLogger('graph-viz:cl:barnesKernels');

var faSwingKernel = function (clContext) {


    this.argsSwings = ['prevForces', 'curForces', 'swings', 'tractions'];

    this.faSwings = new Kernel('faSwingsTractions', this.argsSwings,
                               ArgsType, 'forceAtlas2/faSwingsTractions.cl', clContext);


    this.kernels = [this.faSwings];

    this.setPhysics = function (cfg, mask) {
        _.each(this.kernels, function (k) {
            k.set(_.pick(cfg, k.argNames));
        });
        this.faSwings.set({flags: mask});
    };



    this.setEdges = function (simulator) {
    };

    this.setMidPoints = function(simulator, layoutBuffers) {
      var buffers = simulator.buffers;
      this.faSwings.set({
        prevForces: layoutBuffers.prevForces.buffer,
        curForces: layoutBuffers.curForces.buffer,
        swings: layoutBuffers.swings.buffer,
        tractions: layoutBuffers.tractions.buffer
      });
    };



    this.execKernels = function(simulator, workItems) {

        var buffers = simulator.buffers;
        this.faSwings.set({
            prevForces: simulator.dataframe.getBuffer('prevForces', 'simulator').buffer,
            curForces: simulator.dataframe.getBuffer('curForces', 'simulator').buffer,
            swings: simulator.dataframe.getBuffer('swings', 'simulator').buffer,
            tractions: simulator.dataframe.getBuffer('tractions', 'simulator').buffer
        });

        var resources = [
            simulator.dataframe.getBuffer('prevForces', 'simulator'),
            simulator.dataframe.getBuffer('curForces', 'simulator'),
            simulator.dataframe.getBuffer('swings', 'simulator'),
            simulator.dataframe.getBuffer('tractions', 'simulator')
        ];

        simulator.tickBuffers(['swings', 'tractions']);

<<<<<<< HEAD
        debug("Running kernel faSwingsTractions");
        return this.faSwings.exec([simulator.dataframe.getNumElements('point')], resources)
        .fail(eh.makeErrorHandler('Executing FaSwing failed'));
=======
        logger.trace("Running kernel faSwingsTractions");
        return this.faSwings.exec([simulator.numPoints], resources)
        .fail(log.makeQErrorHandler(logger, 'Executing FaSwing failed'));
>>>>>>> 86e85ca4
    };

    this.execMidPointsKernels = function(simulator, workItems) {

      //var resources = [
          //simulator.buffers.swings,
          //simulator.buffers.tractions
      //];
      var resources = [];

      //simulator.tickBuffers(['swings', 'tractions']);
<<<<<<< HEAD
      // var numMidpoints = simulator.numMidPoints;
      var numMidpoints = simulator.dataframe.getNumElements('midPoints');
        return this.faSwings.exec([numMidpoints], resources)
        .fail(eh.makeErrorHandler('Executing FaSwing failed'));
=======

        return this.faSwings.exec([simulator.numMidPoints], resources)
        .fail(log.makeQErrorHandler(logger, 'Executing FaSwing failed'));
>>>>>>> 86e85ca4
    };

}

module.exports = faSwingKernel;<|MERGE_RESOLUTION|>--- conflicted
+++ resolved
@@ -62,15 +62,9 @@
 
         simulator.tickBuffers(['swings', 'tractions']);
 
-<<<<<<< HEAD
-        debug("Running kernel faSwingsTractions");
+        logger.trace("Running kernel faSwingsTractions");
         return this.faSwings.exec([simulator.dataframe.getNumElements('point')], resources)
-        .fail(eh.makeErrorHandler('Executing FaSwing failed'));
-=======
-        logger.trace("Running kernel faSwingsTractions");
-        return this.faSwings.exec([simulator.numPoints], resources)
-        .fail(log.makeQErrorHandler(logger, 'Executing FaSwing failed'));
->>>>>>> 86e85ca4
+            .fail(log.makeQErrorHandler(logger, 'Executing FaSwing failed'));
     };
 
     this.execMidPointsKernels = function(simulator, workItems) {
@@ -82,16 +76,10 @@
       var resources = [];
 
       //simulator.tickBuffers(['swings', 'tractions']);
-<<<<<<< HEAD
       // var numMidpoints = simulator.numMidPoints;
       var numMidpoints = simulator.dataframe.getNumElements('midPoints');
-        return this.faSwings.exec([numMidpoints], resources)
-        .fail(eh.makeErrorHandler('Executing FaSwing failed'));
-=======
-
-        return this.faSwings.exec([simulator.numMidPoints], resources)
+      return this.faSwings.exec([numMidpoints], resources)
         .fail(log.makeQErrorHandler(logger, 'Executing FaSwing failed'));
->>>>>>> 86e85ca4
     };
 
 }
