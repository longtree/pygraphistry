var Kernel = require('../kernel.js'),
    Q = require('q'),
    _     = require('underscore'),
    cljs  = require('../cl.js'),
    ArgsType = require('./ArgsType.js');

var log         = require('common/logger.js');
var logger      = log.createLogger('graph-viz:cl:integrationKernel');

var integrateKernel = function (clContext) {


  this.argsIntegrate = [
    'globalSpeed', 'inputPositions', 'curForces', 'swings', 'outputPositions'
  ];

  this.faIntegrate = new Kernel('faIntegrate', this.argsIntegrate,
      ArgsType, 'forceAtlas2/faIntegrate.cl', clContext);


  this.kernels = [this.faIntegrate];

  this.setPhysics = function(cfg, mask) {
    _.each(this.kernels, function (k) {
      k.set(_.pick(cfg, k.argNames))
    })
    this.faSwings.set({flags: mask});
  };


  this.execKernels = function(simulator, tempLayoutBuffers) {
    var buffers = simulator.buffers;
    var numPoints = simulator.dataframe.getNumElements('point');

    this.faIntegrate.set({
        globalSpeed: tempLayoutBuffers.globalSpeed.buffer,
        inputPositions: simulator.dataframe.getBuffer('curPoints', 'simulator').buffer,
        curForces: simulator.dataframe.getBuffer('curForces', 'simulator').buffer,
        swings: simulator.dataframe.getBuffer('swings', 'simulator').buffer,
        outputPositions: simulator.dataframe.getBuffer('nextPoints', 'simulator').buffer
    });

    var resources = [
        simulator.dataframe.getBuffer('curPoints', 'simulator'),
        simulator.dataframe.getBuffer('curForces', 'simulator'),
        simulator.dataframe.getBuffer('swings', 'simulator'),
        simulator.dataframe.getBuffer('nextPoints', 'simulator')
    ];

    simulator.tickBuffers(['nextPoints']);

<<<<<<< HEAD
    debug("Running kernel faIntegrate");
    return this.faIntegrate.exec([numPoints], resources)
        .fail(eh.makeErrorHandler('Executing Integrate failed'));
=======
    logger.trace("Running kernel faIntegrate");
    return this.faIntegrate.exec([simulator.numPoints], resources)
        .fail(log.makeQErrorHandler(logger, 'Executing Integrate failed'));
>>>>>>> 86e85ca4
}

}

module.exports = integrateKernel;<|MERGE_RESOLUTION|>--- conflicted
+++ resolved
@@ -49,15 +49,9 @@
 
     simulator.tickBuffers(['nextPoints']);
 
-<<<<<<< HEAD
-    debug("Running kernel faIntegrate");
+    logger.trace("Running kernel faIntegrate");
     return this.faIntegrate.exec([numPoints], resources)
-        .fail(eh.makeErrorHandler('Executing Integrate failed'));
-=======
-    logger.trace("Running kernel faIntegrate");
-    return this.faIntegrate.exec([simulator.numPoints], resources)
         .fail(log.makeQErrorHandler(logger, 'Executing Integrate failed'));
->>>>>>> 86e85ca4
 }
 
 }
