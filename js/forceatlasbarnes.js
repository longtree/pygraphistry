--- conflicted
+++ resolved
@@ -70,97 +70,6 @@
 ForceAtlas2Barnes.prototype = Object.create(LayoutAlgo.prototype);
 ForceAtlas2Barnes.prototype.constructor = ForceAtlas2Barnes;
 
-<<<<<<< HEAD
-ForceAtlas2Barnes.argsToBarnesLayout = [
-    'scalingRatio', 'gravity', 'edgeInfluence', 'flags', 'numPoints',
-    'inputPositions', 'xCoords', 'yCoords', 'mass', 'blocked', 'maxDepth',
-    'pointDegrees', 'stepNumber', 'WARPSIZE'
-];
-
-// All BarnesHut Kernels have the same arguements
-ForceAtlas2Barnes.argsBarnes = ['scalingRatio', 'gravity', 'edgeInfluence', 'flags', 'xCoords',
-                          'yCoords', 'accX', 'accY', 'children', 'mass', 'start',
-                          'sort', 'globalXMin', 'globalXMax', 'globalYMin', 'globalYMax', 'swings', 'tractions',
-                          'count', 'blocked', 'step', 'bottom', 'maxDepth', 'radius', 'globalSpeed', 'stepNumber',
-                          'width', 'height', 'numBodies', 'numNodes', 'pointForces', 'tau', 'WARPSIZE'];
-
-ForceAtlas2Barnes.argsEdges = [
-    'scalingRatio', 'gravity', 'edgeInfluence', 'flags', 'edges',
-    'workList', 'inputPoints', 'partialForces', 'stepNumber', 'numWorkItems', 'outputForces'
-];
-
-ForceAtlas2Barnes.argsSwings = ['prevForces', 'curForces', 'swings' , 'tractions'];
-
-ForceAtlas2Barnes.argsIntegrate = [
-    'gSpeed', 'inputPositions', 'curForces', 'swings', 'outputPositions'
-];
-
-ForceAtlas2Barnes.argsIntegrate2 = [
-    'numPoints', 'tau', 'inputPositions', 'pointDegrees', 'curForces', 'swings',
-    'tractions', 'outputPositions'
-];
-
-ForceAtlas2Barnes.argsIntegrate3 = [
-    'globalSpeed', 'inputPositions', 'curForces', 'swings', 'outputPositions'
-];
-
-
-ForceAtlas2Barnes.argsType = {
-    scalingRatio: cljs.types.float_t,
-    gravity: cljs.types.float_t,
-    edgeInfluence: cljs.types.uint_t,
-    flags: cljs.types.uint_t,
-    numPoints: cljs.types.uint_t,
-    tilesPerIteration: cljs.types.uint_t,
-    tilePointsParam: cljs.types.local_t,
-    tilePointsParam2: cljs.types.local_t,
-    inputPositions: null,
-    pointForces: null,
-    partialForces: null,
-    outputForces: null,
-    outputPositions: null,
-    width: cljs.types.float_t,
-    height: cljs.types.float_t,
-    stepNumber: cljs.types.uint_t,
-    pointDegrees: null,
-    edges: null,
-    workList: null,
-    inputPoints: null,
-    outputPoints: null,
-    curForces: null,
-    prevForces: null,
-    swings: null,
-    tractions: null,
-    gSpeeds: null,
-    tau: cljs.types.float_t,
-    gSpeed: cljs.types.float_t,
-    springs: null,
-    xCoords: null,
-    yCoords: null,
-    accX: null,
-    accY: null,
-    children: null,
-    mass: null,
-    start: null,
-    sort: null,
-    globalXMin: null,
-    globalXMax: null,
-    globalYMin: null,
-    globalYMax: null,
-    count: null,
-    blocked: null,
-    step: null,
-    bottom: null,
-    maxDepth: null,
-    radius: null,
-    numBodies: cljs.types.uint_t,
-    numNodes: cljs.types.uint_t,
-    numWorkItems: cljs.types.uint_t,
-    globalSpeed: null,
-    WARPSIZE: cljs.types.define
-}
-=======
->>>>>>> f33aeee5
 
 ForceAtlas2Barnes.prototype.setPhysics = function(cfg) {
     LayoutAlgo.prototype.setPhysics.call(this, cfg)
@@ -207,7 +116,6 @@
 
     var that = this;
 
-<<<<<<< HEAD
     var vendor = simulator.cl.deviceProps.DEVICE_VENDOR.toLowerCase();
     var warpsize = 1; // Always correct
     if (vendor.indexOf('intel') != -1) {
@@ -220,131 +128,11 @@
 
     return setupTempBuffers(simulator).then(function (tempBuffers) {
 
-        that.toBarnesLayout.set({xCoords: tempBuffers.x_cords.buffer,
-          yCoords:tempBuffers.y_cords.buffer, mass:tempBuffers.mass.buffer,
-                            blocked:tempBuffers.blocked.buffer, maxDepth:tempBuffers.maxdepth.buffer,
-                            numPoints:simulator.numPoints,
-                            inputPositions: simulator.buffers.curPoints.buffer,
-                            pointDegrees: simulator.buffers.degrees.buffer,
-                            WARPSIZE: warpsize});
-
-        function setBarnesKernelArgs(kernel, buffers) {
-            //console.log(buffers);
-            kernel.set({xCoords:buffers.x_cords.buffer,
-                        yCoords:buffers.y_cords.buffer,
-                        accX:buffers.accx.buffer,
-                        accY:buffers.accy.buffer,
-                        children:buffers.children.buffer,
-                        mass:buffers.mass.buffer,
-                        start:buffers.start.buffer,
-                        sort:buffers.sort.buffer,
-                        globalXMin:buffers.xmin.buffer,
-                        globalXMax:buffers.xmax.buffer,
-                        globalYMin:buffers.ymin.buffer,
-                        globalYMax:buffers.ymax.buffer,
-                        swings:simulator.buffers.swings.buffer,
-                        tractions:simulator.buffers.tractions.buffer,
-                        count:buffers.count.buffer,
-                        blocked:buffers.blocked.buffer,
-                        bottom:buffers.bottom.buffer,
-                        step:buffers.step.buffer,
-                        maxDepth:buffers.maxdepth.buffer,
-                        radius:buffers.radius.buffer,
-                        globalSpeed: buffers.globalSpeed.buffer,
-                        width:simulator.dimensions[0],
-                        height:simulator.dimensions[1],
-                        numBodies:buffers.numBodies,
-                        numNodes:buffers.numNodes,
-                        pointForces:simulator.buffers.partialForces1.buffer,
-                        WARPSIZE: warpsize});
-        };
-        setBarnesKernelArgs(that.boundBox, tempBuffers);
-        setBarnesKernelArgs(that.buildTree, tempBuffers);
-        setBarnesKernelArgs(that.computeSums, tempBuffers);
-        setBarnesKernelArgs(that.sort, tempBuffers);
-        setBarnesKernelArgs(that.calculateForces, tempBuffers);
-    });
-}
-
-function pointForces(simulator, toBarnesLayout, boundBox, buildTree,
-    computeSums, sort, calculateForces, stepNumber) {
-    var resources = [
-        simulator.buffers.curPoints,
-        simulator.buffers.forwardsDegrees,
-        simulator.buffers.backwardsDegrees,
-        simulator.buffers.partialForces1
-    ];
-
-    toBarnesLayout.set({stepNumber: stepNumber});
-    boundBox.set({stepNumber: stepNumber});
-    buildTree.set({stepNumber: stepNumber});
-    computeSums.set({stepNumber: stepNumber});
-    sort.set({stepNumber: stepNumber});
-    calculateForces.set({stepNumber: stepNumber});
-
-
-    simulator.tickBuffers(['partialForces1']);
-
-    debug("Running Force Atlas2 with BarnesHut Kernels");
-
-    // For all calls, we must have the # work items be a multiple of the workgroup size.
-    // Above each call, I listed some benchmarks for numbers of workgroups
-    // (numWorkItems = numWorkGroups * workGroupSize).
-    // These are measured in ms on staging for NetflowHuge.
-    // Lower these values if it's crashing on your local macbook.
-
-    // If one is commented out, it's ideal for server but won't run locally
-    // It's replaced by default with a very similar performance setting
-    // that runs locally.
-
-    var workGroupSize = 256;
-    var workItems = getNumWorkitemsByHardware(simulator.cl.deviceProps, workGroupSize);
-
-    return toBarnesLayout.exec([workItems.toBarnesLayout], resources, [workGroupSize])
-
-    .then(function () {
-      simulator.cl.queue.finish();
-    })
-
-    .then(function () {
-      return boundBox.exec([workItems.boundBox], resources, [workGroupSize]);
-    })
-
-    // 4:49, 10:38, 20:31, 30:30, 40:31, 60:43
-    .then(function () {
-      return buildTree.exec([workItems.buildTree], resources, [workGroupSize]);
-    })
-
-    // 4:21, 10:14, 20:13, 30:13, 40:14, 60:18
-    .then(function () {
-      // return computeSums.exec([20*256], resources, [256]);
-      return computeSums.exec([workItems.computeSums], resources, [workGroupSize]);
-    })
-
-    // 4:16, 10:10, 20:8, 30:8, 40:9, 60:13,
-    .then(function () {
-      // return sort.exec([30*256], resources, [256]);
-      return sort.exec([workItems.sort], resources, [workGroupSize]);
-    })
-
-    // 60:42, 70:62, 80:57, 100:48, 120:42, 140:49, 160:45,
-    // 200:45, 240:41, 280:43, 320:41, 360:41, 400:42
-    .then(function () {
-      // return calculateForces.exec([120*256], resources, [256]);
-      return calculateForces.exec([workItems.calculateForces], resources, [workGroupSize]);
-    })
-
-=======
-    return setupTempLayoutBuffers(simulator).then(function (layoutBuffers) {
-      that.barnesKernelSeq.setEdges(simulator, layoutBuffers);
-      that.edgeKernelSeq.setEdges(simulator, layoutBuffers);
-
     });
 }
 
 function pointForces(simulator, barnesKernelSeq, stepNumber) {
      return barnesKernelSeq.execKernels(simulator, stepNumber)
->>>>>>> f33aeee5
     .fail(function (err) {
         console.error('Computing pointForces failed', err, (err||{}).stack);
     });
