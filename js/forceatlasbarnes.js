--- conflicted
+++ resolved
@@ -92,29 +92,8 @@
   globalSpeed: null
 };
 
-<<<<<<< HEAD
 // Create temporary buffers needed for layout
 var setupTempLayoutBuffers = function(simulator) {
-=======
-var setupTempBuffers = function(simulator) {
-    simulator.resetBuffers(tempBuffers);
-    var blocks = 8; //TODO (paden) should be set to multiprocecessor count
-
-    var num_nodes = simulator.numPoints * 5;
-    // TODO (paden) make this into a definition
-    var WARPSIZE = 16;
-    if (num_nodes < 1024*blocks) num_nodes = 1024*blocks;
-    while ((num_nodes & (WARPSIZE - 1)) != 0) num_nodes++;
-    num_nodes--;
-    var num_bodies = simulator.numPoints;
-    var numNodes = num_nodes;
-    var numBodies = num_bodies;
-    // TODO (paden) Use actual number of workgroups. Don't hardcode
-    var num_work_groups = 128;
-
-
-    console.log(num_nodes + 1);
->>>>>>> 56debbcc
     return Q.all(
         [
         simulator.cl.createBuffer(Float32Array.BYTES_PER_ELEMENT, 'global_speed')
@@ -151,7 +130,7 @@
     return setupTempLayoutBuffers(simulator).then(function (tempBuffers) {
       that.edgeKernelSeq.setEdges(simulator, tempBuffers);
       that.barnesKernelSeq.setEdges(simulator, tempBuffers);
-      
+
 
     });
 }
