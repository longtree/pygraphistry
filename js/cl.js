// TODO: in call() and setargs(), we currently requires a `argTypes` argument becuase older WebCL
// versions require us to pass in the type of kernel args. However, current versions do not. We want
// to keep this API as close to the current WebCL spec as possible. Therefore, we should not require
// that argument, even on old versions. Instead, we should query the kernel for the types of each
// argument and fill in that information automatically, when required by old WebCL versions.

define(["Q"], function (Q) {
    'use strict';

	var create = Q.promised(function create (gl) {
		if (typeof(webcl) === "undefined") {
		    throw new Error("WebCL does not appear to be supported in your browser");
		}

		var cl = webcl;
		if (cl === null) {
			throw new Error("Can't access WebCL object");
		}

		var platforms = cl.getPlatforms();
		if (platforms.length === 0) {
			throw new Error("Can't find any WebCL platforms");
		}
		var platform = platforms[0];

        //sort by number of compute units and use first non-failing device
        var devices = platform.getDevices(cl.DEVICE_TYPE_ALL).map(function (d) {

            function typeToString (v) {
                return v == 2 ? 'CPU'
                    : v == 4 ? 'GPU'
                    : v == 8 ? 'ACCELERATOR'
                    : ('unknown type: ' + v);
            }

            var workItems = d.getInfo(cl.DEVICE_MAX_WORK_ITEM_SIZES);

            return {
                device: d,
                DEVICE_TYPE: typeToString(d.getInfo(cl.DEVICE_TYPE)),
                DEVICE_MAX_WORK_ITEM_SIZES: workItems,
                computeUnits: workItems.reduce(function (a, b) { return a * b})
            };
        });
        devices.sort(function (a, b) { return b.computeUnits - a.computeUnits; });

		var deviceWrapper;
<<<<<<< HEAD
		var err = devices.length ?
            null : new Error("No WebCL devices of specified type (" + cl.DEVICE_TYPE_GPU + ") found");
		for (var i = 0; i < devices.length; i++) {
=======
		var err = devices.length ? 
            null : new Error("No WebCL devices of specified type (" + cl.DEVICE_TYPE_ALL + ") found");
		for (var i = 0; i < devices.length; i++) {			
>>>>>>> 09409ca0
            var wrapped = devices[i];
			try {
				wrapped.context = _createContext(cl, gl, platform, [wrapped.device])
				if (wrapped.context === null) {
					throw Error("Error creating WebCL context");
				}
				wrapped.queue = wrapped.context.createCommandQueue(wrapped.device, null);
			} catch (e) {
                console.debug("Skipping device due to error", i, wrapped, e);
				err = e;
				continue;
			}
			deviceWrapper = wrapped;
			break;
		}
        if (!deviceWrapper) {
            throw err;
        }

        console.debug("Device", deviceWrapper);

		var clObj = {
			"cl": cl,
			"context": deviceWrapper.context,
			"device": deviceWrapper.device,
			"queue": deviceWrapper.queue,
			"maxThreads": deviceWrapper.device.getInfo(cl.DEVICE_MAX_WORK_GROUP_SIZE),
			"numCores": deviceWrapper.device.getInfo(cl.DEVICE_MAX_COMPUTE_UNITS)
		};

		clObj.compile = compile.bind(this, clObj);
		clObj.createBuffer = createBuffer.bind(this, clObj);
		clObj.createBufferGL = createBufferGL.bind(this, clObj);

		return clObj;
	});


	// This is a separate function from create() in order to allow polyfill() to override it on
	// older WebCL platforms, which have a different way of creating a context and enabling CL-GL
	// sharing.
	var _createContext = function(cl, gl, platform, devices) {
		cl.enableExtension("KHR_GL_SHARING");
		return cl.createContext(gl, devices);
	}

	/**
	 * Compile the WebCL program source and return the kernel(s) requested
	 *
	 * @param cl - the cljs instance object
	 * @param {string} source - the source code of the WebCL program you wish to compile
	 * @param {(string|string[])} kernels - the kernel name(s) you wish to get from the compiled program
	 *
	 * @returns {(kernel|Object.<string, kernel>)} If kernels was a single kernel name, returns a
	 *          single kernel. If kernels was an array of kernel names, returns an object with each
	 *          kernel name mapped to its kernel object.
	 */
	var compile = Q.promised(function (cl, source, kernels) {
		var program = cl.context.createProgram(source);
		program.build([cl.device]);

		if (typeof kernels === "string") {
				var kernelObj = {};
			    kernelObj.kernel = program.createKernel(kernels);
			    kernelObj.cl = cl;
				kernelObj.call = call.bind(this, kernelObj);
			 	kernelObj.setArgs = setArgs.bind(this, kernelObj);

			    return kernelObj;
		} else {
			var kernelObjs = {};

			for(var i = 0; i < kernels.length; i++) {
				var kernelName = kernels[i];
				var kernelObj = {};
			    kernelObj.kernel = program.createKernel(kernelName);
			    kernelObj.cl = cl;
				kernelObj.call = call.bind(this, kernelObj);
			 	kernelObj.setArgs = setArgs.bind(this, kernelObj);

			 	kernelObjs[kernelName] = kernelObj;
			}

			return kernelObjs;
		}

	});


	// Executes the specified kernel, with `threads` number of threads, setting each element in
	// `args` to successive position arguments to the kernel before calling.
	var call = Q.promised(function (kernel, threads, args, argTypes) {
		args = args || [];
		argTypes = argTypes || [];
		return kernel.setArgs(args, argTypes).then(function() {
			var workgroupSize = new Int32Array([threads]);
		    kernel.cl.queue.enqueueNDRangeKernel(kernel.kernel, workgroupSize.length, [], workgroupSize, []);
			kernel.cl.queue.finish();

			return kernel;
		});
	});


	var setArgs = Q.promised(function (kernel, args, argTypes) {
	    for (var i = 0; i < args.length; i++) {
	    	if(args[i] !== null) {
	    		kernel.kernel.setArg(i, args[i]);
	    	}
		}

		return kernel;
	});


	var createBuffer = Q.promised(function createBuffer(cl, size) {
	    var buffer = cl.context.createBuffer(cl.cl.MEM_READ_WRITE, size);
		if (buffer === null) {
		    throw new Error("Could not create the WebCL buffer");
		} else {
		    var bufObj = {
			    "buffer": buffer,
				"cl": cl,
				"size": size,
				"acquire": function() { return Q(); },
				"release": function() { return Q(); }
			};
			bufObj.delete = Q.promised(function() {
				bufObj.release();
				bufObj.size = 0;
				return null;
			});
			bufObj.write = write.bind(this, bufObj);
			bufObj.read = read.bind(this, bufObj);
			bufObj.copyBuffer = copyBuffer.bind(this, cl, bufObj);
			return bufObj;
		}
	});


	// TODO: If we call buffer.acquire() twice without calling buffer.release(), it should have no
	// effect.
	var createBufferGL = Q.promised(function (cl, vbo) {
		var buffer = cl.context.createFromGLBuffer(cl.cl.MEM_READ_WRITE, vbo.buffer);
		if (buffer === null) {
			throw new Error("Could not create WebCL buffer from WebGL buffer");
		} else {
			var bufObj = {
				"buffer": buffer,
				"cl": cl,
				"size": buffer.getInfo(cl.cl.MEM_SIZE),
				"acquire": Q.promised(function() {
					cl.queue.enqueueAcquireGLObjects([buffer]);
				}),
				"release": Q.promised(function() {
					cl.queue.enqueueReleaseGLObjects([buffer]);
				})
			};
			bufObj.delete = Q.promised(function() {
				return bufObj.release()
				.then(function() {
					bufObj.release();
					bufObj.size = 0;
					return null;
				})
			});
			bufObj.write = write.bind(this, bufObj);
			bufObj.read = read.bind(this, bufObj);
			bufObj.copyBuffer = copyBuffer.bind(this, cl, bufObj);

			return bufObj;
		}
	});


	var copyBuffer = Q.promised(function (cl, source, destination) {
		// TODO: acquire the buffers before copying them
		cl.queue.enqueueCopyBuffer(source.buffer, destination.buffer, 0, 0, Math.min(source.size, destination.size));
		return destination;
	});


	var write = Q.promised(function write(buffer, data) {
		return buffer.acquire()
		    .then(function () {
		        buffer.cl.queue.enqueueWriteBuffer(buffer.buffer, true, 0, data.byteLength, data);
			    return buffer.release();
		    })
		    .then(function() {
				buffer.cl.queue.finish();
				return buffer;
		    });
	});


	var read = Q.promised(function (buffer, target) {
		return buffer.acquire()
			.then(function() {
				var copySize = Math.min(buffer.size, target.length * target.BYTES_PER_ELEMENT);
				buffer.cl.queue.enqueueReadBuffer(buffer.buffer, true, 0, copySize, target);
				return buffer.release();
			})
			.then(function() {
				return buffer;
			});
	});


	// Detects the WebCL platform we're running on, and modifies this module as needed.
	// Returns true if the the platform is out-of-date and needed to be polyfilled, and false if
	// the platform is up-to-date and no modification was needed.
	function polyfill() {
		// Detect if we're running on a current WebCL version
		if(typeof webcl.enableExtension == "function") {
			// If so, don't do anything
			return false;
		}

		console.debug("[cl.js] Detected old WebCL platform. Modifying functions to support it.");


		_createContext = function(cl, gl, platform, devices) {
			var extension = cl.getExtension("KHR_GL_SHARING");
			if (extension === null) {
			    throw new Error("Could not create a shared CL/GL context using the WebCL extension system");
			}
			return extension.createContext({
			    platform: platform,
			    devices: devices,
			    deviceType: cl.DEVICE_TYPE_GPU,
			    sharedContext: null
			});
		}


		call = Q.promised(function (kernel, threads, args, argTypes) {
			args = args || [];
			argTypes = argTypes || [];
			return kernel.setArgs(args, argTypes).then(function() {
				var workgroupSize = new Int32Array([threads]);
			    kernel.cl.queue.enqueueNDRangeKernel(kernel.kernel, null, workgroupSize, null);
				kernel.cl.queue.finish();

				return kernel;
			});
		});


		setArgs = Q.promised(function (kernel, args, argTypes) {
		    for (var i = 0; i < args.length; i++) {
			    if (args[i])
			        kernel.kernel.setArg(i, args[i].length ? args[i][0] : args[i], argTypes[i]);
			}
			return kernel;
		});

		types = {
			char_t: WebCLKernelArgumentTypes.CHAR,
			double_t: WebCLKernelArgumentTypes.DOUBLE,
			float_t: WebCLKernelArgumentTypes.FLOAT,
			half_t: WebCLKernelArgumentTypes.HALF,
			int_t: WebCLKernelArgumentTypes.INT,
			local_t: WebCLKernelArgumentTypes.LOCAL_MEMORY_SIZE,
			long_t: WebCLKernelArgumentTypes.LONG,
			short_t: WebCLKernelArgumentTypes.SHORT,
			uchar_t: WebCLKernelArgumentTypes.UCHAR,
			uint_t: WebCLKernelArgumentTypes.UINT,
			ulong_t: WebCLKernelArgumentTypes.ULONG,
			ushort_t: WebCLKernelArgumentTypes.USHORT,
			float2_t: WebCLKernelArgumentTypes.VEC2,
			float3_t: WebCLKernelArgumentTypes.VEC3,
			float4_t: WebCLKernelArgumentTypes.VEC4,
			float8_t: WebCLKernelArgumentTypes.VEC8,
			float16_t: WebCLKernelArgumentTypes.VEC16
		};

		return true;
	}
	var types = {};
	var CURRENT_CL = !polyfill();


	return {
		"create": create,
		"compile": compile,
		"call": call,
		"setArgs": setArgs,
		"createBuffer": createBuffer,
		"createBufferGL": createBufferGL,
		"write": write,
		"types": types,
		"CURRENT_CL": CURRENT_CL
	};
});<|MERGE_RESOLUTION|>--- conflicted
+++ resolved
@@ -45,15 +45,9 @@
         devices.sort(function (a, b) { return b.computeUnits - a.computeUnits; });
 
 		var deviceWrapper;
-<<<<<<< HEAD
-		var err = devices.length ?
-            null : new Error("No WebCL devices of specified type (" + cl.DEVICE_TYPE_GPU + ") found");
-		for (var i = 0; i < devices.length; i++) {
-=======
 		var err = devices.length ? 
             null : new Error("No WebCL devices of specified type (" + cl.DEVICE_TYPE_ALL + ") found");
-		for (var i = 0; i < devices.length; i++) {			
->>>>>>> 09409ca0
+		for (var i = 0; i < devices.length; i++) {
             var wrapped = devices[i];
 			try {
 				wrapped.context = _createContext(cl, gl, platform, [wrapped.device])
