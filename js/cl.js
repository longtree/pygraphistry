"use strict";

var Q = require('q');
var events = require('./SimpleEvents.js');
var _ = require('underscore');
var debug = require('debug')('graphistry:graph-viz:cl:cl');
var perf = require('debug')('perf');
var nodeutil = require('util');
var path = require('path');
var util = require('./util.js');

debug("Initializing node-webcl flavored cl.js");
var webcl = require('node-webcl');

var types = {
    char_t: webcl.type.CHAR,
    double_t: webcl.type.DOUBLE,
    float_t: webcl.type.FLOAT,
    half_t: webcl.type.HALF,
    int_t: webcl.type.INT,
    local_t: webcl.type.LOCAL_MEMORY_SIZE,
    long_t: webcl.type.LONG,
    short_t: webcl.type.SHORT,
    uchar_t: webcl.type.UCHAR,
    uint_t: webcl.type.UINT,
    ulong_t: webcl.type.ULONG,
    ushort_t: webcl.type.USHORT,
    float2_t: webcl.type.VEC2,
    float3_t: webcl.type.VEC3,
    float4_t: webcl.type.VEC4,
    float8_t: webcl.type.VEC8,
    float16_t: webcl.type.VEC16,
    define: '#define',
};

var defaultVendor = 'nvidia';

var clDeviceType = {
    'cpu': webcl.DEVICE_TYPE_CPU,
    'gpu': webcl.DEVICE_TYPE_GPU,
    'all': webcl.DEVICE_TYPE_ALL,
    'any': webcl.DEVICE_TYPE_ALL,
    'default': webcl.DEVICE_TYPE_ALL
};


// TODO: in call() and setargs(), we currently requires a `argTypes` argument becuase older WebCL
// versions require us to pass in the type of kernel args. However, current versions do not. We want
// to keep this API as close to the current WebCL spec as possible. Therefore, we should not require
// that argument, even on old versions. Instead, we should query the kernel for the types of each
// argument and fill in that information automatically, when required by old WebCL versions.

var create = Q.promised(function(renderer, device, vendor) {
    vendor = vendor || 'default';
    device = device || 'all';
    var clDevice = clDeviceType[device.toLowerCase()];
    if (!clDevice) {
        util.warn('Unknown device %s, using "all"', device);
        clDevice = clDeviceType.all;
    }
    return createCLContextNode(renderer, clDevice, vendor.toLowerCase());
});


function createCLContextNode(renderer, DEVICE_TYPE, vendor) {
    if (typeof webcl === "undefined") {
        throw new Error("WebCL does not appear to be supported in your browser");
    } else if (webcl === null) {
        throw new Error("Can't access WebCL object");
    }

    var platforms = webcl.getPlatforms();
    if (platforms.length === 0) {
        throw new Error("Can't find any WebCL platforms");
    }
    debug("Found %d OpenCL platforms; using first", platforms.length);
    var platform = platforms[0];

    var clDevices = platform.getDevices(DEVICE_TYPE);
    debug("Devices found on platform: %d", clDevices.length);
    if(clDevices.length < 1) {
        throw new Error("No WebCL devices of specified type (" + DEVICE_TYPE + ") found")
    }

    var devices = clDevices.map(function(d) {
    // var devices = platform.getDevices(DEVICE_TYPE).map(function(d) {
        debug("Found device %s", nodeutil.inspect(d, {depth: null, showHidden: true, colors: true}));

        var typeToString = function (v) {
            return v === 2 ? 'CPU'
                : v === 4 ? 'GPU'
                : v === 8 ? 'ACCELERATOR'
                : ('unknown type: ' + v);
        }

        var computeUnits = d
            .getInfo(webcl.DEVICE_MAX_WORK_ITEM_SIZES)
            .reduce(function(a, b) {
                return a * b;
            });

        return {
            device: d,
            deviceType: typeToString(d.getInfo(webcl.DEVICE_TYPE)),
            computeUnits: computeUnits
        };
    });

    if (vendor === 'default') {
        vendor = defaultVendor;
    }

    devices.sort(function(a, b) {
        var nameA = a.device.getInfo(webcl.DEVICE_VENDOR).toLowerCase();
        var nameB = b.device.getInfo(webcl.DEVICE_VENDOR).toLowerCase();

        if (nameA.indexOf(vendor) != -1 && nameB.indexOf(vendor) == -1) {
            return -1;
        } else if (nameB.indexOf(vendor) != -1 && nameA.indexOf(vendor) == -1) {
            return 1;
        } else {
            return b.computeUnits - a.computeUnits;
        }
    });


    var deviceWrapper = null, err = null;

    for (var i = 0; i < devices.length && deviceWrapper === null; i++) {
        var wrapped = devices[i];

        try {
            if(renderer.gl !== null) {
                debug('Device with gl');
                if(wrapped.device.getInfo(webcl.DEVICE_EXTENSIONS).search(/gl.sharing/i) == -1) {
                    debug("Skipping device %d due to no sharing. %o", i, wrapped);
                    continue;
                }

                wrapped.context = webcl.createContext({
                    devices: [ wrapped.device ],
                    shareGroup: renderer.gl,
                    platform: platform
                });
            } else {
                wrapped.context = webcl.createContext({
                    devices: [ wrapped.device ],
                    platform: platform
                });
            }

            if (wrapped.context === null) {
                throw new Error("Error creating WebCL context");
            }

            wrapped.queue = wrapped.context.createCommandQueue(wrapped.device, 0);
            deviceWrapper = wrapped;
        } catch (e) {
            debug("Skipping device %d due to error %o. %o", i, e, wrapped);
            err = e;
        }
    }

    if (deviceWrapper === null) {
        throw (err !== null ? err : new Error("A context could not be created from an available device"));
    }

    var attribs = [
        'NAME', 'VENDOR', 'VERSION', 'PROFILE', 'PLATFORM',
        'MAX_WORK_GROUP_SIZE', 'MAX_WORK_ITEM_SIZES', 'MAX_MEM_ALLOC_SIZE',
        'GLOBAL_MEM_SIZE', 'LOCAL_MEM_SIZE','MAX_CONSTANT_BUFFER_SIZE',
        'MAX_CONSTANT_BUFFER_SIZE', 'PROFILE', 'PROFILING_TIMER_RESOLUTION'
    ];

    var props = _.object(attribs.map(function (name) {
        return [name, deviceWrapper.device.getInfo(webcl['DEVICE_' + name])];
    }));
    props.TYPE = deviceWrapper.deviceType;

    console.info('OpenCL    Type:%s  Vendor:%s  Device:%s',
                props.TYPE, props.VENDOR, props.NAME);

    perf('Device Sizes   WorkGroup:%d  WorkItem:%s', props.MAX_WORK_GROUP_SIZE,
         props.MAX_WORK_ITEM_SIZES);
    perf('Max Mem (kB)   Global:%d  Alloc:%d  Local:%d  Constant:%d',
          props.GLOBAL_MEM_SIZE / 1024, props.MAX_MEM_ALLOC_SIZE / 1024,
          props.LOCAL_MEM_SIZE / 1024, props.MAX_CONSTANT_BUFFER_SIZE / 1024);
    perf('Profile (ns)   Type:%s  Resolution:%d',
         props.PROFILE, props.PROFILING_TIMER_RESOLUTION);

    var res = {
        renderer: renderer,
        cl: webcl,
        context: deviceWrapper.context,
        device: deviceWrapper.device,
        queue: deviceWrapper.queue,
        deviceProps: props,
        maxThreads: deviceWrapper.device.getInfo(webcl.DEVICE_MAX_WORK_GROUP_SIZE),
        numCores: deviceWrapper.device.getInfo(webcl.DEVICE_MAX_COMPUTE_UNITS)
    };

    //FIXME ??
    res.compile = compile.bind(this, res);
    res.createBuffer = createBuffer.bind(this, res);
    res.createBufferGL = createBufferGL.bind(this, res);

    return res;

};


/**
 * Compile the WebCL program source and return the kernel(s) requested
 *
 * @param cl - the cljs instance object
 * @param {string} source - the source code of the WebCL program you wish to compile
 * @param {(string|string[])} kernels - the kernel name(s) you wish to get from the compiled program
 *
 * @returns {(kernel|Object.<string, kernel>)} If kernels was a single kernel name, returns a
 *          single kernel. If kernels was an array of kernel names, returns an object with each
 *          kernel name mapped to its kernel object.
 */
<<<<<<< HEAD
var compile = Q.promised(util.perf.bind(null, perf, 'Compiling Kernels', function (cl, source, kernels) {
    perf('Kernel: ', kernels[0]);
    debug("Compiling kernels");
=======
var compile = Q.promised(function (cl, source, kernels) {
    debug('Compiling kernels');
>>>>>>> 0230e610

    var program;
    try {
        program = cl.context.createProgram(source);
        // Note: Include dir is not official webcl, won't work in the browser.
        var includeDir = path.resolve(__dirname, '..', 'kernels');
        program.build([cl.device], '-I ' + includeDir + ' -cl-fast-relaxed-math');
    } catch (e) {
        var log = program.getBuildInfo(cl.device, webcl.PROGRAM_BUILD_LOG)
        console.log('Build Log: %o', log);
        util.makeErrorHandler('OpenCL compilation error')(e);
    }

    try {

        var kernelsObjs = typeof kernels === "string" ? [ 'unknown' ] : kernels;

        var compiled = _.object(kernelsObjs.map(function (kernelName) {
                debug('    Compiling ', kernelName);
                return [kernelName, program.createKernel(kernelName)];
        }));


        debug('  Compiled kernels');

        return typeof kernels === "string" ? compiled.unknown : compiled;

    } catch (e) {
        util.makeErrorHandler('Kernel creation error:', kernels)(e);
    }
}));



var acquire = function (buffers) {
    return Q.all(
        (buffers||[]).map(function (buffer) {
            return buffer.acquire();
        }));
};


var release = function (buffers) {
    return Q.all(
        (buffers||[]).map(function (buffer) {
            return buffer.release();
        }));
};


// Executes the specified kernel, with `threads` number of threads, acquiring/releasing any needed resources
var call = Q.promised(function (kernel, globalSize, buffers, localSize) {
    return acquire(buffers)
        .then(function () {
            var workgroup;
            if (localSize === undefined) {
                workgroup = null;
            } else {
                workgroup = [localSize];
            }
            var global = [globalSize];
            kernel.cl.queue.enqueueNDRangeKernel(kernel.kernel, null, global, workgroup);
        })
        .fail(util.makeErrorHandler('Kernel error'))
        .then(release.bind('', buffers))
        .then(function () { kernel.cl.queue.finish(); })
        .then(_.constant(kernel));
});


var createBuffer = Q.promised(function(cl, size, name) {
    debug("Creating buffer %s, size %d", name, size);

    var buffer = cl.context.createBuffer(cl.cl.MEM_READ_WRITE, size);

    if (buffer === null) {
        throw new Error("Could not create the WebCL buffer");
    }

    var bufObj = {
        "name": name,
        "buffer": buffer,
        "cl": cl,
        "size": size,
        "acquire": function() {
            return Q();
        },
        "release": function() {
            return Q();
        }
    };
    bufObj.delete = Q.promised(function() {
        buffer.release();
        bufObj.size = 0;
        return null;
    });
    bufObj.write = write.bind(this, bufObj);
    bufObj.read = read.bind(this, bufObj);
    bufObj.copyInto = copyBuffer.bind(this, cl, bufObj);
    return bufObj;
});


// TODO: If we call buffer.acquire() twice without calling buffer.release(), it should have no
// effect.
function createBufferGL(cl, vbo, name) {
    debug("Creating buffer %s from GL buffer", name);

    if(vbo.gl === null) {
        debug("    GL not enabled; falling back to creating CL buffer");
        return createBuffer(cl, vbo.len, name)
            .then(function(bufObj) {
                if(vbo.data !== null) {
                    return bufObj.write(vbo.data);
                } else {
                    return bufObj;
                }
            })
            .then(function(bufObj) {
                // Delete reference to data once we've written it, so we don't leak memory
                bufObj.data = null;
                return bufObj;
            });
    }

    var deferred = Q.defer();

    var buffer = cl.context.createFromGLBuffer(cl.cl.MEM_READ_WRITE, vbo.buffer);

    if (buffer === null) {
        deferred.reject(new Error("Could not create WebCL buffer from WebGL buffer"))
    } else {
        if (!buffer.getInfo) { debug("WARNING: no getInfo() available on buffer %s", name); }

        var bufObj = {
            "name": name,
            "buffer": buffer,
            "cl": cl,
            "size": buffer.getInfo ? buffer.getInfo(cl.cl.MEM_SIZE) : vbo.len,
            "acquire": Q.promised(function() {
                cl.renderer.finish();
                cl.queue.enqueueAcquireGLObjects([buffer]);

            }),
            "release": Q.promised(function() {
                cl.queue.enqueueReleaseGLObjects([buffer]);
                cl.queue.finish();
                cl.renderer.finish();
            })
        };

        bufObj.delete = Q.promised(function() {
            return bufObj.release()
            .then(function() {
                bufObj.release();
                bufObj.size = 0;
                return null;
            });
        });

        bufObj.write = write.bind(this, bufObj);
        bufObj.read = read.bind(this, bufObj);
        bufObj.copyInto = copyBuffer.bind(this, cl, bufObj);

        debug("  Created buffer");
        deferred.resolve(bufObj)
    }

    return deferred.promise;
}


var copyBuffer = Q.promised(function (cl, source, destination) {
    debug("Copying buffer. Source: %s (%d bytes), destination %s (%d bytes)",
        source.name, source.size, destination.name, destination.size);
    return acquire([source, destination])
        .then(function () {
            cl.queue.enqueueCopyBuffer(source.buffer, destination.buffer, 0, 0, Math.min(source.size, destination.size));
        })
        // .then(function () {
        //     cl.queue.finish();
        // })
        .then(release.bind(null, [source, destination]));
});


var write = Q.promised(function write(buffer, data) {
    debug('Writing to buffer', buffer.name, buffer.size, 'bytes');
    return buffer.acquire()
        .then(function () {
            buffer.cl.queue.enqueueWriteBuffer(buffer.buffer, true, 0, data.byteLength, data);
            return buffer.release();
        })
        .then(function() {
            // buffer.cl.queue.finish();
            debug("  Finished buffer %s write", buffer.name);
            return buffer;
        });
});


var read = Q.promised(function (buffer, target, optStartIdx, optLen) {
    return buffer.acquire()
        .then(function() {
            var start = Math.min(optStartIdx || 0, buffer.size);
            var len = optLen !== undefined ? optLen : (buffer.size - start);
            buffer.cl.queue.enqueueReadBuffer(buffer.buffer, true, start, len, target);
            return buffer.release();
        })
        .then(function() {
            return buffer;
        })
        .fail(util.makeErrorHandler('Read error for buffer', buffer.name));
});


module.exports = {
    "acquire": acquire,
    "call": call,
    "compile": compile,
    "create": create,
    "createBuffer": createBuffer,
    "createBufferGL": createBufferGL,
    "release": release,
    "types": types,
    "write": write,
    "read": read
};<|MERGE_RESOLUTION|>--- conflicted
+++ resolved
@@ -220,14 +220,9 @@
  *          single kernel. If kernels was an array of kernel names, returns an object with each
  *          kernel name mapped to its kernel object.
  */
-<<<<<<< HEAD
 var compile = Q.promised(util.perf.bind(null, perf, 'Compiling Kernels', function (cl, source, kernels) {
     perf('Kernel: ', kernels[0]);
     debug("Compiling kernels");
-=======
-var compile = Q.promised(function (cl, source, kernels) {
-    debug('Compiling kernels');
->>>>>>> 0230e610
 
     var program;
     try {
