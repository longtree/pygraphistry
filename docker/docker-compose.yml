--- conflicted
+++ resolved
@@ -16,11 +16,8 @@
   args:
     - DOCKER_TAG=${DOCKER_TAG:-latest}
     - BUILDKIT_INLINE_CACHE=1
-<<<<<<< HEAD
     - JUPYTER_IMAGE_TAG=python-3.9.5
-=======
     - BASE_VERSION=v2.37.1
->>>>>>> 9a739cd4
 
 
 ############################################################
