<<<<<<< HEAD
'use strict' // eslint-disable-line

const webpack = require('webpack');
const config = require('@graphistry/config')();
const vizAppPackage = require('../package.json');
const AssetsPlugin = require('assets-webpack-plugin')
const StringReplacePlugin = require('string-replace-webpack-plugin');
const postcss = () => [require('postcss-calc'), require('postcss-nesting'), require('postcss-css-variables'), require('autoprefixer')]

const commonPlugins = [
  new StringReplacePlugin(),
  new webpack.optimize.OccurrenceOrderPlugin(),
  new webpack.NoErrorsPlugin(),
  new webpack.ProvidePlugin({
    h: 'snabbdom/h'
  })
]

const clientConfig = {
  amd: false,
  progress: true,
  devtool: 'source-map',
  node: { fs: 'empty' },
  entry: {
    client: ['./src/viz-client/index.js'],
  },
  output: {
    path: './www',
    publicPath: '/graph/',
    filename: '[name].js',
    //during development
    // filename: '[name]_[hash:6].js',
  },
  module: {
    loaders: [...commonLoadersWithPresets(['es2015', 'stage-0', 'react'])],
    noParse: [],
  },
  postcss,
  plugins: [...commonPlugins,
    new AssetsPlugin({
      path: './www',
    }),
    new webpack.DefinePlugin({
      __CLIENT__: true,
      __SERVER__: false,
      __RELEASE__: JSON.stringify(config.RELEASE),
      __VERSION__: JSON.stringify(vizAppPackage.version)
    }),
    /*
    // extract common code to a single file loaded asynchronously
    new webpack.optimize.CommonsChunkPlugin({
      // (the commons chunk name)
      // name: "commons",
      // (the filename of the commons chunk)
      // filename: "commons.js",
      // (Modules must be shared between at least 2 entries)
      minChunks: 2,
      // (use all children of the chunk)
      children: true,
      // (create an async commons chunk)
      async: true
    }),
    */
  ],
  externals: [
    { jquery: 'jQuery' } // externalize jQuery
  ]
}

const serverConfig = {
  devtool: 'source-map',
  entry: {
    server: ['./src/viz-server/index.js'],
  },
  target: 'node',
  output: {
    path: './www',
    filename: 'viz-server.js',
    libraryTarget: 'commonjs2',
  },
  module: {
    loaders: [...commonLoadersWithPresets(['es2015', 'stage-0', 'react'])], // can use node5 instead of es2015 when uglify-js can handle es6
  },
  postcss,
  plugins: [...commonPlugins,
    new webpack.DefinePlugin({
      __CLIENT__: false,
      __SERVER__: true,
      __RELEASE__: JSON.stringify(config.RELEASE),
      __VERSION__: JSON.stringify(vizAppPackage.version)
    }),
  ],
  externals: [
    /^[@a-z][a-z\/\.\-0-9]*$/i, // native modules will be excluded, e.g require('react/server')
    /^.+assets\.json$/i, // these assets produced by assets-webpack-plugin
    // /^.cl$/i, // load node-opencl kernels at runtime from www
  ],
  node: {
    // fs: 'empty',
    console: true,
    __filename: true,
    __dirname: true,
  },
}


/**
 * Cordova
 */

const cordovaConfig = {
  devtool: 'source-map',
  entry: {
    client: ['./src/viz-client/index.js'],
  },
  output: {
    path: './www',
    publicPath: '/',
    filename: 'viz-client-cordova.js',
  },
  module: {
    loaders: [...commonLoadersWithPresets(['es2015', 'stage-0', 'react'])],
    noParse: [],
  },
  resolve: {
    alias: {},
  },
  postcss,
  plugins: [...commonPlugins,
    new webpack.DefinePlugin({
      __CLIENT__: true,
      __SERVER__: false,
      __CORDOVA__: true,
    }),
  ],
}

// copy static assets
const shelljs = require('shelljs')
shelljs.mkdir('-p', clientConfig.output.path)
shelljs.cp('-rf', './src/viz-client/static/*', clientConfig.output.path)
shelljs.mkdir('-p', serverConfig.output.path)
shelljs.cp('-rf', './src/viz-server/static/*', serverConfig.output.path)
shelljs.cp('-rf', './src/viz-worker/static/*', serverConfig.output.path)

const argv = process.argv[2]
if (argv === 'all' || argv === 'cordovaOnly') {
  shelljs.mkdir('-p', cordovaConfig.output.path)
  shelljs.cp('-rf', './src/viz-client/static/*', cordovaConfig.output.path)
  shelljs.mkdir('-p', serverConfig.output.path)
  shelljs.cp('-rf', './src/viz-server/static/*', cordovaConfig.output.path)
  shelljs.cp('-rf', './src/viz-worker/static/*', serverConfig.output.path)
}

module.exports = { clientConfig, serverConfig, cordovaConfig }

function commonLoadersWithPresets(presets) {
  return [{
      test: /\.jsx?$/,
      exclude: /(node_modules)/,
      loader: 'babel',
      query: {
        presets: presets.map((preset) => require.resolve(`babel-preset-${preset}`)),
        plugins: [require.resolve('babel-snabbdom-jsx'),
                  require.resolve('babel-plugin-transform-runtime')],
        cacheDirectory: true, // cache into OS temp folder by default
      }
    }, {
      test: /\.json$/,
      loader: 'json',
    }, {
      test: /\.glsl$/,
      loader: 'webpack-glsl'
    }, {
      test: /\.proto$/,
      loader: 'proto-loader'
    }, {
      test: /\.pegjs$/,
      loader: 'pegjs-loader?cache=true&optimize=size'
    }, {
      test: /\.(hbs|handlebars)$/, loader: 'handlebars-loader'
    },
    { test: /\.woff(\?v=\d+\.\d+\.\d+)?$/, loader: "url?&name=[name]_[hash:6].[ext]&limit=10000&mimetype=application/font-woff" },
    { test: /\.woff2(\?v=\d+\.\d+\.\d+)?$/, loader: "url?&name=[name]_[hash:6].[ext]&limit=10000&mimetype=application/font-woff" },
    { test: /\.ttf(\?v=\d+\.\d+\.\d+)?$/, loader: "url?&name=[name]_[hash:6].[ext]&limit=10000&mimetype=application/octet-stream" },
    { test: /\.eot(\?v=\d+\.\d+\.\d+)?$/, loader: "url?&name=[name]_[hash:6].[ext]" },
    { test: /\.svg(\?v=\d+\.\d+\.\d+)?$/, loader: "url?&name=[name]_[hash:6].[ext]&limit=10000&mimetype=image/svg+xml" },
    {
      // match everything except [
      //   hb, js, jsx, json, css, scss, less,
      //   html, glsl, pegjs, proto, handlebars
      // ] You can add more.
      test: /\.(?!(hb|jsx?|json|s?css|less|html?|glsl|woff|woff2|ttf|eot|svg|pegjs|proto|handlebars)$)([^.]+$)/,
      loader: 'url?limit=10000&name=[name]_[hash:6].[ext]',
    }, {
      test: /PEGUtil.js$/,
      include: /node_modules\/pegjs-util/,
      loader: StringReplacePlugin.replace({ // from the 'string-replace-webpack-plugin'
          replacements: [{
              pattern: /typeof define\.amd !== (\"|\')undefined(\"|\')/ig,
              replacement: function(/*match, p1, offset, string*/) {
                  return false;
              }
          }]
      })
  }]
}
=======
var path = require('path');
var webpack = require('webpack');
var vizAppPackage = require('../package.json');
var AssetsPlugin = require('assets-webpack-plugin');
var graphistryConfig = require('@graphistry/config')();
var WebpackDashboard = require('webpack-dashboard/plugin');
var NPMInstallPlugin = require('npm-install-webpack-plugin');
var ExtractTextPlugin = require('extract-text-webpack-plugin');
var StringReplacePlugin = require('string-replace-webpack-plugin');

module.exports = [
    clientConfig,
    serverConfig
];

function commonConfig(
    isDevBuild = process.env.NODE_ENV === 'development',
    isFancyBuild = process.argv[3] === '--fancy'
) {
    return {
        amd: false,
        quiet: isDevBuild,
        progress: !isDevBuild,
        // Create Sourcemaps for the bundle
        devtool: 'source-map',
        postcss: postcss,
        module: {
            loaders: loaders(isDevBuild, isFancyBuild),
            noParse: [
                /reaxtor-falcor-syntax-pathmap\/lib\/parser\.js$/
            ]
        },
        plugins: plugins(isDevBuild, isFancyBuild),
        stats: {
            // Nice colored output
            colors: true
        }
    };
}

function clientConfig(
    isDevBuild = process.env.NODE_ENV === 'development',
    isFancyBuild = process.argv[3] === '--fancy'
) {
    var config = commonConfig(isDevBuild, isFancyBuild);
    config.node = { fs: 'empty', global: false };
    config.target = 'web';
    config.entry = {
        client: ['./src/viz-client/index.js'].concat(true || !isDevBuild ? [] : [
            'webpack-hot-middleware/client' +
            '?path=http://localhost:8090/__webpack_hmr' +
            '&overlay=false' + '&reload=true' + '&noInfo=true' + '&quiet=true'
        ])
    };
    config.output = {
        path: path.resolve('./www'),
        publicPath: '/graph/',
        filename: 'viz-client.js'
    };
    config.module.loaders.push({
        test: /\.less$/,
        loader: isDevBuild ?
            'style!css?module&-minimize&localIdentName=[local]_[hash:6]!postcss!less' :
            ExtractTextPlugin.extract({
                loader: 'css?module&minimize&localIdentName=[local]_[hash:6]!postcss!less'
            })
    });
    config.plugins.push(new AssetsPlugin({ path: path.resolve('./www') }));
    config.plugins.push(new webpack.DefinePlugin({
        global: 'window',
        __DEV__: isDevBuild,
        __CLIENT__: true,
        __SERVER__: false,
        __VERSION__: JSON.stringify(vizAppPackage.version),
        __RELEASE__: JSON.stringify(graphistryConfig.RELEASE),
        'process.env.NODE_ENV': JSON.stringify(process.env.NODE_ENV)
    }));
    return config;
}

function serverConfig(
    isDevBuild = process.env.NODE_ENV === 'development',
    isFancyBuild = process.argv[3] === '--fancy'
) {
    var config = commonConfig(isDevBuild, isFancyBuild);
    config.node = {
        console: true,
        __filename: true,
        __dirname: true
    };
    config.target = 'node';
    config.entry = {
        server: ['./src/viz-server/index.js'].concat(!isDevBuild ? [] : [
            __dirname + '/hmr/signal.js?hmr'
        ])
    };
    config.output = {
        path: path.resolve('./www'),
        filename: 'viz-server.js',
        libraryTarget: 'commonjs2'
    };
    config.externals = [
        // native modules will be excluded, e.g require('react/server')
        /^[@a-z][a-z\/\.\-0-9]*$/i,
        // these assets produced by assets-webpack-plugin
        /^.+assets\.json$/i,
    ];
    config.module.loaders.push({
        test: /\.less$/,
        loader: 'css/locals' +
        // loader: require.resolve('css-loader/locals') +
            '?module&localIdentName=[local]_[hash:6]!postcss!less'
    });
    config.plugins.push(new webpack.BannerPlugin({
        raw: true,
        entryOnly: true,
        banner: `require('source-map-support').install();`
    }));
    config.plugins.push(new webpack.DefinePlugin({
        __DEV__: isDevBuild,
        __CLIENT__: false,
        __SERVER__: true,
        __VERSION__: JSON.stringify(vizAppPackage.version),
        __RELEASE__: JSON.stringify(graphistryConfig.RELEASE)
    }));
    return config;
}

function loaders(isDevBuild) {
    return [
        babel(),
        { test: /\.json$/, loader: 'json' },
        { test: /\.glsl$/, loader: 'webpack-glsl' },
        { test: /\.proto$/, loader: 'proto-loader' },
        { test: /\.pegjs$/, loader: 'pegjs-loader?cache=true&optimize=size' },
        { test: /\.(hbs|handlebars)$/, loader: 'handlebars-loader' },
        { test: /\.eot(\?v=\d+\.\d+\.\d+)?$/, loader: "url?&name=[name]_[hash:6].[ext]" },
        { test: /\.svg(\?v=\d+\.\d+\.\d+)?$/, loader: "url?&name=[name]_[hash:6].[ext]&limit=10000&mimetype=image/svg+xml" },
        { test: /\.woff(\?v=\d+\.\d+\.\d+)?$/, loader: "url?&name=[name]_[hash:6].[ext]&limit=10000&mimetype=application/font-woff" },
        { test: /\.woff2(\?v=\d+\.\d+\.\d+)?$/, loader: "url?&name=[name]_[hash:6].[ext]&limit=10000&mimetype=application/font-woff" },
        { test: /\.ttf(\?v=\d+\.\d+\.\d+)?$/, loader: "url?&name=[name]_[hash:6].[ext]&limit=10000&mimetype=application/octet-stream" },
        // match everything except [
        //   hb, js, jsx, json, css, scss, less,
        //   html, glsl, pegjs, proto, handlebars
        // ] You can add more.
        { test: /\.(?!(hb|jsx?|json|s?css|less|html?|glsl|woff|woff2|ttf|eot|svg|pegjs|proto|handlebars)$)([^.]+$)/, loader: 'url?limit=10000&name=[name]_[hash:6].[ext]' },
        { test: /PEGUtil.js$/,
            include: /node_modules\/pegjs-util/,
            loader: StringReplacePlugin.replace({ // from the 'string-replace-webpack-plugin'
                replacements: [{
                    pattern: /typeof define\.amd !== (\"|\')undefined(\"|\')/ig,
                    replacement: function(/*match, p1, offset, string*/) {
                        return false;
                    }
                }]
            })
        }
    ];
    function babel() {
        return {
            test: /\.(js|es6|mjs|jsx)$/,
            exclude: /(node_modules(?!\/rxjs))/,
            loader: 'babel-loader',
            query: {
                babelrc: false,
                cacheDirectory: true, // cache into OS temp folder by default
                passPerPreset: true,
                presets: [
                    { plugins: [ 'transform-runtime' ] },
                    {
                        passPerPreset: false,
                        presets: [['es2015', { modules: false }], 'react', 'stage-0']
                    },
                    'es2015'
                ]
            }
        };
    }
}

function plugins(isDevBuild, isFancyBuild) {

    var plugins = [
        new StringReplacePlugin(),
        // new webpack.NamedModulesPlugin(),
        // Avoid publishing files when compilation fails
        new webpack.NoErrorsPlugin(),
        new webpack.ProvidePlugin({ React: 'react' }),
        new webpack.optimize.OccurrenceOrderPlugin(true),
        new webpack.LoaderOptionsPlugin({
            debug: isDevBuild,
            minimize: !isDevBuild
        }),
        // use this for universal server client rendering
        new ExtractTextPlugin({ allChunks: true, filename: 'styles.css' }),
    ];

    if (isDevBuild) {
        plugins.push(new NPMInstallPlugin());
        plugins.push(new webpack.HotModuleReplacementPlugin());
        if (isFancyBuild) {
            plugins.push(new WebpackDashboard());
        } else {
            // Report progress for non-fancy dev builds
            plugins.push(new webpack.ProgressPlugin());
        }
    } else {
        // Report progress for prod builds
        plugins.push(new webpack.ProgressPlugin())
        // Deduping is currently broken :()
        // plugins.push(new webpack.optimize.DedupePlugin());
        plugins.push(new webpack.optimize.AggressiveMergingPlugin());
        plugins.push(new webpack.optimize.UglifyJsPlugin({
            compress: { warnings: false },
            // output: { comments: false },
            mangle: false,
            comments: false,
            sourceMap: false,
            'screw-ie8': true,
        }));
    }

    return plugins;
}

function postcss(webpack) {
    return [
        require('postcss-font-awesome'),
        require('autoprefixer')
    ];
}
>>>>>>> d9ebbb61
<|MERGE_RESOLUTION|>--- conflicted
+++ resolved
@@ -1,212 +1,3 @@
-<<<<<<< HEAD
-'use strict' // eslint-disable-line
-
-const webpack = require('webpack');
-const config = require('@graphistry/config')();
-const vizAppPackage = require('../package.json');
-const AssetsPlugin = require('assets-webpack-plugin')
-const StringReplacePlugin = require('string-replace-webpack-plugin');
-const postcss = () => [require('postcss-calc'), require('postcss-nesting'), require('postcss-css-variables'), require('autoprefixer')]
-
-const commonPlugins = [
-  new StringReplacePlugin(),
-  new webpack.optimize.OccurrenceOrderPlugin(),
-  new webpack.NoErrorsPlugin(),
-  new webpack.ProvidePlugin({
-    h: 'snabbdom/h'
-  })
-]
-
-const clientConfig = {
-  amd: false,
-  progress: true,
-  devtool: 'source-map',
-  node: { fs: 'empty' },
-  entry: {
-    client: ['./src/viz-client/index.js'],
-  },
-  output: {
-    path: './www',
-    publicPath: '/graph/',
-    filename: '[name].js',
-    //during development
-    // filename: '[name]_[hash:6].js',
-  },
-  module: {
-    loaders: [...commonLoadersWithPresets(['es2015', 'stage-0', 'react'])],
-    noParse: [],
-  },
-  postcss,
-  plugins: [...commonPlugins,
-    new AssetsPlugin({
-      path: './www',
-    }),
-    new webpack.DefinePlugin({
-      __CLIENT__: true,
-      __SERVER__: false,
-      __RELEASE__: JSON.stringify(config.RELEASE),
-      __VERSION__: JSON.stringify(vizAppPackage.version)
-    }),
-    /*
-    // extract common code to a single file loaded asynchronously
-    new webpack.optimize.CommonsChunkPlugin({
-      // (the commons chunk name)
-      // name: "commons",
-      // (the filename of the commons chunk)
-      // filename: "commons.js",
-      // (Modules must be shared between at least 2 entries)
-      minChunks: 2,
-      // (use all children of the chunk)
-      children: true,
-      // (create an async commons chunk)
-      async: true
-    }),
-    */
-  ],
-  externals: [
-    { jquery: 'jQuery' } // externalize jQuery
-  ]
-}
-
-const serverConfig = {
-  devtool: 'source-map',
-  entry: {
-    server: ['./src/viz-server/index.js'],
-  },
-  target: 'node',
-  output: {
-    path: './www',
-    filename: 'viz-server.js',
-    libraryTarget: 'commonjs2',
-  },
-  module: {
-    loaders: [...commonLoadersWithPresets(['es2015', 'stage-0', 'react'])], // can use node5 instead of es2015 when uglify-js can handle es6
-  },
-  postcss,
-  plugins: [...commonPlugins,
-    new webpack.DefinePlugin({
-      __CLIENT__: false,
-      __SERVER__: true,
-      __RELEASE__: JSON.stringify(config.RELEASE),
-      __VERSION__: JSON.stringify(vizAppPackage.version)
-    }),
-  ],
-  externals: [
-    /^[@a-z][a-z\/\.\-0-9]*$/i, // native modules will be excluded, e.g require('react/server')
-    /^.+assets\.json$/i, // these assets produced by assets-webpack-plugin
-    // /^.cl$/i, // load node-opencl kernels at runtime from www
-  ],
-  node: {
-    // fs: 'empty',
-    console: true,
-    __filename: true,
-    __dirname: true,
-  },
-}
-
-
-/**
- * Cordova
- */
-
-const cordovaConfig = {
-  devtool: 'source-map',
-  entry: {
-    client: ['./src/viz-client/index.js'],
-  },
-  output: {
-    path: './www',
-    publicPath: '/',
-    filename: 'viz-client-cordova.js',
-  },
-  module: {
-    loaders: [...commonLoadersWithPresets(['es2015', 'stage-0', 'react'])],
-    noParse: [],
-  },
-  resolve: {
-    alias: {},
-  },
-  postcss,
-  plugins: [...commonPlugins,
-    new webpack.DefinePlugin({
-      __CLIENT__: true,
-      __SERVER__: false,
-      __CORDOVA__: true,
-    }),
-  ],
-}
-
-// copy static assets
-const shelljs = require('shelljs')
-shelljs.mkdir('-p', clientConfig.output.path)
-shelljs.cp('-rf', './src/viz-client/static/*', clientConfig.output.path)
-shelljs.mkdir('-p', serverConfig.output.path)
-shelljs.cp('-rf', './src/viz-server/static/*', serverConfig.output.path)
-shelljs.cp('-rf', './src/viz-worker/static/*', serverConfig.output.path)
-
-const argv = process.argv[2]
-if (argv === 'all' || argv === 'cordovaOnly') {
-  shelljs.mkdir('-p', cordovaConfig.output.path)
-  shelljs.cp('-rf', './src/viz-client/static/*', cordovaConfig.output.path)
-  shelljs.mkdir('-p', serverConfig.output.path)
-  shelljs.cp('-rf', './src/viz-server/static/*', cordovaConfig.output.path)
-  shelljs.cp('-rf', './src/viz-worker/static/*', serverConfig.output.path)
-}
-
-module.exports = { clientConfig, serverConfig, cordovaConfig }
-
-function commonLoadersWithPresets(presets) {
-  return [{
-      test: /\.jsx?$/,
-      exclude: /(node_modules)/,
-      loader: 'babel',
-      query: {
-        presets: presets.map((preset) => require.resolve(`babel-preset-${preset}`)),
-        plugins: [require.resolve('babel-snabbdom-jsx'),
-                  require.resolve('babel-plugin-transform-runtime')],
-        cacheDirectory: true, // cache into OS temp folder by default
-      }
-    }, {
-      test: /\.json$/,
-      loader: 'json',
-    }, {
-      test: /\.glsl$/,
-      loader: 'webpack-glsl'
-    }, {
-      test: /\.proto$/,
-      loader: 'proto-loader'
-    }, {
-      test: /\.pegjs$/,
-      loader: 'pegjs-loader?cache=true&optimize=size'
-    }, {
-      test: /\.(hbs|handlebars)$/, loader: 'handlebars-loader'
-    },
-    { test: /\.woff(\?v=\d+\.\d+\.\d+)?$/, loader: "url?&name=[name]_[hash:6].[ext]&limit=10000&mimetype=application/font-woff" },
-    { test: /\.woff2(\?v=\d+\.\d+\.\d+)?$/, loader: "url?&name=[name]_[hash:6].[ext]&limit=10000&mimetype=application/font-woff" },
-    { test: /\.ttf(\?v=\d+\.\d+\.\d+)?$/, loader: "url?&name=[name]_[hash:6].[ext]&limit=10000&mimetype=application/octet-stream" },
-    { test: /\.eot(\?v=\d+\.\d+\.\d+)?$/, loader: "url?&name=[name]_[hash:6].[ext]" },
-    { test: /\.svg(\?v=\d+\.\d+\.\d+)?$/, loader: "url?&name=[name]_[hash:6].[ext]&limit=10000&mimetype=image/svg+xml" },
-    {
-      // match everything except [
-      //   hb, js, jsx, json, css, scss, less,
-      //   html, glsl, pegjs, proto, handlebars
-      // ] You can add more.
-      test: /\.(?!(hb|jsx?|json|s?css|less|html?|glsl|woff|woff2|ttf|eot|svg|pegjs|proto|handlebars)$)([^.]+$)/,
-      loader: 'url?limit=10000&name=[name]_[hash:6].[ext]',
-    }, {
-      test: /PEGUtil.js$/,
-      include: /node_modules\/pegjs-util/,
-      loader: StringReplacePlugin.replace({ // from the 'string-replace-webpack-plugin'
-          replacements: [{
-              pattern: /typeof define\.amd !== (\"|\')undefined(\"|\')/ig,
-              replacement: function(/*match, p1, offset, string*/) {
-                  return false;
-              }
-          }]
-      })
-  }]
-}
-=======
 var path = require('path');
 var webpack = require('webpack');
 var vizAppPackage = require('../package.json');
@@ -438,4 +229,3 @@
         require('autoprefixer')
     ];
 }
->>>>>>> d9ebbb61
