{
  "name": "StreamGL",
  "version": "0.2.0",
  "description": "Stream WebGL buffers into the browser from a remote server",
  "private": true,
  "scripts": {
    "install": "grunt depbuild",
    "test": "echo \"No tests available.\""
  },
  "dependencies": {
    "backbone": "~1.1.0",
    "backbone.paginator": "~2.0.0",
    "backgrid": "~0.3.0",
    "backgrid-paginator": "~0.3.0",
    "bootstrap-slider": "~4.3.0",
    "brfs": "~1.2.0",
    "debug": "^2.1.3",
    "d3": "~3.5.5",
    "esprima-fb": "7001.1.0-dev-harmony-fb",
    "gl-matrix": "~2.2.0",
    "grunt": "~0.4.5",
    "grunt-browserify": "~3.2.0",
    "grunt-cli": "~0.1.0",
    "grunt-contrib-clean": "~0.6.0",
    "grunt-contrib-jshint": "~0.10.0",
    "grunt-contrib-watch": "~0.6.0",
    "grunt-exorcise": "~0.2.0",
    "immutable": "~2.0.0",
<<<<<<< HEAD
    "rx": "^2.4.9",
    "socket.io-client": "~1.2.0",
=======
    "rx": "~2.3.0",
    "socket.io-client": "~1.3.5",
>>>>>>> e4e83e96
    "sprintf-js": "~1.0.0",
    "underscore": "~1.8.0"
  },
  "devDependencies": {},
  "main": "./index.js",
  "browser": "./src/main.js"
}<|MERGE_RESOLUTION|>--- conflicted
+++ resolved
@@ -26,13 +26,8 @@
     "grunt-contrib-watch": "~0.6.0",
     "grunt-exorcise": "~0.2.0",
     "immutable": "~2.0.0",
-<<<<<<< HEAD
     "rx": "^2.4.9",
-    "socket.io-client": "~1.2.0",
-=======
-    "rx": "~2.3.0",
     "socket.io-client": "~1.3.5",
->>>>>>> e4e83e96
     "sprintf-js": "~1.0.0",
     "underscore": "~1.8.0"
   },
