'use strict';

var _ = require('underscore');
var Q = require('q');
var sprintf = require('sprintf-js').sprintf;
var dijkstra = require('dijkstra');
var util = require('./util.js');
var MoveNodes = require('./moveNodes.js');
var SelectNodesInRect = require('./SelectNodesInRect.js');
var SelectNodesInCircle = require('./SelectNodesInCircle.js');

var HistogramKernel = require('./histogramKernel.js');
var Color = require('color');

var log         = require('common/logger.js');
var logger      = log.createLogger('graph-viz','graph-viz/js/SimCL.js');

//var webcl = require('node-webcl');

// Do NOT enable this in prod. It destroys performance.
// Seriously.
// Q.longStackSupport = true;
var randLength = 73;

<<<<<<< HEAD
function create(dataframe, renderer, cl, device, vendor, cfg) {
=======

var NAMED_CLGL_BUFFERS = require('./buffers.js').NAMED_CLGL_BUFFERS;

export function createSync(dataframe, renderer, cl, device, vendor, cfg) {

    // Pick the first layout algorithm that matches our device type
    var type, // GPU device type
        availableControls, // Available controls for device type
        controls,
        layoutAlgorithms,
        simObj;

    type = cl.deviceProps.TYPE.trim();

    availableControls = _.filter(cfg, function (algo) {
        return _.contains(algo.devices, type);
    });

    if (availableControls.length === 0) {
        logger.die('No layout controls satisfying device/vendor requirements', device, vendor);
    }

    controls = availableControls[0];
    layoutAlgorithms = controls.layoutAlgorithms;

    simObj = {
        renderer: renderer,
        cl: cl,
        elementsPerPoint: 2,
        versions: {
            tick: 0,
            buffers: { }
        },
        controls: controls,
        dataframe: dataframe
    };

    // Give dataframe pointer to simObj
    dataframe.simulator = simObj;

    logger.debug({layoutAlgorithms: layoutAlgorithms}, 'Instantiating layout algorithms');

    const algos = _.map(layoutAlgorithms, function (la) {
        var algo = new la.algo(cl);
        algo.setPhysics(_.object(_.map(la.params, function (p, name) {
            return [name, p.value];
        })));
        return algo;
    });

    logger.trace("Creating SimCL...");

    simObj.layoutAlgorithms = algos;
    simObj.otherKernels = {
        moveNodes: new MoveNodes(cl),
        selectNodesInRect: new SelectNodesInRect(cl),
        selectNodesInCircle: new SelectNodesInCircle(cl)
        //histogramKernel: new HistogramKernel(cl),
    };
    simObj.tilesPerIteration = 1;
    simObj.buffersLocal = {};
    createSetters(simObj);

    simObj.tick = tick.bind(this, simObj);
    simObj.setPoints = setPoints.bind(this, simObj);
    simObj.setEdges = setEdges.bind(this, renderer, simObj);
    simObj.setSelectedPointIndexes = setSelectedPointIndexes.bind(this, simObj);
    simObj.setSelectedEdgeIndexes = setSelectedEdgeIndexes.bind(this, simObj);
    simObj.setEdgeColors = setEdgeColors.bind(this, simObj);
    simObj.setEdgeWeight = setEdgeWeight.bind(this, simObj);
    simObj.setMidEdgeColors = setMidEdgeColors.bind(this, simObj);
    simObj.setPointLabels = setPointLabels.bind(this, simObj);
    simObj.setEdgeLabels = setEdgeLabels.bind(this, simObj);
    simObj.setLocks = setLocks.bind(this, simObj);
    simObj.setPhysics = setPhysics.bind(this, simObj);
    simObj.setTimeSubset = setTimeSubset.bind(this, renderer, simObj);
    simObj.recolor = recolor.bind(this, simObj);
    simObj.moveNodes = moveNodes.bind(this, simObj);
    simObj.selectNodesInRect = selectNodesInRect.bind(this, simObj);
    simObj.selectNodesInCircle = selectNodesInCircle.bind(this, simObj);
    simObj.connectedEdges = connectedEdges.bind(this, simObj);
    simObj.resetBuffers = resetBuffers.bind(this, simObj);
    simObj.tickBuffers = tickBuffers.bind(this, simObj);
    simObj.highlightShortestPaths = highlightShortestPaths.bind(this, renderer, simObj);
    simObj.setColor = setColor.bind(this, renderer, simObj);
    simObj.setMidEdges = setMidEdges.bind(this, simObj);

    simObj.numPoints = 0;
    simObj.numEdges = 0;
    simObj.numForwardsWorkItems = 0;
    simObj.numBackwardsWorkItems = 0;
    simObj.numMidPoints = 0;
    simObj.numMidEdges = 0;
    simObj.numSplits = controls.global.numSplits;
    simObj.numRenderedSplits = controls.global.numRenderedSplits;
    simObj.pointLabels = [];
    simObj.edgeLabels = [];

    simObj.bufferHostCopies = {
        unsortedEdges: null,
        forwardsEdges: null,
        backwardsEdges: null
    };

    simObj.vgraph = null;

    simObj.buffers = {
        nextPoints: null,
        randValues: null,
        curPoints: null,
        degrees: null,
        forwardsEdges: null,
        forwardsDegrees: null,
        forwardsWorkItems: null,
        backwardsEdges: null,
        backwardsDegrees: null,
        backwardsWorkItems: null,
        springsPos: null,
        midSpringsPos: null,
        midSpringsColorCoord: null,
        midEdgeColors: null,
        nextMidPoints: null,
        curMidPoints: null,
        partialForces1: null,
        partialForces2: null,
        curForces: null,
        prevForces: null,
        swings: null,
        tractions: null,
        outputEdgeForcesMap: null,
        globalCarryOut: null,
        forwardsEdgeStartEndIdxs: null,
        backwardsEdgeStartEndIdxs: null,
        segStart: null,
        edgeWeights: null
    };
    _.extend(
        simObj.buffers,
        _.object(_.keys(NAMED_CLGL_BUFFERS).map(function (name) { return [name, null]; })),
        _.object(_.keys(NAMED_CLGL_BUFFERS)
            .filter(function (name) { return NAMED_CLGL_BUFFERS[name].dims === 'numEdges'; })
            .map(function (name) { return [name + '_reverse', null]; })));

    simObj.timeSubset = {
        relRange: {min: 0, max: 100},
        pointsRange:    {startIdx: 0, len: renderer.numPoints},
        edgeRange:      {startIdx: 0, len: renderer.numEdges},
        midPointsRange: {
            startIdx: 0,
            len: renderer.numPoints * controls.global.numSplits
        },
        midEdgeRange:   {
            startIdx: 0,
            len: renderer.numEdges * controls.global.numSplits
        }
    };

    dataframe.setNumElements('point', renderer.numPoints);
    dataframe.setNumElements('edge', renderer.numEdges);
    dataframe.setNumElements('splits', controls.global.numSplits);
    dataframe.setNumElements('renderedSplits', controls.global.numRenderedSplits || 0);

    Object.seal(simObj.buffers);
    Object.seal(simObj);

    logger.trace('Simulator created');

    return simObj;

}

export function create(dataframe, renderer, cl, device, vendor, cfg) {
>>>>>>> dcc41135
    return Q().then(function () {
        // Pick the first layout algorithm that matches our device type
        var type, // GPU device type
            availableControls, // Available controls for device type
            controls,
            layoutAlgorithms,
            simObj;

        type = cl.deviceProps.TYPE.trim();

        availableControls = _.filter(cfg, function (algo) {
            return _.contains(algo.devices, type);
        });
        if (availableControls.length === 0) {
            logger.die('No layout controls satisfying device/vendor requirements', device, vendor);
        }
        controls = availableControls[0];
        layoutAlgorithms = controls.layoutAlgorithms;

        simObj = {
            renderer: renderer,
            cl: cl,
            elementsPerPoint: 2,
            versions: {
                tick: 0,
                buffers: { }
            },
            controls: controls,
            dataframe: dataframe
        };

        // Give dataframe pointer to simObj
        dataframe.simulator = simObj;


        return new Q().then(function () {
            logger.debug({layoutAlgorithms: layoutAlgorithms}, 'Instantiating layout algorithms');
            return _.map(layoutAlgorithms, function (la) {
                var algo = new la.algo(cl);
                algo.setPhysics(_.object(_.map(la.params, function (p, name) {
                    return [name, p.value];
                })));
                return algo;
            });
        }).then(function (algos) {
            logger.trace("Creating SimCL...");

            simObj.layoutAlgorithms = algos;
            simObj.otherKernels = {
                moveNodes: new MoveNodes(cl),
                selectNodesInRect: new SelectNodesInRect(cl),
                selectNodesInCircle: new SelectNodesInCircle(cl)
                //histogramKernel: new HistogramKernel(cl),
            };
            simObj.tilesPerIteration = 1;
            simObj.buffersLocal = {};

            simObj.tick = tick.bind(this, simObj);
            simObj.setPoints = setPoints.bind(this, simObj);
            simObj.setEdges = setEdges.bind(this, renderer, simObj);
            simObj.setSelectedPointIndexes = setSelectedPointIndexes.bind(this, simObj);
            simObj.setSelectedEdgeIndexes = setSelectedEdgeIndexes.bind(this, simObj);
            simObj.setMidEdgeColors = setMidEdgeColors.bind(this, simObj);
            simObj.setLocks = setLocks.bind(this, simObj);
            simObj.setPhysics = setPhysics.bind(this, simObj);
            simObj.setTimeSubset = setTimeSubset.bind(this, renderer, simObj);
            simObj.recolor = recolor.bind(this, simObj);
            simObj.moveNodes = moveNodes.bind(this, simObj);
            simObj.selectNodesInRect = selectNodesInRect.bind(this, simObj);
            simObj.selectNodesInCircle = selectNodesInCircle.bind(this, simObj);
            simObj.connectedEdges = connectedEdges.bind(this, simObj);
            simObj.resetBuffers = resetBuffers.bind(this, simObj);
            simObj.tickBuffers = tickBuffers.bind(this, simObj);
            simObj.highlightShortestPaths = highlightShortestPaths.bind(this, renderer, simObj);
            simObj.setColor = setColor.bind(this, renderer, simObj);
            simObj.setMidEdges = setMidEdges.bind(this, simObj);

            simObj.numPoints = 0;
            simObj.numEdges = 0;
            simObj.numForwardsWorkItems = 0;
            simObj.numBackwardsWorkItems = 0;
            simObj.numMidPoints = 0;
            simObj.numMidEdges = 0;
            simObj.numSplits = controls.global.numSplits;
            simObj.numRenderedSplits = controls.global.numRenderedSplits;
            simObj.pointLabels = [];
            simObj.edgeLabels = [];

            simObj.bufferHostCopies = {
                unsortedEdges: null,
                forwardsEdges: null,
                backwardsEdges: null
            };

            simObj.vgraph = null;

            simObj.buffers = {
                nextPoints: null,
                randValues: null,
                curPoints: null,
                degrees: null,
                forwardsEdges: null,
                forwardsDegrees: null,
                forwardsWorkItems: null,
                backwardsEdges: null,
                backwardsDegrees: null,
                backwardsWorkItems: null,
                springsPos: null,
                midSpringsPos: null,
                midSpringsColorCoord: null,
                midEdgeColors: null,
                nextMidPoints: null,
                curMidPoints: null,
                partialForces1: null,
                partialForces2: null,
                curForces: null,
                prevForces: null,
                swings: null,
                tractions: null,
                outputEdgeForcesMap: null,
                globalCarryOut: null,
                forwardsEdgeStartEndIdxs: null,
                backwardsEdgeStartEndIdxs: null,
                segStart: null,
                edgeWeights: null
            };

            simObj.timeSubset = {
                relRange: {min: 0, max: 100},
                pointsRange:    {startIdx: 0, len: renderer.numPoints},
                edgeRange:      {startIdx: 0, len: renderer.numEdges},
                midPointsRange: {
                    startIdx: 0,
                    len: renderer.numPoints * controls.global.numSplits
                },
                midEdgeRange:   {
                    startIdx: 0,
                    len: renderer.numEdges * controls.global.numSplits
                }
            };

            dataframe.setNumElements('point', renderer.numPoints);
            dataframe.setNumElements('edge', renderer.numEdges);
            dataframe.setNumElements('splits', controls.global.numSplits);
            dataframe.setNumElements('renderedSplits', controls.global.numRenderedSplits || 0);

            Object.seal(simObj.buffers);
            Object.seal(simObj);

            logger.trace('Simulator created');
            return simObj;
        });
    }).fail(log.makeQErrorHandler(logger, 'Cannot create SimCL'));
}


function setColor (renderer, simulator, colorObj) {

    //TODO why are these reversed?
    var rgb =
        (colorObj.rgb.r << 0)
        + (colorObj.rgb.g << 8)
        + (colorObj.rgb.b << 16);

    for (var v = 0; v < renderer.numPoints; v++) {
        simulator.dataframe.setLocalBufferValue('pointColors', v, rgb);
        // simulator.buffersLocal.pointColors[v] = rgb;
    }
    for (var e = 0; e < renderer.numEdges; e++) {
        simulator.dataframe.setLocalBufferValue('edgeColors', 2*e, rgb);
        simulator.dataframe.setLocalBufferValue('edgeColors', 2*e+1, rgb);
        // simulator.buffersLocal.edgeColors[2*e] = rgb;
        // simulator.buffersLocal.edgeColors[2*e+1] = rgb;
    }
    simulator.tickBuffers(['pointColors', 'edgeColors']);
    return Q();
}


//Simulator * int * int -> int U exn
function findEdgeDirected (simulator, src, dst) {
    var buffers = simulator.dataframe.getHostBuffer('forwardsEdges');

    var workItem = buffers.srcToWorkItem[ src ];
    var firstEdge = buffers.workItemsTyped[4 * workItem];
    var numSiblings = buffers.workItemsTyped[4 * workItem + 1];

    if (firstEdge === -1) {
        throw new Error('not found');
    }

    for (var sibling = 0; sibling < numSiblings; sibling++) {
        var edge = firstEdge + sibling;
        var sink = buffers.edgesTyped[2 * edge + 1];
        if (sink === dst) {
            return edge;
        }
    }

    throw new Error('not found');
}

//Simulator * int * int -> int U exn
function findEdgeUndirected (simulator, src, dst) {
    try {
        return findEdgeDirected(simulator, src, dst);
    } catch (ignore) {
        return findEdgeDirected(simulator, dst, src);
    }
}

function highlightPath (renderer, simulator, path, i) {
    if (path.length < 2) {
        return;
    }

    var COLOR = -1 * util.palettes.qual_palette1[i % util.palettes.qual_palette1.length];

    var points = _.union(path);
    points.forEach(function (point) {
        if (point !== path[0] && point !== path[path.length -1]) {
            simulator.dataframe.setLocalBufferValue('pointColors', point, COLOR);
            // simulator.buffersLocal.pointColors[point] = COLOR;
        }
    });

    var edges = _.zip(path.slice(0, -1), path.slice(1));
    edges.forEach(function (pair/*, i*/) {
        var edge = findEdgeUndirected(simulator, pair[0], pair[1]);
        simulator.dataframe.setLocalBufferValue('edgeColors', 2 * edge, COLOR);
        simulator.dataframe.setLocalBufferValue('edgeColors', 2 * edge + 1, COLOR);
        // simulator.buffersLocal.edgeColors[2 * edge] = COLOR;
        // simulator.buffersLocal.edgeColors[2 * edge + 1] = COLOR;
    });
}

function highlightShortestPaths (renderer, simulator, pair) {
    var MAX_PATHS = util.palettes.qual_palette1.length * 2;

    var graph = new dijkstra.Graph();

    for (var v = 0; v < renderer.numPoints; v++) {
        graph.addVertex(v);
    }
    for (var e = 0; e < renderer.numEdges; e++) {
        var src = simulator.dataframe.getHostBuffer('forwardsEdges').edgesTyped[2 * e];
        var dst = simulator.dataframe.getHostBuffer('forwardsEdges').edgesTyped[2 * e + 1];

        graph.addEdge(src, dst, 1);
        graph.addEdge(dst, src, 1);
    }

    var paths = [];
    var t0 = Date.now();
    var ok = pair[0] !== pair[1];
    var i;
    while (ok && (Date.now() - t0 < 20 * 1000) && paths.length < MAX_PATHS) {

        var path = dijkstra.dijkstra(graph, pair[0]);

        if (path[pair[1]] === -1) {
            ok = false;
        } else {
            var steps = [];
            var step = pair[1];
            while (step !== pair[0]) {
                steps.push(step);
                step = path[step];
            }
            steps.push(pair[0]);
            steps.reverse();
            paths.push(steps);

            for (i = 0; i < steps.length - 1; i++) {
                graph.removeEdge(steps[i], steps[i + 1]);
            }

        }
    }

    paths.forEach(highlightPath.bind('', renderer, simulator));

    var biggestPoint = Math.max(
        simulator.dataframe.getLocalBuffer('pointSizes')[pair[0]],
        simulator.dataframe.getLocalBuffer('pointSizes')[pair[1]]);
    for (i = 0; i < Math.min(10000, renderer.numPoints); i++) {
        biggestPoint = Math.max(biggestPoint, simulator.dataframe.getLocalBuffer('pointSizes')[i]);
    }
    simulator.dataframe.setLocalBufferValue('pointSizes', pair[0], biggestPoint);
    simulator.dataframe.setLocalBufferValue('pointSizes', pair[1], biggestPoint);

    // simulator.buffersLocal.pointSizes[pair[0]] = biggestPoint;
    // simulator.buffersLocal.pointSizes[pair[1]] = biggestPoint;

    simulator.tickBuffers(['pointSizes', 'pointColors', 'edgeColors']);
}

/**
 * Simulator * ?[ String ] * ?int -> ()
 * Increase buffer version to tick number, signifying its contents may have changed
 * (Same version number signifies no change since last read of that buffer)
 * If not tick provided, increment global and use that
 **/

function tickBuffers (simulator, bufferNames, tick) {

    if (tick === undefined) {
        simulator.versions.tick++;
        tick = simulator.versions.tick;
    }

    if (bufferNames) {
        bufferNames.forEach(function (name) {
            simulator.versions.buffers[name] = tick;
        });
    } else {
        _.keys(simulator.versions.buffers).forEach(function (name) {
            simulator.versions.buffers[name] = tick;
            logger.trace('tick', name, tick);
        });
    }

}


/**
 * Given an array of (potentially null) buffers, delete the non-null buffers and set their
 * variable in the simulator buffer object to null.
 * NOTE: erase from host immediately, though device may take longer (unobservable)
 */
 // TODO: Rewrite this to be cleaner (e.g., take name list)
function resetBuffers (simulator, buffers) {

    if (!buffers.length) {
        return;
    }

    var simulatorBuffers = simulator.dataframe.getAllBuffers('simulator');

    var buffNames = buffers
        .filter(_.identity)
        .map(function (buffer) {
            for(var buff in simulatorBuffers) {
                if(simulatorBuffers.hasOwnProperty(buff) && simulatorBuffers[buff] == buffer) {
                    return buff;
                }
            }
            throw new Error("Could not find buffer", buffer);
        });

    tickBuffers(simulator, buffNames);

    //delete old
    buffNames.forEach(function(buffName) {
        simulator.dataframe.deleteBuffer(buffName);
        // simulator.buffers[buffName].delete();
        // simulator.buffers[buffName] = null;
    });
}


/**
 * Set the initial positions of the points in the NBody simulation (curPoints)
 * @param simulator - the simulator object created by SimCL.create()
 * @param {Float32Array} points - a typed array containing two elements for every point, the x
 * position, proceeded by the y position
 *
 * @returns a promise fulfilled by with the given simulator object
 */
function setPoints(simulator, points) {
    if(points.length < 1) {
        throw new Error("The points buffer is empty");
    }
    if(points.length % simulator.elementsPerPoint !== 0) {
        throw new Error("The points buffer is an invalid size (must be a multiple of " + simulator.elementsPerPoint + ")");
    }

    simulator.resetBuffers([
        simulator.dataframe.getBuffer('nextPoints', 'simulator'),
        simulator.dataframe.getBuffer('randValues', 'simulator'),
        simulator.dataframe.getBuffer('curPoints', 'simulator'),
        simulator.dataframe.getBuffer('partialForces1', 'simulator'),
        simulator.dataframe.getBuffer('partialForces2', 'simulator'),
        simulator.dataframe.getBuffer('curForces', 'simulator'),
        simulator.dataframe.getBuffer('prevForces', 'simulator'),
        simulator.dataframe.getBuffer('swings', 'simulator'),
        simulator.dataframe.getBuffer('tractions', 'simulator')
    ]);

    // simulator.numPoints = points.length / simulator.elementsPerPoint;
    var numPoints = points.length / simulator.elementsPerPoint;
    simulator.dataframe.setNumElements('point', numPoints);

    //FIXME HACK:
    var guess = (numPoints * -0.00625 + 210).toFixed(0);
    logger.debug('Points:%d\tGuess:%d', numPoints, guess);

    simulator.tilesPerIteration = Math.min(Math.max(16, guess), 512);
    logger.debug('Using %d tiles per iterations', simulator.tilesPerIteration);

    simulator.renderer.numPoints = numPoints;

    logger.debug("Number of points in simulation: %d", numPoints);

    // Create buffers and write initial data to them, then set
    simulator.tickBuffers(['curPoints', 'randValues']);

    var swingsBytes = numPoints * Float32Array.BYTES_PER_ELEMENT;
    var randBufBytes = randLength * simulator.elementsPerPoint * Float32Array.BYTES_PER_ELEMENT;

    return Q.all([
        simulator.renderer.createBuffer(points, 'curPoints'),
        simulator.cl.createBuffer(points.byteLength, 'nextPoints'),
        simulator.cl.createBuffer(points.byteLength, 'partialForces1'),
        simulator.cl.createBuffer(points.byteLength, 'partialForces2'),
        simulator.cl.createBuffer(points.byteLength, 'curForces'),
        simulator.cl.createBuffer(points.byteLength, 'prevForces'),
        simulator.cl.createBuffer(swingsBytes, 'swings'),
        simulator.cl.createBuffer(swingsBytes, 'tractions'),
        simulator.cl.createBuffer(randBufBytes, 'randValues')])
    .spread(function(pointsVBO, nextPointsBuf, partialForces1Buf, partialForces2Buf,
                     curForcesBuf, prevForcesBuf, swingsBuf, tractionsBuf, randBuf) {

        logger.trace('Created most of the points');

        // simulator.buffers.nextPoints = nextPointsBuf;
        // simulator.buffers.partialForces1 = partialForces1Buf;
        // simulator.buffers.partialForces2 = partialForces2Buf;
        // simulator.buffers.curForces = curForcesBuf;
        // simulator.buffers.prevForces = prevForcesBuf;
        // simulator.buffers.swings = swingsBuf;
        // simulator.buffers.tractions = tractionsBuf;

        simulator.dataframe.loadBuffer('nextPoints', 'simulator', nextPointsBuf);
        simulator.dataframe.loadBuffer('partialForces1', 'simulator', partialForces1Buf);
        simulator.dataframe.loadBuffer('partialForces2', 'simulator', partialForces2Buf);
        simulator.dataframe.loadBuffer('curForces', 'simulator', curForcesBuf);
        simulator.dataframe.loadBuffer('prevForces', 'simulator', prevForcesBuf);
        simulator.dataframe.loadBuffer('swings', 'simulator', swingsBuf);
        simulator.dataframe.loadBuffer('tractions', 'simulator', tractionsBuf);

        simulator.dataframe.loadRendererBuffer('curPoints', pointsVBO);
        // simulator.renderer.buffers.curPoints = pointsVBO;

        // Generate an array of random values we will write to the randValues buffer
        // simulator.buffers.randValues = randBuf;
        simulator.dataframe.loadBuffer('randValues', 'simulator', randBuf);
        var rands = new Float32Array(randLength * simulator.elementsPerPoint);
        for(var i = 0; i < rands.length; i++) {
            rands[i] = Math.random();
        }

        var zeros = new Float32Array(numPoints * simulator.elementsPerPoint);
        for (var i = 0; i < zeros.length; i++) {
            zeros[i] = 0;
        }

        var swingZeros = new Float32Array(numPoints);
        var tractionOnes = new Float32Array(numPoints);
        for (var i = 0; i < swingZeros.length; i++) {
            swingZeros[i] = 0;
            tractionOnes[i] = 1;
        }

        swingsBuf.write(swingZeros);
        tractionsBuf.write(tractionOnes);
        return Q.all([
            simulator.cl.createBufferGL(pointsVBO, 'curPoints'),
            simulator.dataframe.writeBuffer('randValues', 'simulator', rands, simulator),
            simulator.dataframe.writeBuffer('prevForces', 'simulator', zeros, simulator),
            simulator.dataframe.writeBuffer('swings', 'simulator', swingZeros, simulator),
            simulator.dataframe.writeBuffer('tractions', 'simulator', tractionOnes, simulator)
        ]);
    })
    .spread(function(pointsBuf) {
        simulator.dataframe.loadBuffer('curPoints', 'simulator', pointsBuf);
        // simulator.buffers.curPoints = pointsBuf;
    })
    .then(function () {
        _.each(simulator.layoutAlgorithms, function (la) {
            la.setPoints(simulator);
        });
        return simulator;
    }).fail(log.makeQErrorHandler(logger, 'Failure in SimCl.setPoints'));
}


//string -> simulator * typedarray -> Q simulator
// Create and store buffer on host and device with passed in defaults
// returns corresponding setter
function makeSetter(simulator, name/*, dimName*/) {

    return function (data) {

        var buffName = name;

        simulator.dataframe.loadLocalBuffer(buffName, data);

        simulator.resetBuffers([simulator.dataframe.getBuffer(buffName, 'simulator')]);
        simulator.tickBuffers([buffName]);

        return simulator.renderer.createBuffer(data, buffName)
        .then(function(vbo) {
            logger.debug('Created %s VBO', buffName);
            simulator.dataframe.loadRendererBuffer(buffName, vbo);
            return simulator.cl.createBufferGL(vbo, buffName);
        }).then(function (buffer) {
            // simulator.buffers[buffName] = buffer;
            simulator.dataframe.loadBuffer(buffName, 'simulator', buffer);
            return simulator;
        }).fail(log.makeQErrorHandler(logger, 'ERROR Failure in SimCl.set %s', buffName));
    };
}

function setMidEdges( simulator ) {
    logger.debug("In set midedges");
    simulator.controls.locks.interpolateMidPointsOnce = true;
    var bytesPerPoint,
        bytesPerEdge,
        numMidPoints,
        midPointsByteLength,
        springsByteLength;

    var numEdges = simulator.dataframe.getNumElements('edge');
    var numSplits = simulator.dataframe.getNumElements('splits');

    bytesPerPoint = simulator.elementsPerPoint * Float32Array.BYTES_PER_ELEMENT;
    bytesPerEdge = 2 * bytesPerPoint;
    numMidPoints = ( numEdges * (numSplits) );

    // simulator.numMidPoints = numMidPoints;
    simulator.dataframe.setNumElements('midPoints', numMidPoints);
    var numRenderedSplits = simulator.dataframe.getNumElements('renderedSplits');

    var numMidEdges = ( numRenderedSplits + 1 ) * numEdges;
    // simulator.numMidEdges = ( numRenderedSplits + 1 ) * simulator.numEdges;
    simulator.dataframe.setNumElements('midEdges', numMidEdges);
    simulator.dataframe.setNumElements('numRenderedSplits', simulator.numRenderedSplits);
    // simulator.renderer.numRenderedSplits = simulator.numRenderedSplits;
    midPointsByteLength = numMidPoints * bytesPerPoint;
    springsByteLength = numEdges * bytesPerEdge;

    simulator.dataframe.deleteBuffer('curMidPoints');
    simulator.dataframe.deleteBuffer('nextMidPoints');

    // simulator.buffers.curMidPoints.delete();
    // simulator.buffers.nextMidPoints.delete();
    simulator.tickBuffers(['curMidPoints']);

    return Q.all( [
        simulator.cl.createBuffer( midPointsByteLength , 'nextMidPoints' ),
        simulator.renderer.createBuffer( midPointsByteLength , 'curMidPoints' ),
        simulator.renderer.createBuffer( simulator.numMidEdges * bytesPerEdge , 'midSprings' ),
        simulator.renderer.createBuffer( simulator.numMidEdges * bytesPerEdge , 'midSpringsColorCoord' ),
    ] )
    .spread( function ( nextMidPointsBuffer , curMidPointsVBO , midSpringsVBO , midSpringsColorCoordVBO ) {

        simulator.dataframe.loadBuffer('nextMidPoints', 'simulator', nextMidPointsBuffer);
        simulator.dataframe.loadRendererBuffer('curMidPoints', curMidPointsVBO);
        simulator.dataframe.loadRendererBuffer('midSprings', midSpringsVBO);
        simulator.dataframe.loadRendererBuffer('midSpringsColorCoord', midSpringsColorCoordVBO);

        // simulator.buffers.nextMidPoints = nextMidPointsBuffer;
        // simulator.renderer.buffers.curMidPoints = curMidPointsVBO;
        // simulator.renderer.buffers.midSprings = midSpringsVBO;
        // simulator.renderer.buffers.midSpringsColorCoord = midSpringsColorCoordVBO;
        return Q.all( [
            simulator.cl.createBufferGL( curMidPointsVBO , 'curMidPoints' ),
            simulator.cl.createBufferGL( midSpringsVBO , 'midSpringsPos' ),
            simulator.cl.createBufferGL( midSpringsColorCoordVBO , 'midSpringsColorCoord' ),
        ] )
    } )
    .spread( function ( midPointsBuf , midSpringsBuf , midSpringsColorCoordBuf ) {

        simulator.dataframe.loadBuffer('midSpringsPos', 'simulator', midSpringsBuf);
        simulator.dataframe.loadBuffer('curMidPoints', 'simulator', midPointsBuf);
        simulator.dataframe.loadBuffer('midSpringsColorCoord', 'simulator', midSpringsColorCoordBuf);

        // simulator.buffers.midSpringsPos = midSpringsBuf;
        // simulator.buffers.curMidPoints = midPointsBuf;
        // simulator.buffers.midSpringsColorCoord = midSpringsColorCoordBuf;
        setTimeSubset( simulator.renderer , simulator , simulator.timeSubset.relRange );
        return simulator;
    } )
    .then( function () {
        simulator.setMidEdgeColors(undefined);
    } )
    .then( function () {
        return Q.all(
            simulator.layoutAlgorithms
                .map(function (alg) {
                    return alg.setEdges(simulator);
                }));
    } )
    .fail( log.makeQErrorHandler(logger, 'Failure in SimCL.setMidEdges') )
}

/**
 * Sets the edge list for the graph
 *
 * @param simulator - the simulator object to set the edges for
 * @param {edgesTyped: {Uint32Array}, numWorkItems: uint, workItemsTyped: {Int32Array} } forwardsEdges -
 *        Edge list as represented in input graph.
 *        edgesTyped is buffer where every two items contain the index of the source
 *        node for an edge, and the index of the target node of the edge.
 *        workItems is a buffer where every two items encode information needed by
 *         one thread: the index of the first edge it should process, and the number of
 *         consecutive edges it should process in total.
 * @param {edgesTyped: {Uint32Array}, numWorkItems: uint, workItemsTypes: {Uint32Array} } backwardsEdges -
 *        Same as forwardsEdges, except reverse edge src/dst and redefine workItems/numWorkItems corresondingly.
 * @param {Float32Array} midPoints - dense array of control points (packed sequence of nDim structs)
 * @returns {Q.promise} a promise for the simulator object
 */
function setEdges(renderer, simulator, unsortedEdges, forwardsEdges, backwardsEdges, degrees, trash, endPoints, points) {
    //edges, workItems

    var nDim = simulator.controls.global.dimensions.length;
    var elementsPerEdge = 2; // The number of elements in the edges buffer per spring
    var elementsPerWorkItem = 4;
    var numSplits = simulator.dataframe.getNumElements('splits');
    var numEdges = forwardsEdges.edgesTyped.length / elementsPerEdge;
    var midPoints = new Float32Array((unsortedEdges.length / 2) * numSplits * nDim || 1);
    var numMidEdges = (numSplits + 1) * numEdges;
    var numPoints = simulator.dataframe.getNumElements('point');

    logger.debug("Number of midpoints: ", numSplits);

    if(forwardsEdges.edgesTyped.length < 1) {
        throw new Error("The edge buffer is empty");
    }
    if(forwardsEdges.edgesTyped.length % elementsPerEdge !== 0) {
        throw new Error("The edge buffer size is invalid (must be a multiple of " + elementsPerEdge + ")");
    }
    if(forwardsEdges.workItemsTyped.length < 1) {
        throw new Error("The work items buffer is empty");
    }
    if(forwardsEdges.workItemsTyped.length % elementsPerWorkItem !== 0) {
        throw new Error("The work item buffer size is invalid (must be a multiple of " + elementsPerWorkItem + ")");
    }

    simulator.dataframe.loadHostBuffer('unsortedEdges', unsortedEdges);
    simulator.dataframe.loadHostBuffer('forwardsEdges', forwardsEdges);
    simulator.dataframe.loadHostBuffer('backwardsEdges', backwardsEdges);

    // simulator.bufferHostCopies.unsortedEdges = unsortedEdges;
    // simulator.bufferHostCopies.forwardsEdges = forwardsEdges;
    // simulator.bufferHostCopies.backwardsEdges = backwardsEdges;

    var logicalEdges = forwardsEdges.edgesTyped;
    // simulator.buffersLocal.logicalEdges = logicalEdges;
    // simulator.dataframe.loadLocalBuffer('logicalEdges', logicalEdges);
    // simulator.dataframe.loadLocalBuffer('forwardsEdgeStartEndIdxs', forwardsEdges.edgeStartEndIdxsTyped);
    // simulator.dataframe.loadLocalBuffer('backwardsEdgeStartEndIdxs', backwardsEdges.edgeStartEndIdxsTyped);
    simulator.tickBuffers(['logicalEdges', 'forwardsEdgeStartEndIdxs', 'backwardsEdgeStartEndIdxs']);

    simulator.resetBuffers([

        simulator.dataframe.getBuffer('degrees', 'simulator'),
        simulator.dataframe.getBuffer('forwardsEdges', 'simulator'),
        simulator.dataframe.getBuffer('forwardsDegrees', 'simulator'),
        simulator.dataframe.getBuffer('forwardsWorkItems', 'simulator'),
        simulator.dataframe.getBuffer('backwardsEdges', 'simulator'),
        simulator.dataframe.getBuffer('backwardsDegrees', 'simulator'),
        simulator.dataframe.getBuffer('backwardsWorkItems', 'simulator'),
        simulator.dataframe.getBuffer('outputEdgeForcesMap', 'simulator'),
        simulator.dataframe.getBuffer('springsPos', 'simulator'),
        simulator.dataframe.getBuffer('midSpringsPos', 'simulator'),
        simulator.dataframe.getBuffer('forwardsEdgeStartEndIdxs', 'simulator'),
        simulator.dataframe.getBuffer('backwardsStartEndIdxs', 'simulator'),
        simulator.dataframe.getBuffer('midSpringsColorCoord', 'simulator')
    ]);

    // simulator.resetBuffers([
    //     simulator.buffers.degrees,
    //     simulator.buffers.forwardsEdges,
    //     simulator.buffers.forwardsDegrees,
    //     simulator.buffers.forwardsWorkItems,
    //     simulator.buffers.backwardsEdges,
    //     simulator.buffers.backwardsDegrees,
    //     simulator.buffers.backwardsWorkItems,
    //     simulator.buffers.outputEdgeForcesMap,
    //     simulator.buffers.springsPos,
    //     simulator.buffers.midSpringsPos,
    //     simulator.buffers.forwardsEdgeStartEndIdxs,
    //     simulator.buffers.backwardsStartEndIdxs,
    //     simulator.buffers.midSpringsColorCoord
    // ]);

    // console.log('endPoints: ', endPoints, endPoints.constructor);

    return Q().then(function() {

        // Init constant
        simulator.dataframe.setNumElements('edge', numEdges);
        logger.debug("Number of edges in simulation: %d", numEdges);

        // simulator.renderer.numEdges = simulator.numEdges;
        // simulator.numForwardsWorkItems = forwardsEdges.workItemsTyped.length / elementsPerWorkItem;
        // simulator.numBackwardsWorkItems = backwardsEdges.workItemsTyped.length / elementsPerWorkItem;

        simulator.dataframe.setNumElements('forwardsWorkItems', forwardsEdges.workItemsTyped.length / elementsPerWorkItem);
        simulator.dataframe.setNumElements('backwardsWorkItems', backwardsEdges.workItemsTyped.length / elementsPerWorkItem);
        simulator.dataframe.setNumElements('midPoints', midPoints.length / simulator.elementsPerPoint);
        simulator.dataframe.setNumElements('midEdges', numMidEdges);

        // simulator.numMidPoints = midPoints.length / simulator.elementsPerPoint;
        // simulator.renderer.numMidPoints = simulator.numMidPoints;
        // simulator.numMidEdges = (simulator.numSplits + 1) * simulator.numEdges;
        // simulator.renderer.numMidEdges = simulator.numMidEdges;

        // Create buffers
        return Q.all([
            simulator.cl.createBuffer(degrees.byteLength, 'degrees'),
            simulator.cl.createBuffer(forwardsEdges.edgesTyped.byteLength, 'forwardsEdges'),
            simulator.cl.createBuffer(forwardsEdges.degreesTyped.byteLength, 'forwardsDegrees'),
            simulator.cl.createBuffer(forwardsEdges.workItemsTyped.byteLength, 'forwardsWorkItems'),
            simulator.cl.createBuffer(backwardsEdges.edgesTyped.byteLength, 'backwardsEdges'),
            simulator.cl.createBuffer(backwardsEdges.degreesTyped.byteLength, 'backwardsDegrees'),
            simulator.cl.createBuffer(backwardsEdges.workItemsTyped.byteLength, 'backwardsWorkItems'),
            simulator.cl.createBuffer(midPoints.byteLength, 'nextMidPoints'),
            simulator.renderer.createBuffer(numEdges * elementsPerEdge * simulator.elementsPerPoint * Float32Array.BYTES_PER_ELEMENT, 'springs'),
            simulator.renderer.createBuffer(midPoints, 'curMidPoints'),
            simulator.renderer.createBuffer(numMidEdges * elementsPerEdge * simulator.elementsPerPoint * Float32Array.BYTES_PER_ELEMENT, 'midSprings'),
            simulator.renderer.createBuffer(numMidEdges * elementsPerEdge * simulator.elementsPerPoint * Float32Array.BYTES_PER_ELEMENT, 'midSpringsColorCoord'),
            simulator.cl.createBuffer(forwardsEdges.edgesTyped.byteLength, 'outputEdgeForcesMap'),
            simulator.cl.createBuffer(1 + Math.ceil(numEdges / 256), 'globalCarryIn'),
            simulator.cl.createBuffer(forwardsEdges.edgeStartEndIdxsTyped.byteLength, 'forwardsEdgeStartEndIdxs'),
            simulator.cl.createBuffer(backwardsEdges.edgeStartEndIdxsTyped.byteLength, 'backwardsEdgeStartEndIdxs'),
            simulator.cl.createBuffer((numPoints * Float32Array.BYTES_PER_ELEMENT) / 2, 'segStart')])
    })
    .spread(function(degreesBuffer,
                     forwardsEdgesBuffer, forwardsDegreesBuffer, forwardsWorkItemsBuffer,
                     backwardsEdgesBuffer, backwardsDegreesBuffer, backwardsWorkItemsBuffer,
                     nextMidPointsBuffer, springsVBO,
                     midPointsVBO, midSpringsVBO, midSpringsColorCoordVBO,
                     outputEdgeForcesMap, globalCarryOut, forwardsEdgeStartEndIdxs, backwardsEdgeStartEndIdxs,
                     segStart) {
        // Bind buffers
        // simulator.buffers.degrees = degreesBuffer;
        // simulator.buffers.forwardsEdges = forwardsEdgesBuffer;
        // simulator.buffers.forwardsDegrees = forwardsDegreesBuffer;
        // simulator.buffers.forwardsWorkItems = forwardsWorkItemsBuffer;
        // simulator.buffers.backwardsEdges = backwardsEdgesBuffer;
        // simulator.buffers.backwardsDegrees = backwardsDegreesBuffer;
        // simulator.buffers.backwardsWorkItems = backwardsWorkItemsBuffer;
        // simulator.buffers.nextMidPoints = nextMidPointsBuffer;
        // simulator.buffers.outputEdgeForcesMap = outputEdgeForcesMap;
        // simulator.buffers.globalCarryOut = globalCarryOut;
        // simulator.buffers.forwardsEdgeStartEndIdxs = forwardsEdgeStartEndIdxs;
        // simulator.buffers.backwardsEdgeStartEndIdxs = backwardsEdgeStartEndIdxs;
        // simulator.buffers.segStart = segStart;

        // simulator.renderer.buffers.springs = springsVBO;
        // simulator.renderer.buffers.curMidPoints = midPointsVBO;
        // simulator.renderer.buffers.midSprings = midSpringsVBO;
        // simulator.renderer.buffers.midSpringsColorCoord = midSpringsColorCoordVBO;

        simulator.dataframe.loadBuffer('degrees', 'simulator', degreesBuffer);
        simulator.dataframe.loadBuffer('forwardsEdges', 'simulator', forwardsEdgesBuffer);
        simulator.dataframe.loadBuffer('forwardsDegrees', 'simulator', forwardsDegreesBuffer);
        simulator.dataframe.loadBuffer('forwardsWorkItems', 'simulator', forwardsWorkItemsBuffer);
        simulator.dataframe.loadBuffer('backwardsEdges', 'simulator', backwardsEdgesBuffer);
        simulator.dataframe.loadBuffer('backwardsDegrees', 'simulator', backwardsDegreesBuffer);
        simulator.dataframe.loadBuffer('backwardsWorkItems', 'simulator', backwardsWorkItemsBuffer);
        simulator.dataframe.loadBuffer('nextMidPoints', 'simulator', nextMidPointsBuffer);
        simulator.dataframe.loadBuffer('outputEdgeForcesMap', 'simulator', outputEdgeForcesMap);
        simulator.dataframe.loadBuffer('globalCarryOut', 'simulator', globalCarryOut);
        simulator.dataframe.loadBuffer('forwardsEdgeStartEndIdxs', 'simulator', forwardsEdgeStartEndIdxs);
        simulator.dataframe.loadBuffer('backwardsEdgeStartEndIdxs', 'simulator', backwardsEdgeStartEndIdxs);
        simulator.dataframe.loadBuffer('segStart', 'simulator', segStart);

        simulator.dataframe.loadRendererBuffer('springs', springsVBO);
        simulator.dataframe.loadRendererBuffer('curMidPoints', midPointsVBO);
        simulator.dataframe.loadRendererBuffer('midSprings', midSpringsVBO);
        simulator.dataframe.loadRendererBuffer('midSpringsColorCoord', midSpringsColorCoordVBO);

        return Q.all([
            simulator.cl.createBufferGL(springsVBO, 'springsPos'),
            simulator.cl.createBufferGL(midPointsVBO, 'curMidPoints'),
            simulator.cl.createBufferGL(midSpringsVBO, 'midSpringsPos'),
            simulator.cl.createBufferGL(midSpringsColorCoordVBO, 'midSpringsColorCoord'),
            // simulator.buffers.degrees.write(degrees),
            // simulator.buffers.forwardsEdges.write(forwardsEdges.edgesTyped),
            // simulator.buffers.forwardsDegrees.write(forwardsEdges.degreesTyped),
            // simulator.buffers.forwardsWorkItems.write(forwardsEdges.workItemsTyped),
            // simulator.buffers.backwardsEdges.write(backwardsEdges.edgesTyped),
            // simulator.buffers.backwardsDegrees.write(backwardsEdges.degreesTyped),
            // simulator.buffers.backwardsWorkItems.write(backwardsEdges.workItemsTyped),
            // simulator.buffers.forwardsEdgeStartEndIdxs.write(forwardsEdges.edgeStartEndIdxsTyped),
            // simulator.buffers.backwardsEdgeStartEndIdxs.write(backwardsEdges.edgeStartEndIdxsTyped),
            simulator.dataframe.writeBuffer('degrees', 'simulator', degrees, simulator),
            simulator.dataframe.writeBuffer('forwardsEdges', 'simulator', forwardsEdges.edgesTyped, simulator),
            simulator.dataframe.writeBuffer('forwardsDegrees', 'simulator', forwardsEdges.degreesTyped, simulator),
            simulator.dataframe.writeBuffer('forwardsWorkItems', 'simulator', forwardsEdges.workItemsTyped, simulator),
            simulator.dataframe.writeBuffer('backwardsEdges', 'simulator', backwardsEdges.edgesTyped, simulator),
            simulator.dataframe.writeBuffer('backwardsDegrees', 'simulator', backwardsEdges.degreesTyped, simulator),
            simulator.dataframe.writeBuffer('backwardsWorkItems', 'simulator', backwardsEdges.workItemsTyped, simulator),
            simulator.dataframe.writeBuffer('forwardsEdgeStartEndIdxs', 'simulator', forwardsEdges.edgeStartEndIdxsTyped, simulator),
            simulator.dataframe.writeBuffer('backwardsEdgeStartEndIdxs', 'simulator', backwardsEdges.edgeStartEndIdxsTyped, simulator)
        ]);
    })
    .spread(function(springsBuffer, midPointsBuf, midSpringsBuffer, midSpringsColorCoordBuffer) {

        simulator.dataframe.loadBuffer('springsPos', 'simulator', springsBuffer);
        simulator.dataframe.loadBuffer('midSpringsPos', 'simulator', midSpringsBuffer);
        simulator.dataframe.loadBuffer('curMidPoints', 'simulator', midPointsBuf);
        simulator.dataframe.loadBuffer('midSpringsColorCoord', 'simulator', midSpringsColorCoordBuffer);

        // simulator.buffers.springsPos = springsBuffer;
        // simulator.buffers.midSpringsPos = midSpringsBuffer;
        // simulator.buffers.curMidPoints = midPointsBuf;
        // simulator.buffers.midSpringsColorCoord = midSpringsColorCoordBuffer;
    })
    .then(function () {
        return Q.all([
            // simulator.buffers.springsPos.write(endPoints),
            simulator.dataframe.writeBuffer('springsPos', 'simulator', endPoints, simulator)
        ]);
    })
    .then( function () {
        return Q.all(
            simulator.layoutAlgorithms
                .map(function (alg) {
                    return alg.setEdges(simulator);
                }));
    })
    .then(function () {
        setTimeSubset(renderer, simulator, simulator.timeSubset.relRange);
        return simulator;
    })
    .fail(log.makeQErrorHandler(logger, 'Failure in SimCL.setEdges'));
}


function setSelectedEdgeIndexes(simulator, selectedEdgeIndexes) {
    // TODO call in same promise chain as other set calls.
    simulator.dataframe.loadLocalBuffer('selectedEdgeIndexes', selectedEdgeIndexes);
    simulator.tickBuffers(['selectedEdgeIndexes']);
}


function setSelectedPointIndexes(simulator, selectedPointIndexes) {
    // TODO call in same promise chain as other set calls.
    simulator.dataframe.loadLocalBuffer('selectedPointIndexes', selectedPointIndexes);
    simulator.tickBuffers(['selectedPointIndexes']);
}

// TODO Write kernel for this.
function setMidEdgeColors(simulator, midEdgeColors) {
    var /*midEdgeColors, */forwardsEdges, srcNodeIdx, dstNodeIdx, srcColorInt, srcColor,
        dstColorInt, dstColor, edgeIndex, midEdgeIndex, numSegments, lambda,
        colorHSVInterpolator, convertRGBInt2Color, convertColor2RGBInt, interpolatedColorInt;

    var numEdges = simulator.dataframe.getNumElements('edge');
    var numRenderedSplits = simulator.dataframe.getNumElements('renderedSplits');
    var numMidEdgeColors = numEdges * (numRenderedSplits + 1);

    var interpolatedColor = {};
    srcColor = {};
    dstColor = {};

    if (!midEdgeColors) {
        logger.trace('Using default midedge colors');
        midEdgeColors = new Uint32Array(4 * numMidEdgeColors);
        numSegments = numRenderedSplits + 1;
        forwardsEdges = simulator.dataframe.getHostBuffer('forwardsEdges');
        // forwardsEdges = simulator.bufferHostCopies.forwardsEdges;

        // Interpolate colors in the HSV color space.
        colorHSVInterpolator = function (color1, color2, lambda) {
            var color1HSV, color2HSV, h, s, v;
            color1HSV = color1.hsv();
            color2HSV = color2.hsv();
            var h1 = color1HSV.h;
            var h2 = color2HSV.h;
            var maxCCW = h1 - h2;
            var maxCW =  (h2 + 360) - h1;
            var hueStep;
            if (maxCW > maxCCW) {
                //hueStep = higherHue - lowerHue;
                //hueStep = h2 - h1;
                hueStep = h2 - h1;
            } else {
                //hueStep = higherHue - lowerHue;
                hueStep = (360 + h2) - h1;
            }
            h = (h1 + (hueStep * (lambda))) % 360;
            //h = color1HSV.h * (1 - lambda) + color2HSV.h * (lambda);
            s = color1HSV.s * (1 - lambda) + color2HSV.s * (lambda);
            v = color1HSV.v * (1 - lambda) + color2HSV.v * (lambda);
            return interpolatedColor.hsv([h, s, v]);
        };

        var colorRGBInterpolator = function (color1, color2, lambda) {
            var r, g, b;
            r = color1.r * (1 - lambda) + color2.r * (lambda);
            g = color1.g * (1 - lambda) + color2.g * (lambda);
            b = color1.b * (1 - lambda) + color2.b * (lambda);
            return {
                r: r,
                g: g,
                b: b
            };
        };

        // Convert from HSV to RGB Int
        convertColor2RGBInt = function (color) {
            return (color.r << 0) + (color.g << 8) + (color.b << 16);
        };

        // Convert from RGB Int to HSV
        convertRGBInt2Color= function (rgbInt) {
            return {
                r:rgbInt & 0xFF,
                g:(rgbInt >> 8) & 0xFF,
                b:(rgbInt >> 16) & 0xFF
            };
        };

        var pointColorsBuffer = simulator.dataframe.getLocalBuffer('pointColors');

        for (edgeIndex = 0; edgeIndex < numEdges; edgeIndex++) {
            srcNodeIdx = forwardsEdges.edgesTyped[2 * edgeIndex];
            dstNodeIdx = forwardsEdges.edgesTyped[2 * edgeIndex + 1];

            srcColorInt = pointColorsBuffer[srcNodeIdx];
            dstColorInt = pointColorsBuffer[dstNodeIdx];

            // srcColorInt = simulator.buffersLocal.pointColors[srcNodeIdx];
            // dstColorInt = simulator.buffersLocal.pointColors[dstNodeIdx];

            srcColor = convertRGBInt2Color(srcColorInt);
            dstColor = convertRGBInt2Color(dstColorInt);

            interpolatedColorInt = convertColor2RGBInt(srcColor);

            for (midEdgeIndex = 0; midEdgeIndex < numSegments; midEdgeIndex++) {
                midEdgeColors[(2 * edgeIndex) * numSegments + (2 * midEdgeIndex)] =
                    interpolatedColorInt;
                lambda = (midEdgeIndex + 1) / (numSegments);
                interpolatedColorInt =
                    convertColor2RGBInt(colorRGBInterpolator(srcColor, dstColor, lambda));
                midEdgeColors[(2 * edgeIndex) * numSegments + (2 * midEdgeIndex) + 1] =
                    interpolatedColorInt;
            }
        }
    }
    // simulator.buffersLocal.midEdgeColors = midEdgeColors;
    simulator.dataframe.loadLocalBuffer('midEdgeColors', midEdgeColors);
    simulator.tickBuffers(['midEdgeColors']);
    return Q(simulator);
}

function setLocks(simulator, cfg) {
    _.extend(simulator.controls.locks, cfg || {});
    return Q();
}



function setPhysics(simulator, cfg) {
    logger.debug('SimCL set physics', cfg)
    _.each(simulator.layoutAlgorithms, function (algo) {
        if (algo.name in cfg) {
            algo.setPhysics(cfg[algo.name]);
        }
    });
    return Q();
}

//renderer * simulator * {min: 0--100, max: 0--100}
function setTimeSubset(renderer, simulator, range) {


    //first point
    var startIdx = Math.round(renderer.numPoints * 0.01 * range.min);


    //all points before this
    var endIdx = Math.round((renderer.numPoints) * (0.01 * range.max));

    var numPoints = endIdx - startIdx;

    var pointToEdgeIdx = function (ptIdx, isBeginning) {

        var workItem = simulator.dataframe.getHostBuffer('forwardsEdges').srcToWorkItem[ptIdx];
        var workItemsTyped = simulator.dataframe.getHostBuffer('forwardsEdges').workItemsTyped;
        // var workItem = simulator.bufferHostCopies.forwardsEdges.srcToWorkItem[ptIdx];
        var idx = workItem;
        while (idx > 0 && (workItemsTyped[4 * idx] === -1)) {
            idx--;
        }

        var firstEdge = workItemsTyped[4 * idx];

        logger.debug({ptIdx: ptIdx, workItem: workItem, idx: idx, firstEdge: firstEdge, isBeginning: isBeginning}, "Set point to edge indices");

        if (idx === 0 && firstEdge === -1) {
            return 0;
        } else {
            if (!isBeginning) {
                var len = workItemsTyped[4 * idx + 1];
                firstEdge += len - 1;
            }
            return firstEdge;
        }
    };

    //first edge
    var startEdgeIdx = pointToEdgeIdx(startIdx, true);

    //all edges before this
    var endEdgeIdx = endIdx > 0 ? (pointToEdgeIdx(endIdx - 1, false) + 1) : startEdgeIdx;

    var numEdges = endEdgeIdx - startEdgeIdx;
    var numSplits = simulator.controls.global.numSplits;

    simulator.timeSubset =
        {relRange: range, //%
         pointsRange:       {startIdx: startIdx, len: numPoints},
         edgeRange:         {startIdx: startEdgeIdx * 2, len: numEdges * 2},
         midPointsRange:    {
                startIdx: startEdgeIdx *  numSplits,
                len: numEdges          *  numSplits},
         midEdgeRange:      {
                startIdx: startEdgeIdx * 2 * (1 + numSplits),
                len: numEdges * 2          * (1 + numSplits)}};

    logger.debug({numPoints: renderer.numPoints, numEdges: renderer.numEdges, startEdgeIdx: startEdgeIdx, endIdx: endIdx, endEdgeIdx: endEdgeIdx, numSplits:numSplits}, "Set time subset");


    simulator.tickBuffers([
        //points/edges
        'curPoints', 'nextPoints', 'springsPos',

        //style
        'edgeColors',

        //midpoints/midedges
        'curMidPoints', 'nextMidPoints', 'curMidPoints', 'midSpringsPos', 'midSpringsColorCoord'

        ]);

    return Q();

}

function moveNodes(simulator, marqueeEvent) {
    logger.debug('marqueeEvent', marqueeEvent);

    var drag = marqueeEvent.drag;
    var delta = {
        x: drag.end.x - drag.start.x,
        y: drag.end.y - drag.start.y
    };

    var moveNodesKernel = simulator.otherKernels.moveNodes;

    return moveNodesKernel.run(simulator, marqueeEvent.selection, delta)
        .fail(log.makeQErrorHandler(logger, 'Failure trying to move nodes'));
}

function selectionKernelResultToMask(arrayOfBits) {
    var selectedIndexes = [];
    for(var i = 0; i < arrayOfBits.length; i++) {
        if (arrayOfBits[i] === 1) {
            selectedIndexes.push(i);
        }
    }
    return new Uint32Array(selectedIndexes);
}

function selectNodesInRect(simulator, selection) {
    logger.debug('selectNodesInRect', selection);

    var selectNodesInRectKernel = simulator.otherKernels.selectNodesInRect;

    if (selection.all) {
        return Q(_.range(simulator.dataframe.getNumElements('point')));
    }

    return selectNodesInRectKernel.run(simulator, selection)
        .then(function (arrayOfBits) {
            return selectionKernelResultToMask(arrayOfBits);
        }).fail(log.makeQErrorHandler(logger, 'Failure trying to compute selection'));
}

function selectNodesInCircle(simulator, selection) {
    logger.debug('selectNodesInCircle', selection);

    var selectNodesInCircleKernel = simulator.otherKernels.selectNodesInCircle;

    if (selection.all) {
        return Q(_.range(simulator.dataframe.getNumElements('point')));
    }

    return selectNodesInCircleKernel.run(simulator, selection)
        .then(function (arrayOfBits) {
            return selectionKernelResultToMask(arrayOfBits);
        }).fail(log.makeQErrorHandler(logger, 'Failure trying to compute selection'));
}

// Return the set of edge indices which are connected (either as src or dst)
// to nodes in nodeIndices
// Returns SORTED EDGE INDICES
// TODO: Move into dataframe, since it has the crazy sorted/unsorted knowledge?
function connectedEdges(simulator, nodeIndices) {

    var forwardsBuffers = simulator.dataframe.getHostBuffer('forwardsEdges');
    var backwardsBuffers = simulator.dataframe.getHostBuffer('backwardsEdges');
    var forwardsPermutation = forwardsBuffers.edgePermutation;

    // var forwardsBuffers = simulator.bufferHostCopies.forwardsEdges;
    // var backwardsBuffers = simulator.bufferHostCopies.backwardsEdges;

    var setOfEdges = [];
    var edgeHash = {};

    var addOutgoingEdgesToSet = function (buffers, nodeIndices) {
        _.each(nodeIndices, function (idx) {
            var workItemId = buffers.srcToWorkItem[idx];
            var firstEdgeId = buffers.workItemsTyped[4*workItemId];
            var numEdges = buffers.workItemsTyped[4*workItemId + 1];
            var permutation = buffers.edgePermutationInverseTyped;

            for (var i = 0; i < numEdges; i++) {
                var edge = forwardsPermutation[permutation[firstEdgeId + i]];
                if (!edgeHash[edge]) {
                    setOfEdges.push(edge);
                    edgeHash[edge] = true;
                }
            }
        });
    };

    addOutgoingEdgesToSet(forwardsBuffers, nodeIndices);
    addOutgoingEdgesToSet(backwardsBuffers, nodeIndices);

    return new Uint32Array(setOfEdges);
}

function recolor(simulator, marquee) {
    logger.debug('Recoloring', marquee);
    var numPoints = simulator.dataframe.getNumElements('point');

    var positions = new ArrayBuffer(numPoints * 4 * 2);

    var selectedIdx = [];
    var bounds = marquee.selection;
    var curPointsBuffer = simulator.dataframe.getBuffer('curPoints', 'simulator');
    curPointsBuffer.read(new Float32Array(positions), 0).then(function () {
        var pos = new Float32Array(positions);
        for (var i = 0; i < numPoints; i++) {
            var x = pos[2*i];
            var y = pos[2*i + 1];
            if (x > bounds.tl.x && x < bounds.br.x && y < bounds.tl.y && y > bounds.br.y) {
                selectedIdx.push(i);
            }
        }

        _.each(selectedIdx, function (idx) {
            simulator.dataframe.setLocalBufferValue('pointSizes', idx, 255);
        });

        simulator.tickBuffers(['pointSizes']);
    }).fail(log.makeQErrorHandler(logger, 'Read failed'));
}


//simulator * int * {play: bool, layout: bool} -> ()
//input positions: curPoints
//output positions: nextPoints
function tick(simulator, stepNumber, cfg) {

    // If there are no points in the graph, don't run the simulation
    var numPoints = simulator.dataframe.getNumElements('point');
    if(numPoints < 1) {
        return Q(simulator);
    }

    simulator.versions.tick++;

    if (!cfg.layout) {
        logger.trace('No layout algs to run, early exit');
        return Q(simulator);
    }


    //run each algorithm to completion before calling next
    var tickAllHelper = function (remainingAlgorithms) {
        if (!remainingAlgorithms.length) { return Q(undefined); }
        var algorithm = remainingAlgorithms.shift();
        return Q()
            .then(function () {
                return algorithm.tick(simulator, stepNumber);
            })
            .then(function () {
                return tickAllHelper(remainingAlgorithms);
            });
    };

    return Q().then(function () {
        return tickAllHelper(simulator.layoutAlgorithms.slice(0));
    }).then(function() {
        if (stepNumber % 20 === 0 && stepNumber !== 0) {
            //TODO: move to perflogging
            logger.trace('Layout Perf Report (step: %d)', stepNumber);

            var totals = {};
            var runs = {};
            // Compute sum of means so we can print percentage of runtime
            _.each(simulator.layoutAlgorithms, function (la) {
               totals[la.name] = 0;
               runs[la.name] = 0;
            });
            _.each(simulator.layoutAlgorithms, function (la) {
                var total = totals[la.name] / stepNumber;
                logger.trace(sprintf('  %s (Total:%f) [ms]', la.name, total.toFixed(0)));
           });
        }
        // This cl.queue.finish() needs to be here because, without it, the queue appears to outside
        // code as running really fast, and tons of ticks will be called, flooding the GPU/CPU with
        // more stuff than they can handle.
        // What we really want here is to give finish() a callback and resolve the promise when it's
        // called, but node-webcl is out-of-date and doesn't support WebCL 1.0's optional callback
        // argument to finish().

        simulator.cl.finish(simulator.cl.queue);
        logger.trace('Tick Finished.');
        simulator.renderer.finish();
    }).fail(log.makeQErrorHandler(logger, 'SimCl tick failed'));
}<|MERGE_RESOLUTION|>--- conflicted
+++ resolved
@@ -21,12 +21,6 @@
 // Seriously.
 // Q.longStackSupport = true;
 var randLength = 73;
-
-<<<<<<< HEAD
-function create(dataframe, renderer, cl, device, vendor, cfg) {
-=======
-
-var NAMED_CLGL_BUFFERS = require('./buffers.js').NAMED_CLGL_BUFFERS;
 
 export function createSync(dataframe, renderer, cl, device, vendor, cfg) {
 
@@ -93,11 +87,7 @@
     simObj.setEdges = setEdges.bind(this, renderer, simObj);
     simObj.setSelectedPointIndexes = setSelectedPointIndexes.bind(this, simObj);
     simObj.setSelectedEdgeIndexes = setSelectedEdgeIndexes.bind(this, simObj);
-    simObj.setEdgeColors = setEdgeColors.bind(this, simObj);
-    simObj.setEdgeWeight = setEdgeWeight.bind(this, simObj);
     simObj.setMidEdgeColors = setMidEdgeColors.bind(this, simObj);
-    simObj.setPointLabels = setPointLabels.bind(this, simObj);
-    simObj.setEdgeLabels = setEdgeLabels.bind(this, simObj);
     simObj.setLocks = setLocks.bind(this, simObj);
     simObj.setPhysics = setPhysics.bind(this, simObj);
     simObj.setTimeSubset = setTimeSubset.bind(this, renderer, simObj);
@@ -161,12 +151,6 @@
         segStart: null,
         edgeWeights: null
     };
-    _.extend(
-        simObj.buffers,
-        _.object(_.keys(NAMED_CLGL_BUFFERS).map(function (name) { return [name, null]; })),
-        _.object(_.keys(NAMED_CLGL_BUFFERS)
-            .filter(function (name) { return NAMED_CLGL_BUFFERS[name].dims === 'numEdges'; })
-            .map(function (name) { return [name + '_reverse', null]; })));
 
     simObj.timeSubset = {
         relRange: {min: 0, max: 100},
@@ -197,7 +181,6 @@
 }
 
 export function create(dataframe, renderer, cl, device, vendor, cfg) {
->>>>>>> dcc41135
     return Q().then(function () {
         // Pick the first layout algorithm that matches our device type
         var type, // GPU device type
