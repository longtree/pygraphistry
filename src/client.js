--- conflicted
+++ resolved
@@ -26,11 +26,7 @@
 
         //https://developer.mozilla.org/en-US/docs/Web/API/XMLHttpRequest/Sending_and_Receiving_Binary_Data?redirectlocale=en-US&redirectslug=DOM%2FXMLHttpRequest%2FSending_and_Receiving_Binary_Data
         var oReq = new XMLHttpRequest();
-<<<<<<< HEAD
-        oReq.open('GET', '/vbo?buffer=' + bufferName + '&id=' + socketID, true);
-=======
-        oReq.open('GET', BASE_URL + ':' + proxyUtils.BINARY_PORT + '/' + fragment + '=' + bufferName + '&id=' + socketID, true);
->>>>>>> 637fcdae
+        oReq.open('GET', '/' + fragment + '=' + bufferName + '&id=' + socketID, true);
         oReq.responseType = 'arraybuffer';
 
         var now = Date.now();
