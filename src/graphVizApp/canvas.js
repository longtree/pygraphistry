'use strict';

var debug   = require('debug')('graphistry:StreamGL:graphVizApp:canvas');
var $       = window.$;
var Rx      = require('rx');
              require('../rx-jquery-stub');
var _       = require('underscore');

var interaction     = require('./interaction.js');
var util            = require('./util.js');
var labels          = require('./labels.js');
var renderer        = require('../renderer');



function setupCameraInteractions(appState, $eventTarget) {
    var renderState = appState.renderState;
    var camera = renderState.get('camera');
    var canvas = renderState.get('canvas');

    //pan/zoom
    //Observable Event
    var interactions;
    if(interaction.isTouchBased) {
        debug('Detected touch-based device. Setting up touch interaction event handlers.');
        var eventTarget = $eventTarget[0];
        interactions = interaction.setupSwipe(eventTarget, camera)
            .merge(
                interaction.setupPinch($eventTarget, camera)
                .flatMapLatest(util.observableFilter(appState.anyMarqueeOn, util.notIdentity)));
    } else {
        debug('Detected mouse-based device. Setting up mouse interaction event handlers.');
        interactions = interaction.setupDrag($eventTarget, camera, appState)
            .merge(interaction.setupScroll($eventTarget, canvas, camera, appState));
    }

    return Rx.Observable.merge(
        interactions,
        interaction.setupCenter($('#center'),
                                renderState.get('hostBuffers').curPoints,
                                camera),
        interaction.setupZoomButton($('#zoomin'), camera, 1 / 1.25)
            .flatMapLatest(util.observableFilter(appState.anyMarqueeOn, util.notIdentity)),
        interaction.setupZoomButton($('#zoomout'), camera, 1.25)
            .flatMapLatest(util.observableFilter(appState.anyMarqueeOn, util.notIdentity))
    );
}


function setupLabelsAndCursor(appState, $eventTarget) {
    // Picks objects in priority based on order.
    var hitMapTextures = ['hitmap'];
    var latestHighlightedObject = labels.getLatestHighlightedObject(appState, $eventTarget, hitMapTextures);

    labels.setupCursor(appState.renderState, appState.renderingScheduler, appState.isAnimating, latestHighlightedObject);
    labels.setupLabels(appState, $eventTarget, latestHighlightedObject);
}


function setupRenderUpdates(renderingScheduler, cameraStream, settingsChanges) {
    var renderUpdates = cameraStream.combineLatest(settingsChanges, _.identity);

    renderUpdates.do(function () {
        renderingScheduler.renderScene('panzoom', {trigger: 'renderSceneFast'});
    }).subscribe(_.identity, util.makeErrorHandler('render updates'));
}


function setupBackgroundColor(renderingScheduler, bgColor) {
    bgColor.do(function (rgb) {
        var color = [rgb.r/255, rgb.g/255, rgb.b/255, rgb.a === undefined ? 1 : rgb.a/255];
        renderingScheduler.renderState.get('options').clearColor = [color];
        renderingScheduler.renderScene('bgcolor', {trigger: 'renderSceneFast'});
    }).subscribe(_.identity, util.makeErrorHandler('bg color updates'));
}

/* Deindexed logical edges by looking up the x/y positions of the source and destination
 * nodes. */
function expandLogicalEdges(bufferSnapshots) {
    var logicalEdges = new Uint32Array(bufferSnapshots.logicalEdges.buffer);
    var curPoints = new Float32Array(bufferSnapshots.curPoints.buffer);
    var numVertices = logicalEdges.length;

    if (!bufferSnapshots.springsPos) {
        bufferSnapshots.springsPos = new Float32Array(numVertices * 2);
    }
    var springsPos = bufferSnapshots.springsPos;

    for (var i = 0; i < numVertices; i++) {
        springsPos[2 * i]     = curPoints[2 * logicalEdges[i]];
        springsPos[2 * i + 1] = curPoints[2 * logicalEdges[i] + 1];
    }

    return springsPos;
}


function makeArrows(bufferSnapshots) {
    var logicalEdges = new Uint32Array(bufferSnapshots.logicalEdges.buffer);
    var pointSizes = new Uint8Array(bufferSnapshots.pointSizes.buffer);
    var springsPos = new Float32Array(bufferSnapshots.springsPos.buffer);
    var edgeColors = new Uint32Array(bufferSnapshots.edgeColors.buffer);
    var numEdges = springsPos.length / 4; // TWO coords (x,y) for each of the TWO endpoints.

    if (!bufferSnapshots.arrowStartPos) {
        bufferSnapshots.arrowStartPos = new Float32Array(numEdges * 2 * 3);
    }
    var arrowStartPos = bufferSnapshots.arrowStartPos;

    if (!bufferSnapshots.arrowEndPos) {
        bufferSnapshots.arrowEndPos = new Float32Array(numEdges * 2 * 3);
    }
    var arrowEndPos = bufferSnapshots.arrowEndPos;

    if (!bufferSnapshots.arrowNormalDir) {
        bufferSnapshots.arrowNormalDir = new Float32Array(numEdges * 3);
    }
    var arrowNormalDir = bufferSnapshots.arrowNormalDir;

    if (!bufferSnapshots.arrowColors) {
        bufferSnapshots.arrowColors = new Uint32Array(numEdges * 3);
    }
    var arrowColors = bufferSnapshots.arrowColors;

    if (!bufferSnapshots.arrowPointSizes) {
        bufferSnapshots.arrowPointSizes = new Uint8Array(numEdges * 3);
    }
    var arrowPointSizes = bufferSnapshots.arrowPointSizes;

    for (var i = 0; i < numEdges; i++) {
        var start = [springsPos[4*i + 0], springsPos[4*i + 1]];
        var end   = [springsPos[4*i + 2], springsPos[4*i + 3]];

        arrowStartPos[6*i + 0] = start[0];
        arrowStartPos[6*i + 1] = start[1];
        arrowStartPos[6*i + 2] = start[0];
        arrowStartPos[6*i + 3] = start[1];
        arrowStartPos[6*i + 4] = start[0];
        arrowStartPos[6*i + 5] = start[1];

        arrowEndPos[6*i + 0] = end[0];
        arrowEndPos[6*i + 1] = end[1];
        arrowEndPos[6*i + 2] = end[0];
        arrowEndPos[6*i + 3] = end[1];
        arrowEndPos[6*i + 4] = end[0];
        arrowEndPos[6*i + 5] = end[1];

        arrowNormalDir[3*i + 0] = 0;  // Tip vertex
        arrowNormalDir[3*i + 1] = 1;  // Left vertex
        arrowNormalDir[3*i + 2] = -1; // Right vertex

        var pointSize = pointSizes[logicalEdges[2*i + 1]];
        arrowPointSizes[3*i + 0] = pointSize;
        arrowPointSizes[3*i + 1] = pointSize;
        arrowPointSizes[3*i + 2] = pointSize;

        arrowColors[3*i + 0] = edgeColors[2*i + 1];
        arrowColors[3*i + 1] = edgeColors[2*i + 1];
        arrowColors[3*i + 2] = edgeColors[2*i + 1];
    }
}

/*
 * Render expensive items (eg, edges) when a quiet state is detected. This function is called
 * from within an animation frame and must execture all its work inside it. Callbacks(rx, etc)
 * are not allowed as they would schedule work outside the animation frame.
 */
function renderSlowEffects(renderingScheduler) {
    var appSnapshot = renderingScheduler.appSnapshot;
    var renderState = renderingScheduler.renderState;
    var logicalEdges = renderState.get('config').get('edgeMode') === 'INDEXEDCLIENT';

    if (logicalEdges && appSnapshot.vboUpdated) {
        var start = Date.now();
        var springsPos = expandLogicalEdges(appSnapshot.buffers);
        var end1 = Date.now();
        renderer.loadBuffers(renderState, {'springsPosClient': springsPos});
        var end2 = Date.now();
        console.info('Edges expanded in', end1 - start, '[ms], and loaded in', end2 - end1, '[ms]');

        makeArrows(appSnapshot.buffers);
        var end3 = Date.now();
        renderer.loadBuffers(renderState, {'arrowStartPos': appSnapshot.buffers.arrowStartPos});
        renderer.loadBuffers(renderState, {'arrowEndPos': appSnapshot.buffers.arrowEndPos});
        renderer.loadBuffers(renderState, {'arrowNormalDir': appSnapshot.buffers.arrowNormalDir});
        renderer.loadBuffers(renderState, {'arrowColors': appSnapshot.buffers.arrowColors});
        renderer.loadBuffers(renderState, {'arrowPointSizes': appSnapshot.buffers.arrowPointSizes});
        renderer.setNumElements(renderState, 'arrowculled', appSnapshot.buffers.arrowStartPos.length / 2);
        var end4 = Date.now();
        console.info('Arrows generated in ', end3 - end2, '[ms], and loaded in', end4 - end3, '[ms]');
    }

    renderer.setCamera(renderState);
    renderer.render(renderState, 'fullscene', 'renderSceneFull');
    renderer.render(renderState, 'picking', 'picking', undefined, undefined, function () {
        renderingScheduler.appSnapshot.hitmapUpdates.onNext();
    });
    renderer.copyCanvasToTexture(renderState, 'steadyStateTexture');
}

/*
 * Render mouseover effects. These should only occur during a quiet state.
 *
 */
 var lastHighlightedEdge = -1;

// TODO: Make this work on safari.
function renderMouseoverEffects(renderingScheduler, task) {
    var appSnapshot = renderingScheduler.appSnapshot;
    var renderState = renderingScheduler.renderState;
    var buffers = appSnapshot.buffers;
    var logicalEdges = new Uint32Array(buffers.logicalEdges.buffer);
    var hostBuffers = renderState.get('hostBuffersCache');
    var numElements = renderState.get('numElements');

    var edgeIndices = task.data.edgeIndices || [];
    var nodeIndices = task.data.nodeIndices || [];

    // Extend node indices with edge endpoints
    // TODO: Decide if we need to dedupe.
    _.each(edgeIndices, function (val) {
        nodeIndices.push(logicalEdges[2*val]);
        nodeIndices.push(logicalEdges[2*val + 1]);
    });

    var hostNodePositions = new Float32Array(hostBuffers.curPoints.buffer);
    var hostNodeSizes = hostBuffers.pointSizes;

    // Don't render if nothing has changed
    if (lastHighlightedEdge === edgeIndices[0]) {
        return;
    }
    lastHighlightedEdge = edgeIndices[0];

    // TODO: Start with a small buffer and increase if necessary, masking underlying
    // data so we don't have to clear out later values. This way we won't have to constantly allocate
    buffers.highlightedEdges = new Float32Array(edgeIndices.length * 4);
    buffers.highlightedNodePositions = new Float32Array(nodeIndices.length * 2);
    buffers.highlightedNodeSizes = new Uint8Array(nodeIndices.length);

    numElements.edgehighlight = edgeIndices.length * 2;
    numElements.pointhighlight = nodeIndices.length;

    _.each(edgeIndices, function (val, idx) {
        buffers.highlightedEdges[idx*4] = buffers.springsPos[val*4];
        buffers.highlightedEdges[idx*4 + 1] = buffers.springsPos[val*4 + 1];
        buffers.highlightedEdges[idx*4 + 2] = buffers.springsPos[val*4 + 2];
        buffers.highlightedEdges[idx*4 + 3] = buffers.springsPos[val*4 + 3];
    });

    _.each(nodeIndices, function (val, idx) {
        buffers.highlightedNodePositions[idx*2] = hostNodePositions[val*2];
        buffers.highlightedNodePositions[idx*2 + 1] = hostNodePositions[val*2 + 1];

        buffers.highlightedNodeSizes[idx] = hostNodeSizes[val];
    });

    renderer.setupFullscreenBuffer(renderState);
    renderer.loadBuffers(renderState, {
        'highlightedEdgesPos': buffers.highlightedEdges,
        'highlightedPointsPos': buffers.highlightedNodePositions,
        'highlightedPointsSizes': buffers.highlightedNodeSizes
    });
    renderer.setCamera(renderState);
    renderer.render(renderState, 'highlight', 'highlight');
}


var RenderingScheduler = function(renderState, vboUpdates, hitmapUpdates,
                                  isAnimating, simulateOn) {
    var that = this;
    this.renderState = renderState;

    /* Rendering queue */
    var renderTasks = new Rx.Subject();
    var renderQueue = {};
    var renderingPaused = true; // False when the animation loop is running.

    /* Since we cannot read out of Rx streams withing the animation frame, we record the latest
     * value produced by needed rx streams and pass them as function arguments to the quiet state
     * callback. */
    this.appSnapshot = {
        vboUpdated: false,
        simulating: false,
        quietState: false,
        buffers: {
            curPoints: undefined,
            pointSizes: undefined,
            logicalEdges: undefined,
            springsPos: undefined,
<<<<<<< HEAD
            highlightedEdges: undefined
=======
            edgeColors: undefined,
            arrowStartPos: undefined,
            arrowEndPos: undefined,
            arrowNormalDir: undefined,
            arrowColors: undefined,
            arrowPointSizes: undefined,
>>>>>>> 1abca5da
        },
        hitmapUpdates: hitmapUpdates
    };

<<<<<<< HEAD
    /* Set up fullscreen buffer for mouseover effects.
     *
     */
    renderer.setupFullscreenBuffer(renderState);
=======
    Object.seal(this.appSnapshot);
    Object.seal(this.appSnapshot.buffers);
>>>>>>> 1abca5da


    /*
     * Rx hooks to maintain the appSnaphot up-to-date
     */
    simulateOn.subscribe(function (val) {
        that.appSnapshot.simulating = val;
    }, util.makeErrorHandler('simulate updates'));

    vboUpdates.filter(function (status) {
        return status === 'received';
    }).flatMapLatest(function () {
        var hostBuffers = renderState.get('hostBuffers');
        var bufUpdates = ['curPoints', 'logicalEdges', 'edgeColors', 'pointSizes'].map(function (bufName) {
            var bufUpdate = hostBuffers[bufName] || Rx.Observable.return();
            return bufUpdate.do(function (data) {
                that.appSnapshot.buffers[bufName] = data;
            });
        });
        return bufUpdates[0]
            .combineLatest(bufUpdates[1], bufUpdates[2], bufUpdates[3], _.identity);
    }).do(function () {
        that.appSnapshot.vboUpdated = true;
        that.renderScene('vboupdate', {trigger: 'renderSceneFast'});
        that.renderScene('vboupdate_picking', {
            items: ['pointsampling'],
            callback: function () {
                hitmapUpdates.onNext();
            }
        });
    }).subscribe(_.identity, util.makeErrorHandler('render vbo updates'));


    /* Push a render task into the renderer queue
     * String * {trigger, items, readPixels, callback} -> () */
    this.renderScene = function(tag, task) {
        renderTasks.onNext({
            tag: tag,
            trigger: task.trigger,
            items: task.items,
            readPixels: task.readPixels,
            callback: task.callback,
            data: task.data
        });
    };

    /* Move render tasks into a tagged dictionary. For each tag, only the latest task
     * is rendered; others are skipepd. */
    renderTasks.subscribe(function (task) {
        debug('Queueing frame on behalf of', task.tag);
        renderQueue[task.tag] = task;

        if (renderingPaused) {
            startRenderingLoop();
        }
    });


    /*
     * Helpers to start/stop the rendering loop within an animation frame. The rendering loop
     * stops when idle for a second and starts again at the next render update.
     */
    function startRenderingLoop() {
        var lastRenderTime = 0;
        var quietSignaled = true;

        function loop() {
            var nextFrameId = window.requestAnimationFrame(loop);

            // Nothing to render
            if (_.keys(renderQueue).length === 0) {
                var timeDelta = Date.now() - lastRenderTime;
                if (timeDelta > 200 && !quietSignaled) {
                    quietCallback();
                    quietSignaled = true;
                    isAnimating.onNext(false);
                }

                if (timeDelta > 1000) {
                    pauseRenderingLoop(nextFrameId);
                }
                return;
            }

            // Mouseover interactions
            // TODO: Generalize this as a separate category?
            if (_.keys(renderQueue).indexOf('mouseOver') > -1) {
                // TODO: Handle mouseover interaction
                renderMouseoverEffects(that, renderQueue.mouseOver);
                delete renderQueue.mouseOver;
            }

            // Rest render queue
            if (_.keys(renderQueue).length > 0) {
                lastRenderTime = Date.now();
                if (quietSignaled) {
                    isAnimating.onNext(true);
                    quietSignaled = false;
                    that.appSnapshot.quietState = false;
                }

                renderer.setCamera(renderState);
                _.each(renderQueue, function (renderTask, tag) {
                    renderer.render(renderState, tag, renderTask.trigger, renderTask.items,
                                    renderTask.readPixels, renderTask.callback);
                });
                renderQueue = {};
            }
        }

        debug('Starting rendering loop');
        renderingPaused = false;
        loop();
    }

    function pauseRenderingLoop(nextFrameId) {
        debug('Pausing rendering loop');
        window.cancelAnimationFrame(nextFrameId);
        renderingPaused = true;
    }

    /* Called when a quiet/steady state is detected, to render expensive features such as edges */
    function quietCallback() {
        if (!that.appSnapshot.simulating) {
            debug('Quiet state');
            renderSlowEffects(that);
            that.appSnapshot.quietState = true;
            that.appSnapshot.vboUpdated = false;
        }
    }
};


module.exports = {
    setupBackgroundColor: setupBackgroundColor,
    setupCameraInteractions: setupCameraInteractions,
    setupLabelsAndCursor: setupLabelsAndCursor,
    setupRenderUpdates: setupRenderUpdates,
    RenderingScheduler: RenderingScheduler
};<|MERGE_RESOLUTION|>--- conflicted
+++ resolved
@@ -288,29 +288,27 @@
             pointSizes: undefined,
             logicalEdges: undefined,
             springsPos: undefined,
-<<<<<<< HEAD
-            highlightedEdges: undefined
-=======
+            highlightedEdges: undefined,
+            highlightedNodePositions: undefined,
+            highlightedNodeSizes: undefined,
             edgeColors: undefined,
             arrowStartPos: undefined,
             arrowEndPos: undefined,
             arrowNormalDir: undefined,
             arrowColors: undefined,
-            arrowPointSizes: undefined,
->>>>>>> 1abca5da
+            arrowPointSizes: undefined
         },
         hitmapUpdates: hitmapUpdates
     };
 
-<<<<<<< HEAD
+    Object.seal(this.appSnapshot);
+    Object.seal(this.appSnapshot.buffers);
+
+
     /* Set up fullscreen buffer for mouseover effects.
      *
      */
     renderer.setupFullscreenBuffer(renderState);
-=======
-    Object.seal(this.appSnapshot);
-    Object.seal(this.appSnapshot.buffers);
->>>>>>> 1abca5da
 
 
     /*
