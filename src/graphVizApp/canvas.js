--- conflicted
+++ resolved
@@ -15,7 +15,7 @@
 var renderingPaused = true;
 var renderQueue = {};
 var latestState = new Rx.ReplaySubject(1);
-var currentlyQuiet = new Rx.ReplaySubject(1);
+var renderTasks = new Rx.Subject();
 
 
 function renderScene(renderTasks, state, tag, trigger, items, readPixels, callback) {
@@ -30,13 +30,7 @@
 }
 
 
-<<<<<<< HEAD
-function setupInteractions($eventTarget, renderState, bgColor, settingsChanges,
-                                    poi, labelHover, renderTasks) {
-=======
-function setupDragHoverInteractions($eventTarget, renderState, bgColor, appState) {
-    //var currentState = renderState;
->>>>>>> 604d32d5
+function setupInteractions($eventTarget, renderState, bgColor, appState) {
     var stateStream = new Rx.Subject();
     stateStream.subscribe(latestState, util.makeErrorHandler('bad stateStream'));
     stateStream.onNext(renderState);
@@ -73,12 +67,11 @@
 
     // Picks objects in priority based on order.
     var hitMapTextures = ['hitmap'];
-<<<<<<< HEAD
     var latestHighlightedObject = labels.getLatestHighlightedObject($eventTarget, renderState,
-                                                                    labelHover, hitMapTextures, poi);
+                                                                    hitMapTextures, appState);
 
     latestHighlightedObject.combineLatest(
-        stateStream,
+        latestState,
         function (h, s) { return {state: s, highlightIndices: h}; }
     ).do (function (now) {
         console.log('updating cursor');
@@ -87,14 +80,7 @@
 
     var $labelCont = $('<div>').addClass('graph-label-container');
     $eventTarget.append($labelCont);
-    labels.setupLabels($labelCont, latestState, latestHighlightedObject, labelHover, currentlyQuiet, poi);
-=======
-    var latestHighlightedObject = labels.getLatestHighlightedObject($eventTarget, renderState, hitMapTextures, appState);
-
-    var $labelCont = $('<div>').addClass('graph-label-container');
-    $eventTarget.append($labelCont);
     labels.setupLabels($labelCont, latestState, latestHighlightedObject, appState);
->>>>>>> 604d32d5
 
 
     //TODO refactor this is out of place
@@ -120,42 +106,30 @@
         .flatMapLatest(function (camera) {
             return Rx.Observable.combineLatest(
                 stateWithColor,
-<<<<<<< HEAD
-                settingsChanges,
+                appState.settingsChanges,
                 function (renderState, settingsChange) {
-=======
-                appState.settingsChanges,
-                function (curPoints, pointSizes, renderState, settingsChange) {
->>>>>>> 604d32d5
                     return {renderTag: Date.now(),
                             camera: camera,
                             settingsChange: settingsChange,
                             renderState: renderState};
                 });
-        })
-
-        .do(function(data) {
+        }).do(function(data) {
             var currentState = renderer.setCameraIm(data.renderState, data.camera);
             stateStream.onNext(currentState);
-<<<<<<< HEAD
             renderScene(renderTasks, currentState, 'panzoom');
-=======
-            renderScene(appState.lastRender, renderer, currentState, data);
->>>>>>> 604d32d5
         })
         .pluck('renderState');
 
     return renderStateUpdates;
 }
 
-function renderSlowEffects(state) {
+function renderSlowEffects(state, currentlyQuiet) {
     renderer.render(state, 'picking', 'picking');
     $('.graph-label-container').css('display', 'block');
     currentlyQuiet.onNext();
 }
 
-<<<<<<< HEAD
-function setupRendering(renderState, renderTasks, vboUpdates) {
+function setupRendering(renderState, vboUpdates, appState) {
 
     vboUpdates.filter(function (status) {
         return status === 'received';
@@ -165,7 +139,7 @@
 
     function quietCallback() {
         console.log('Quiet state');
-        renderSlowEffects(renderState);
+        renderSlowEffects(renderState, appState.currentlyQuiet);
     }
 
     renderTasks.subscribe(function (task) {
@@ -193,76 +167,6 @@
             if (timeDelta > 200 && !quietSignaled) {
                 quietSignaled = true;
                 quietCallback();
-=======
-function setupRendering(appState) {
-
-    // Determine if it's a quiet/noisy state
-    var startRendering = appState.lastRender
-        .scan({prev: null, cur: null}, function (acc, v) { return {prev: acc.cur, cur: v}; })
-        .filter(function (pair) {
-            return (!pair.prev || (pair.cur.data.renderTag !== pair.prev.data.renderTag));
-        })
-        .sample(DEBOUNCE_TIME);
-
-    var stopRendering = appState.lastRender
-        .scan({prev: null, cur: null}, function (acc, v) { return {prev: acc.cur, cur: v}; })
-        .filter(function (pair) {
-            return (!pair.prev || (pair.cur.data.renderTag !== pair.prev.data.renderTag));
-        })
-        .debounce(DEBOUNCE_TIME);
-
-    // What to do when starting noisy/rendering state
-    // TODO: Show/hide with something cleaner than pure JQuery. At least a function.
-    startRendering
-        .do(function () {
-            $('.graph-label-container').css('display', 'none');
-        })
-        .do(function () {
-            appState.currentlyRendering.onNext(true);
-        })
-        .subscribe(_.identity, util.makeErrorHandler('Start Rendering'));
-
-    // What to do when exiting noisy/rendering state
-    stopRendering
-        .flatMapLatest(util.observableFilter(appState.simulateOn, util.notIdentity))
-        .do(function (pair) {
-            pair.cur.renderer.render(pair.cur.currentState, 'interactionPicking', null,
-                {renderListTrigger: 'picking'});
-        })
-        .do(function () {
-            $('.graph-label-container').css('display', 'block');
-        })
-        .do(function () {
-            appState.currentlyRendering.onNext(false);
-        })
-        .subscribe(_.identity, util.makeErrorHandler('Stop Rendering'));
-
-    //Render gpu items, text on reqAnimFrame
-    //Slower, update the pointpicking sampler (does GPU->CPU transfer)
-    appState.lastRender
-        .bufferWithTime(10)
-        .filter(function (arr) { return arr.length; })
-        .map(function (arr) {
-            var res = arr[arr.length - 1];
-            _.extend(res.data,
-                arr.reduce(
-                    function (acc, v) {
-                        return {
-                            data: {
-                                renderTag: Math.max(v.data.renderTag, acc.data.renderTag),
-                                labelTag: Math.max(v.data.labelTag, acc.data.labelTag)
-                            }
-                        };
-                    },
-                    {data: { renderTag: 0, labelTag: 0}}));
-            return res;
-        })
-        .scan({prev: null, cur: null}, function (acc, v) { return {prev: acc.cur, cur: v}; })
-        .do(function (pair) {
-            var cfg = pair.cur;
-            if (!pair.prev || (cfg.data.renderTag !== pair.prev.data.renderTag)) {
-                cfg.renderer.render(cfg.currentState, 'interactionRender');
->>>>>>> 604d32d5
             }
 
             if (timeDelta > 1000) {
