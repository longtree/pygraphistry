'use strict';

var debug   = require('debug')('graphistry:StreamGL:graphVizApp:canvas');
var $       = window.$;
var Rx      = require('rx');
              require('../rx-jquery-stub');
var _       = require('underscore');

var interaction     = require('./interaction.js');
var util            = require('./util.js');
var labels          = require('./labels.js');
var renderer        = require('../renderer');


function setupCameraInteractions(appState, $eventTarget) {
    var renderState = appState.renderState;
    var camera = renderState.get('camera');
    var canvas = renderState.get('canvas');

    //pan/zoom
    //Observable Event
    var interactions;
    if(interaction.isTouchBased) {
        debug('Detected touch-based device. Setting up touch interaction event handlers.');
        var eventTarget = $eventTarget[0];
        interactions = interaction.setupSwipe(eventTarget, camera)
            .merge(
                interaction.setupPinch($eventTarget, camera)
                .flatMapLatest(util.observableFilter(appState.anyMarqueeOn, util.notIdentity)));
    } else {
        debug('Detected mouse-based device. Setting up mouse interaction event handlers.');
        interactions = interaction.setupDrag($eventTarget, camera, appState)
            .merge(interaction.setupScroll($eventTarget, canvas, camera, appState));
    }

    return Rx.Observable.merge(
        interactions,
        interaction.setupRotate(camera),
        interaction.setupCenter($('#center'),
                                renderState.get('hostBuffers').curPoints,
                                camera),
        interaction.setupZoomButton($('#zoomin'), camera, 1 / 1.25)
            .flatMapLatest(util.observableFilter(appState.anyMarqueeOn, util.notIdentity)),
        interaction.setupZoomButton($('#zoomout'), camera, 1.25)
            .flatMapLatest(util.observableFilter(appState.anyMarqueeOn, util.notIdentity))
    );
}

/* Deindexed logical edges by looking up the x/y positions of the source and destination
 * nodes. */
//function expandLogicalEdges(bufferSnapshots) {
    //var logicalEdges = new Uint32Array(bufferSnapshots.logicalEdges.buffer);
    //var curPoints = new Float32Array(bufferSnapshots.curPoints.buffer);
    //var numVertices = logicalEdges.length;

    //if (!bufferSnapshots.springsPos) {
        //bufferSnapshots.springsPos = new Float32Array(numVertices * 2);
    //}
    //var springsPos = bufferSnapshots.springsPos;

    //for (var i = 0; i < numVertices; i++) {
        //springsPos[2 * i]     = curPoints[2 * logicalEdges[i]];
        //springsPos[2 * i + 1] = curPoints[2 * logicalEdges[i] + 1];
    //}

    //return springsPos;
//}

function setupLabelsAndCursor(appState, $eventTarget) {
    // Picks objects in priority based on order.
    var hitMapTextures = ['hitmap'];
    var latestHighlightedObject = labels.getLatestHighlightedObject(appState, $eventTarget, hitMapTextures);

    labels.setupCursor(appState.renderState, appState.renderingScheduler, appState.isAnimatingOrSimulating, latestHighlightedObject);
    labels.setupLabels(appState, $eventTarget, latestHighlightedObject);
}

function setupRenderUpdates(renderingScheduler, cameraStream, settingsChanges) {
    settingsChanges
        .combineLatest(cameraStream, _.identity)
        .do(function () {
            renderingScheduler.renderScene('panzoom', {trigger: 'renderSceneFast'});
        }).subscribe(_.identity, util.makeErrorHandler('render updates'));
}

function setupBackgroundColor(renderingScheduler, bgColor) {
    bgColor.do(function (rgb) {
        var color = [rgb.r/255, rgb.g/255, rgb.b/255, rgb.a === undefined ? 1 : rgb.a/255];
        renderingScheduler.renderState.get('options').clearColor = [color];
        renderingScheduler.renderScene('bgcolor', {trigger: 'renderSceneFast'});
    }).subscribe(_.identity, util.makeErrorHandler('bg color updates'));
}

function expandLogicalEdges(bufferSnapshots, numRenderedSplits, edgeHeight) {
    var logicalEdges, curPoints, srcPointIdx, dstPointIdx, srcPointX, srcPointY,
            dstPointX, dstPointY;

    logicalEdges = new Uint32Array(bufferSnapshots.logicalEdges.buffer);
    curPoints = new Float32Array(bufferSnapshots.curPoints.buffer);
    var numEdges = (logicalEdges.length / 2);

    var numVertices = (2 * numEdges) * (numRenderedSplits + 1);

    if (!bufferSnapshots.midSpringsPos) {
        bufferSnapshots.midSpringsPos = new Float32Array(numVertices * 2);
    }
    var midSpringsPos = bufferSnapshots.midSpringsPos;
    var midEdgesPerEdge = numRenderedSplits + 1;
    var midEdgeStride = 4 * midEdgesPerEdge;

    function setMidEdge(edgeIdx, midEdgeIdx, srcMidPointX, srcMidPointY, dstMidPointX, dstMidPointY) {
        var midEdgeStartIdx = edgeIndex * midEdgeStride;
        var index = midEdgeStartIdx + (midEdgeIdx * 4);
        midSpringsPos[index] = srcMidPointX;
        midSpringsPos[index + 1] = srcMidPointY;
        midSpringsPos[index + 2] = dstMidPointX;
        midSpringsPos[index + 3] = dstMidPointY;
    }


    var unitRadius = (1 + Math.pow(edgeHeight, 2)) / (2 * edgeHeight);
    var theta = Math.asin((1  / unitRadius)) * 2;
    var thetaStep = -theta /  (numRenderedSplits + 1);

    var cosArray = new Float32Array(numRenderedSplits);
    var sinArray = new Float32Array(numRenderedSplits);
    var curTheta;
    for (var midPointIdx = 0; midPointIdx < numRenderedSplits; midPointIdx++) {
        curTheta = thetaStep * (midPointIdx + 1);
        cosArray[midPointIdx] = Math.cos(curTheta);
        sinArray[midPointIdx] = Math.sin(curTheta);
    }

    for (var edgeIndex = 0; edgeIndex < numEdges; edgeIndex += 1) {
        srcPointIdx = logicalEdges[edgeIndex * 2];
        dstPointIdx = logicalEdges[(edgeIndex * 2) + 1];
        srcPointX = curPoints[(2 * srcPointIdx)];
        srcPointY = curPoints[(2 * srcPointIdx)+ 1];
        dstPointX = curPoints[(2 * dstPointIdx)];
        dstPointY = curPoints[(2 * dstPointIdx) + 1];
        var edgeLength = Math.sqrt(Math.pow((dstPointX - srcPointX), 2) + Math.pow((dstPointY - srcPointY), 2));
        var height = edgeHeight * (edgeLength / 2);
        var edgeDirectionX = (srcPointX -  dstPointX) / edgeLength;
        var edgeDirectionY = (srcPointY -  dstPointY) / edgeLength;
        var radius = unitRadius * (edgeLength / 2);
        var midPointX = (srcPointX + dstPointX) / 2;
        var midPointY = (srcPointY + dstPointY) / 2;
        var centerPointX = midPointX + (radius - height) * (-1 * edgeDirectionY);
        var centerPointY = midPointY + (radius - height) * (edgeDirectionX);
        var startRadiusX = srcPointX - centerPointX;
        var startRadiusY = srcPointY - centerPointY;

        var prevPointX = srcPointX;
        var prevPointY = srcPointY;
        var nextPointX;
        var nextPointY;
        for (midPointIdx = 0; midPointIdx < numRenderedSplits; midPointIdx++) {
            var cos = cosArray[midPointIdx];
            var sin = sinArray[midPointIdx];
            nextPointX = centerPointX + (cos * startRadiusX) - (sin * startRadiusY);
            nextPointY = centerPointY + (sin * startRadiusX) + (cos * startRadiusY);
            setMidEdge(edgeIndex, midPointIdx, prevPointX, prevPointY, nextPointX, nextPointY);
            prevPointX = nextPointX;
            prevPointY = nextPointY;
        }
        setMidEdge(edgeIndex, numRenderedSplits,  prevPointX, prevPointY, dstPointX, dstPointY);
    }
    return midSpringsPos;
}


// interpolates a quadratic curve through the end points a midpoint. Then sets the
// rendered midedge positions based on this curve
function getPolynomialCurves(bufferSnapshots, interpolateMidPoints, numRenderedSplits) {
    var logicalEdges = new Uint32Array(bufferSnapshots.logicalEdges.buffer);
    var curMidPoints = null;
    var numSplits = 0;
    if (!interpolateMidPoints) {
        curMidPoints = new Float32Array(bufferSnapshots.curMidPoints.buffer);
        numSplits = curMidPoints.length  / logicalEdges.length;
    } else {
        // TODO We can only handle one midpoint as of now.
        numSplits = 1;
    }

    var curPoints = new Float32Array(bufferSnapshots.curPoints.buffer);

    //var numEdgesRendered = 3;

    if (numSplits < 1) {
        numSplits = 0;
    }

    if (numSplits > 1) {
        console.debug('More than one midpoint not supported!');
    }
    //var numMidEdges = numSplits + 1;
    var numEdges = (logicalEdges.length / 2);

    var numVertices = (2 * numEdges) * (numRenderedSplits + 1);

    if (!bufferSnapshots.midSpringsPos) {
        bufferSnapshots.midSpringsPos = new Float32Array(numVertices * 2);
    }
    var midSpringsPos = bufferSnapshots.midSpringsPos;

    var srcPointIdx, dstPointIdx, midEdgeIndex, theta, cos, sin, srcPointX, srcPointY, dstPointX, dstPointY, midPointX, midPointY, length;

    // output array that contains the vector of the transformed destination point
    var transformedDstPoint = new Float32Array(2);
    // output array that contains the vector of the transformed midpoint
    var transformedMidPoint = new Float32Array(2);
    // Quadratic curve parameters. Set by setCurveParameters.
    var beta0, beta1, beta2;
    var invX = new Float32Array(9);

    var dstMidPoint = new Float32Array(2);
    var midEdgesPerEdge = numRenderedSplits + 1;
    var midEdgeStride = 4 * midEdgesPerEdge;
    var srcMidPointX;
    var srcMidPointY;
    for (var edgeIndex = 0; edgeIndex < numEdges; edgeIndex += 1) {
        var midEdgeStartIdx = edgeIndex * midEdgeStride;
        srcMidPointX = srcPointX;
        srcMidPointY = srcPointY;
        expandEdge(edgeIndex);
        if (numRenderedSplits > 0) {
        setCurveParameters();
        // Set first midpoint to source point of edge
            for (var midEdgeIdx = 0; midEdgeIdx < (numRenderedSplits); midEdgeIdx++) {
                var lambda = (midEdgeIdx + 1) / (numRenderedSplits + 1);
                getMidPointPosition(lambda, dstMidPoint);
                setMidEdge(edgeIndex, midEdgeIdx, srcMidPointX, srcMidPointY, dstMidPoint[0], dstMidPoint[1]);
                srcMidPointX = dstMidPoint[0];
                srcMidPointY = dstMidPoint[1];
            }
        }

        // Set last midedge position to previous midpoint and edge destination
        setMidEdge(edgeIndex, numRenderedSplits, srcMidPointX, srcMidPointY, dstPointX, dstPointY);
    }
    return midSpringsPos;

    function expandEdge(edgeIndex) {
        srcPointIdx = logicalEdges[edgeIndex * 2];
        dstPointIdx = logicalEdges[(edgeIndex * 2) + 1];

        srcPointX = curPoints[(2 * srcPointIdx)];
        srcPointY = curPoints[(2 * srcPointIdx)+ 1];
        dstPointX = curPoints[(2 * dstPointIdx)];
        dstPointY = curPoints[(2 * dstPointIdx) + 1];
        // TODO this can be removed or should be generalized to multiple midpoints.

        length = Math.pow(Math.pow(dstPointX - srcPointX, 2) + Math.pow(dstPointY - srcPointY, 2), 0.5);

        theta = Math.atan2(dstPointY - srcPointY, dstPointX - srcPointX);

        var HEIGHT = 0.2;
        function interpolateArcMidPoint() {
            var actualMidPointX = (srcPointX + dstPointX) / 2;
            var actualMidPointY = (srcPointY + dstPointY) / 2;
            var directionX = (srcPointX - dstPointX) / length;
            var directionY = (srcPointY - dstPointY) / length;
            midPointX = actualMidPointX + (directionY * HEIGHT * (length / 2));
            midPointY = actualMidPointY + (-directionX * HEIGHT * (length / 2));
        }

        if (interpolateMidPoints) {
            interpolateArcMidPoint();
        } else {
            midEdgeIndex = 0;
            midPointX = curMidPoints[(edgeIndex * 2 * (numSplits)) + (midEdgeIndex * 2)];
            midPointY = curMidPoints[(edgeIndex * 2 * (numSplits)) + (midEdgeIndex * 2) + 1];
        }


        cos = Math.cos(theta);
        sin = Math.sin(theta);
    }

    function toEdgeBasisMem(vectorX, vectorY, output) {
        var diffX = vectorX - srcPointX;
        var diffY = vectorY - srcPointY;
        output[0] = (cos * diffX) + (sin * diffY);
        output[1] = (-sin * diffX) + (cos * diffY);
    }

    function fromEdgeBasisMem(vectorX, vectorY, output) {
        output[0] = srcPointX + ((cos * vectorX) + (-sin * vectorY));
        output[1] = srcPointY + ((sin * vectorX) + (cos * vectorY));
    }

    function inverseMem(m0, m1, m2, m3, m4, m5, m6, m7, m8, mem) {
        var det = m0 * ((m4 * m8) - (m5 * m7)) -
            m1 * ((m3 * m8) - (m5 * m6)) +
            m2 * ((m3 * m7) - (m4 * m6));
        // First row
        mem[0] = ((m4 * m8) - (m5 * m7)) / det;
        mem[1] = ((m2 * m7) - (m1 * m8)) / det;
        mem[2] = ((m1 * m5) - (m2 * m4)) / det;

        // Second Row
        mem[3] = ((m5 * m6) - (m3 * m8)) / det;
        mem[4] = ((m1 * m8) - (m2 * m6)) / det;
        mem[5] = ((m2 * m3) - (m1 * m5)) / det;

        // Third Row
        mem[6] = ((m3 * m7) - (m4 * m6)) / det;
        mem[7] = ((m1 * m6) - (m1 * m7)) / det;
        mem[8] = ((m1 * m4) - (m1 * m4)) / det;
    }

    function setCurveParameters() {
        toEdgeBasisMem(dstPointX, dstPointY, transformedDstPoint);
        toEdgeBasisMem(midPointX, midPointY, transformedMidPoint);

        var yVector0 = 0;
        var yVector1 = transformedMidPoint[1];
        var yVector2 = transformedDstPoint[1];

        var xVector0 = 0;
        var xVector1 = 0;
        var xVector2 = 1;
        var xVector3 = Math.pow(transformedMidPoint[0], 2);
        var xVector4 = transformedMidPoint[0];
        var xVector5 = 1;
        var xVector6 = Math.pow(transformedDstPoint[0], 2);
        var xVector7 = transformedDstPoint[0];
        var xVector8 = 1;

        inverseMem(xVector0, xVector1, xVector2, xVector3, xVector4, xVector5, xVector6, xVector7,
                   xVector8, invX);

        beta0 = (invX[0] * yVector0) + (invX[1] * yVector1) + (invX[2] * yVector2);
        beta1 = (invX[3] * yVector0) + (invX[4] * yVector1) + (invX[5] * yVector2);
        beta2 = (invX[6] * yVector0) + (invX[7] * yVector1) + (invX[8] * yVector2);
    }
    function computePolynomial(x) {
        return (Math.pow(x, 2) * beta0) + (x * beta1) + (1 * beta2);
    }

    function getMidPointPosition(lambda, output) {
        var x;
        x = lambda * length;
        fromEdgeBasisMem(x, computePolynomial(x), output);
    }

    function setMidEdge(edgeIdx, midEdgeIdx, srcMidPointX, srcMidPointY, dstMidPointX, dstMidPointY) {
        var index = midEdgeStartIdx + (midEdgeIdx * 4);
        midSpringsPos[index] = srcMidPointX;
        midSpringsPos[index + 1] = srcMidPointY;
        midSpringsPos[index + 2] = dstMidPointX;
        midSpringsPos[index + 3] = dstMidPointY;
    }

}

function expandLogicalMidEdges(bufferSnapshots) {
    var logicalEdges = new Uint32Array(bufferSnapshots.logicalEdges.buffer);
    var curMidPoints = new Float32Array(bufferSnapshots.curMidPoints.buffer);
    var curPoints = new Float32Array(bufferSnapshots.curPoints.buffer);
    var numSplits = curMidPoints.length  / logicalEdges.length;

    if (numSplits < 1) {
        numSplits = 0;
    }
    //var numMidEdges = numSplits + 1;
    var numEdges = (logicalEdges.length / 2);

    var numVertices = (2 * numEdges) * (numSplits + 1);

    if (!bufferSnapshots.midSpringsPos) {
        bufferSnapshots.midSpringsPos = new Float32Array(numVertices * 2);
    }
    var midSpringsPos = bufferSnapshots.midSpringsPos;

    for (var edgeIndex = 0; edgeIndex < numEdges; edgeIndex += 1) {
        var srcPointIdx = logicalEdges[edgeIndex * 2];
        var dstPointIdx = logicalEdges[(edgeIndex * 2) + 1];

        var srcPointX = curPoints[(2 * srcPointIdx)];
        var srcPointY = curPoints[(2 * srcPointIdx)+ 1];
        //var srcPoint = [srcPointX, srcPointY];
        var dstPointX = curPoints[(2 * dstPointIdx)];
        var dstPointY = curPoints[(2 * dstPointIdx) + 1];

        var elementsPerPoint = 2;
        var pointsPerEdge = 2;
        var midEdgesPerEdge = numSplits + 1;
        var midEdgeStride = elementsPerPoint * pointsPerEdge * midEdgesPerEdge;
        var midEdgeStartIdx = edgeIndex * midEdgeStride;

        midSpringsPos[midEdgeStartIdx] =  srcPointX;
        midSpringsPos[midEdgeStartIdx + 1] =  srcPointY;
        var prevX = srcPointX;
        var prevY = srcPointY;

        for (var midEdgeIdx = 0; midEdgeIdx < numSplits; midEdgeIdx++) {

            midSpringsPos[midEdgeStartIdx + (midEdgeIdx * 4)] = prevX;
            midSpringsPos[midEdgeStartIdx + (midEdgeIdx * 4) + 1] = prevY;

            prevX = curMidPoints[(edgeIndex * 2 * (numSplits)) + (midEdgeIdx * 2)];
            prevY = curMidPoints[(edgeIndex * 2 * (numSplits)) + (midEdgeIdx * 2) + 1];

            midSpringsPos[midEdgeStartIdx + (midEdgeIdx * 4) + 2] = prevX;
            midSpringsPos[midEdgeStartIdx + (midEdgeIdx * 4) + 3] = prevY;
        }
        midSpringsPos[((edgeIndex + 1) * midEdgeStride) - 4] =  prevX;
        midSpringsPos[((edgeIndex + 1) * midEdgeStride) - 3] =  prevY;

        midSpringsPos[((edgeIndex + 1) * midEdgeStride) - 2] =  dstPointX;
        midSpringsPos[((edgeIndex + 1) * midEdgeStride) - 1] =  dstPointY;
    }

    return midSpringsPos;
}

/* Populate arrow buffers. The first argument is either an array of indices,
 * or an integer value of how many you want.
 */
function populateArrowBuffers(maybeIterable, midSpringsPos, arrowStartPos,
        arrowEndPos, arrowNormalDir, pointSizes, logicalEdges,
        arrowPointSizes, arrowColors, edgeColors, numRenderedSplits) {

    var numMidEdges = numRenderedSplits + 1;


    var isIterable = maybeIterable.constructor === Array;
    var forLimit = (isIterable) ? maybeIterable.length : maybeIterable;

    //var start = new Float32Array(2);
    //var end = new Float32Array(2);
    var startX, startY, endX, endY;
    for (var idx = 0; idx < forLimit; idx++) {
        var val = (isIterable) ? maybeIterable[idx] : idx;

        var midEdgeIdx = ((val + 1) * ((numMidEdges) * 4) -4);
        startX = midSpringsPos[midEdgeIdx + 0];
        startY = midSpringsPos[midEdgeIdx + 1];
        endX   = midSpringsPos[midEdgeIdx + 2];
        endY   = midSpringsPos[midEdgeIdx + 3];

        arrowStartPos[6*idx + 0] = startX;
        arrowStartPos[6*idx + 1] = startY;
        arrowStartPos[6*idx + 2] = startX;
        arrowStartPos[6*idx + 3] = startY;
        arrowStartPos[6*idx + 4] = startX;
        arrowStartPos[6*idx + 5] = startY;

        arrowEndPos[6*idx + 0] = endX;
        arrowEndPos[6*idx + 1] = endY;
        arrowEndPos[6*idx + 2] = endX;
        arrowEndPos[6*idx + 3] = endY;
        arrowEndPos[6*idx + 4] = endX;
        arrowEndPos[6*idx + 5] = endY;

        arrowNormalDir[3*idx + 0] = 0;  // Tip vertex
        arrowNormalDir[3*idx + 1] = 1;  // Left vertex
        arrowNormalDir[3*idx + 2] = -1; // Right vertex

        var pointSize = pointSizes[logicalEdges[2*val+ 1]];
        arrowPointSizes[3*idx + 0] = pointSize;
        arrowPointSizes[3*idx + 1] = pointSize;
        arrowPointSizes[3*idx + 2] = pointSize;

        arrowColors[3*idx + 0] = edgeColors[2*val + 1];
        arrowColors[3*idx + 1] = edgeColors[2*val + 1];
        arrowColors[3*idx + 2] = edgeColors[2*val + 1];

    }
}

function getMidEdgeColors(bufferSnapshot, numEdges, numRenderedSplits) {
    var midEdgeColors, edges, edgeColors, srcNodeIdx, dstNodeIdx, srcColorInt, srcColor,
        dstColorInt, dstColor, edgeIndex, midEdgeIndex, numSegments, lambda,
        colorHSVInterpolator, convertRGBInt2Color, convertColor2RGBInt, interpolatedColorInt;

    var numMidEdgeColors = numEdges * (numRenderedSplits + 1);

    var interpolatedColor = {};
    srcColor = {};
    dstColor = {};

    if (!midEdgeColors) {
        midEdgeColors = new Uint32Array(numMidEdgeColors);
        numSegments = numRenderedSplits + 1;
        edges = new Uint32Array(bufferSnapshot.logicalEdges.buffer);
        edgeColors = new Uint32Array(bufferSnapshot.edgeColors.buffer);

        // Interpolate colors in the HSV color space.
        colorHSVInterpolator = function (color1, color2, lambda) {
            var color1HSV, color2HSV, h, s, v;
            color1HSV = color1.hsv();
            color2HSV = color2.hsv();
            var h1 = color1HSV.h;
            var h2 = color2HSV.h;
            var maxCCW = h1 - h2;
            var maxCW =  (h2 + 360) - h1;
            var hueStep;
            if (maxCW > maxCCW) {
                //hueStep = higherHue - lowerHue;
                //hueStep = h2 - h1;
                hueStep = h2 - h1;
            } else {
                //hueStep = higherHue - lowerHue;
                hueStep = (360 + h2) - h1;
            }
            h = (h1 + (hueStep * (lambda))) % 360;
            //h = color1HSV.h * (1 - lambda) + color2HSV.h * (lambda);
            s = color1HSV.s * (1 - lambda) + color2HSV.s * (lambda);
            v = color1HSV.v * (1 - lambda) + color2HSV.v * (lambda);
            return interpolatedColor.hsv([h, s, v]);
        };

        var colorRGBInterpolator = function (color1, color2, lambda) {
            var r, g, b;
            r = color1.r * (1 - lambda) + color2.r * (lambda);
            g = color1.g * (1 - lambda) + color2.g * (lambda);
            b = color1.b * (1 - lambda) + color2.b * (lambda);
            return {
                r: r,
                g: g,
                b: b
            };
        };

        // Convert from HSV to RGB Int
        convertColor2RGBInt = function (color) {
            return (color.r << 0) + (color.g << 8) + (color.b << 16);
        };

        // Convert from RGB Int to HSV
        convertRGBInt2Color= function (rgbInt) {
            return {
                r:rgbInt & 0xFF,
                g:(rgbInt >> 8) & 0xFF,
                b:(rgbInt >> 16) & 0xFF
            };
        };

        for (edgeIndex = 0; edgeIndex < numEdges; edgeIndex++) {
            srcNodeIdx = edges[2 * edgeIndex];
            dstNodeIdx = edges[2 * edgeIndex + 1];

            srcColorInt = edgeColors[2 * edgeIndex];
            dstColorInt = edgeColors[2 * edgeIndex + 1];

            srcColor = convertRGBInt2Color(srcColorInt);
            dstColor = convertRGBInt2Color(dstColorInt);

            interpolatedColorInt = convertColor2RGBInt(srcColor);

            for (midEdgeIndex = 0; midEdgeIndex < numSegments; midEdgeIndex++) {
                midEdgeColors[(2 * edgeIndex) * numSegments + (2 * midEdgeIndex)] =
                    interpolatedColorInt;
                lambda = (midEdgeIndex + 1) / (numSegments);
                interpolatedColorInt =
                    convertColor2RGBInt(colorRGBInterpolator(srcColor, dstColor, lambda));
                midEdgeColors[(2 * edgeIndex) * numSegments + (2 * midEdgeIndex) + 1] =
                    interpolatedColorInt;
            }
        }
        return midEdgeColors;
    }
}

function makeArrows(bufferSnapshots, edgeMode, numRenderedSplits) {
    var logicalEdges = new Uint32Array(bufferSnapshots.logicalEdges.buffer);
    var pointSizes = new Uint8Array(bufferSnapshots.pointSizes.buffer);
    var edgeColors = new Uint32Array(bufferSnapshots.edgeColors.buffer);
    var numEdges = logicalEdges.length / 2;

    if (!bufferSnapshots.arrowStartPos) {
        bufferSnapshots.arrowStartPos = new Float32Array(numEdges * 2 * 3);
    }
    var arrowStartPos = bufferSnapshots.arrowStartPos;

    if (!bufferSnapshots.arrowEndPos) {
        bufferSnapshots.arrowEndPos = new Float32Array(numEdges * 2 * 3);
    }
    var arrowEndPos = bufferSnapshots.arrowEndPos;

    if (!bufferSnapshots.arrowNormalDir) {
        bufferSnapshots.arrowNormalDir = new Float32Array(numEdges * 3);
    }
    var arrowNormalDir = bufferSnapshots.arrowNormalDir;

    if (!bufferSnapshots.arrowColors) {
        bufferSnapshots.arrowColors = new Uint32Array(numEdges * 3);
    }
    var arrowColors = bufferSnapshots.arrowColors;

    if (!bufferSnapshots.arrowPointSizes) {
        bufferSnapshots.arrowPointSizes = new Uint8Array(numEdges * 3);
    }
    var arrowPointSizes = bufferSnapshots.arrowPointSizes;

    populateArrowBuffers(numEdges, bufferSnapshots.midSpringsPos, arrowStartPos,
            arrowEndPos, arrowNormalDir, pointSizes, logicalEdges,
            arrowPointSizes, arrowColors, edgeColors, numRenderedSplits);
}

/*
 * Render expensive items (eg, edges) when a quiet state is detected. This function is called
 * from within an animation frame and must execture all its work inside it. Callbacks(rx, etc)
 * are not allowed as they would schedule work outside the animation frame.
 */
function renderSlowEffects(renderingScheduler) {
    var appSnapshot = renderingScheduler.appSnapshot;
    var renderState = renderingScheduler.renderState;
    var edgeMode = renderState.get('config').get('edgeMode');
    var edgeHeight = renderState.get('config').get('arcHeight');
    var clientMidEdgeInterpolation = renderState.get('config').get('clientMidEdgeInterpolation');
    var numRenderedSplits = renderState.get('config').get('numRenderedSplits');
    var midSpringsPos;
    var midEdgesColors;
    var start;
    var end1, end2, end3, end4;

    if ( clientMidEdgeInterpolation && appSnapshot.vboUpdated) {
        start = Date.now();

        midSpringsPos = expandLogicalEdges(appSnapshot.buffers, numRenderedSplits, edgeHeight);
        appSnapshot.buffers.midSpringsPos = midSpringsPos;

        // Only setup midedge colors once
        if (!appSnapshot.buffers.midEdgesColors) {
            var numEdges = midSpringsPos.length / 2 / (numRenderedSplits + 1);
            midEdgesColors = getMidEdgeColors(appSnapshot.buffers, numEdges, numRenderedSplits);
            appSnapshot.buffers.midEdgesColors = midEdgesColors;
            renderer.loadBuffers(renderState, {'midEdgeColorsClient': midEdgesColors});
        }

        end1 = Date.now();
        renderer.loadBuffers(renderState, {'midSpringsPos': midSpringsPos});
        renderer.setNumElements(renderState, 'edgepicking', midSpringsPos.length / 2);
        renderer.setNumElements(renderState, 'midedgeculled', midSpringsPos.length / 2);
        end2 = Date.now();
        console.debug('Edges expanded in', end1 - start, '[ms], and loaded in', end2 - end1, '[ms]');
        makeArrows(appSnapshot.buffers, edgeMode, numRenderedSplits);
        end3 = Date.now();
        renderer.loadBuffers(renderState, {'arrowStartPos': appSnapshot.buffers.arrowStartPos});
        renderer.loadBuffers(renderState, {'arrowEndPos': appSnapshot.buffers.arrowEndPos});
        renderer.loadBuffers(renderState, {'arrowNormalDir': appSnapshot.buffers.arrowNormalDir});
        renderer.loadBuffers(renderState, {'arrowColors': appSnapshot.buffers.arrowColors});
        renderer.loadBuffers(renderState, {'arrowPointSizes': appSnapshot.buffers.arrowPointSizes});

        // numEdges = length / 4 (stored as UInt8) * 0.5 (biDirectional)
        // numArrowElements = 3 * numEdges.
        var numArrowCulled = ((appSnapshot.buffers.logicalEdges.length / 2) / 4) * 3;

        renderer.setNumElements(renderState, 'arrowculled', numArrowCulled);
        end4 = Date.now();

        console.debug('Arrows generated in ', end3 - end2, '[ms], and loaded in', end4 - end3, '[ms]');
<<<<<<< HEAD

    } else if (edgeMode === 'EDGEBUNDLING' && appSnapshot.vboUpdated) {
=======
    } else if (appSnapshot.vboUpdated) {
>>>>>>> f569c30c
        start = Date.now();
        midSpringsPos = expandLogicalMidEdges(appSnapshot.buffers);
        renderer.loadBuffers(renderState, {'midSpringsPos': midSpringsPos});
        end1 = Date.now();
        renderer.setNumElements(renderState, 'edgepicking', midSpringsPos.length / 2);
        end2 = Date.now();
        console.debug('Edges expanded in', end1 - start, '[ms], and loaded in', end2 - end1, '[ms]');
    }

    renderer.setCamera(renderState);
    renderer.render(renderState, 'fullscene', 'renderSceneFull');
    renderer.render(renderState, 'picking', 'picking', undefined, undefined, function () {
        renderingScheduler.appSnapshot.hitmapUpdates.onNext();
    });
    renderer.copyCanvasToTexture(renderState, 'steadyStateTexture');
}

/*
 * Render mouseover effects. These should only occur during a quiet state.
 *
 */
 var lastHighlightedEdge = -1;

// TODO: Make this work on safari.
function renderMouseoverEffects(renderingScheduler, task) {
    var appSnapshot = renderingScheduler.appSnapshot;
    var renderState = renderingScheduler.renderState;
    var buffers = appSnapshot.buffers;
    //var numRenderedSplits = renderState.get('config').get('numRenderedSplits');
    var numRenderedSplits;
    if (buffers.midSpringsPos) {
        numRenderedSplits = ((buffers.midSpringsPos.length / 4) / (buffers.logicalEdges.length / 8)) - 1;
    } else {
        return;
    }
    var numMidEdges = numRenderedSplits + 1;

    // We haven't received any VBOs yet, so we shouldn't attempt to render.
    if (!buffers.logicalEdges) {
        return;
    }

    var logicalEdges = new Uint32Array(buffers.logicalEdges.buffer);
    var hostBuffers = renderState.get('hostBuffersCache');

    var edgeIndices = task.data.edgeIndices || [];
    var nodeIndices = task.data.nodeIndices || [];

    // Extend node indices with edge endpoints
    // TODO: Decide if we need to dedupe.
    _.each(edgeIndices, function (val) {
        nodeIndices.push(logicalEdges[2*val]);
        nodeIndices.push(logicalEdges[2*val + 1]);
    });

    var hostNodePositions = new Float32Array(hostBuffers.curPoints.buffer);
    var hostNodeSizes = hostBuffers.pointSizes;

    // Don't render if nothing has changed
    if (lastHighlightedEdge === edgeIndices[0]) {
        return;
    }
    lastHighlightedEdge = edgeIndices[0];

        // TODO: Start with a small buffer and increase if necessary, masking underlying
        // data so we don't have to clear out later values. This way we won't have to constantly allocate
        buffers.highlightedEdges = new Float32Array(edgeIndices.length * 4 * numMidEdges);
        buffers.highlightedNodePositions = new Float32Array(nodeIndices.length * 2);
        buffers.highlightedNodeSizes = new Uint8Array(nodeIndices.length);
        buffers.highlightedArrowStartPos = new Float32Array(edgeIndices.length * 2 * 3);
        buffers.highlightedArrowEndPos = new Float32Array(edgeIndices.length * 2 * 3);
        buffers.highlightedArrowNormalDir = new Float32Array(edgeIndices.length * 3);
        buffers.highlightedArrowColors = new Uint32Array(edgeIndices.length * 3);
        buffers.highlightedArrowPointSizes = new Uint8Array(edgeIndices.length * 3);

        renderer.setNumElements(renderState, 'edgehighlight', edgeIndices.length * 2 * numMidEdges);
        renderer.setNumElements(renderState, 'pointhighlight', nodeIndices.length);
        renderer.setNumElements(renderState, 'arrowhighlight', edgeIndices.length * 3);

        _.each(edgeIndices, function (val, idx) {
            // The start at the first midedge corresponding to hovered edge
            var edgeStartIdx = (val * 4 * numMidEdges);
            var highlightStartIdx = (idx * 4 * numMidEdges);
            for (var midEdgeIdx = 0; midEdgeIdx < numMidEdges; midEdgeIdx = midEdgeIdx + 1) {
                var midEdgeStride = midEdgeIdx * 4;
                buffers.highlightedEdges[highlightStartIdx + midEdgeStride] = buffers.midSpringsPos[edgeStartIdx + (midEdgeStride)];
                buffers.highlightedEdges[highlightStartIdx + midEdgeStride + 1] = buffers.midSpringsPos[edgeStartIdx + (midEdgeStride) + 1];
                buffers.highlightedEdges[highlightStartIdx + midEdgeStride + 2] = buffers.midSpringsPos[edgeStartIdx + (midEdgeStride) + 2];
                buffers.highlightedEdges[highlightStartIdx + midEdgeStride + 3] = buffers.midSpringsPos[edgeStartIdx + (midEdgeStride) + 3];
            }
        });

        _.each(nodeIndices, function (val, idx) {
            buffers.highlightedNodePositions[idx*2] = hostNodePositions[val*2];
            buffers.highlightedNodePositions[idx*2 + 1] = hostNodePositions[val*2 + 1];

            buffers.highlightedNodeSizes[idx] = hostNodeSizes[val];
        });

        populateArrowBuffers(edgeIndices, buffers.midSpringsPos, buffers.highlightedArrowStartPos,
                buffers.highlightedArrowEndPos, buffers.highlightedArrowNormalDir, hostNodeSizes,
                logicalEdges, buffers.highlightedArrowPointSizes, buffers.highlightedArrowColors,
                buffers.edgeColors, numRenderedSplits);

        renderer.setupFullscreenBuffer(renderState);
        renderer.loadBuffers(renderState, {
            'highlightedEdgesPos': buffers.highlightedEdges,
            'highlightedPointsPos': buffers.highlightedNodePositions,
            'highlightedPointsSizes': buffers.highlightedNodeSizes,
            'highlightedArrowStartPos': buffers.highlightedArrowStartPos,
            'highlightedArrowEndPos': buffers.highlightedArrowEndPos,
            'highlightedArrowNormalDir': buffers.highlightedArrowNormalDir,
            'highlightedArrowPointSizes': buffers.highlightedArrowPointSizes
        });
    renderer.setCamera(renderState);
    renderer.render(renderState, 'highlight', 'highlight');
}


var RenderingScheduler = function(renderState, vboUpdates, hitmapUpdates,
                                  isAnimating, simulateOn) {
    var that = this;
    this.renderState = renderState;

    /* Rendering queue */
    var renderTasks = new Rx.Subject();
    var renderQueue = {};
    var renderingPaused = true; // False when the animation loop is running.

    /* Since we cannot read out of Rx streams withing the animation frame, we record the latest
     * value produced by needed rx streams and pass them as function arguments to the quiet state
     * callback. */
    this.appSnapshot = {
        vboUpdated: false,
        simulating: false,
        quietState: false,
        interpolateMidPoints : true,
        buffers: {
            curPoints: undefined,
            curMidPoints: undefined,
            pointSizes: undefined,
            logicalEdges: undefined,
            springsPos: undefined,
            midSpringsPos: undefined,
            midEdgesColors: undefined,
            highlightedEdges: undefined,
            highlightedNodePositions: undefined,
            highlightedNodeSizes: undefined,
            edgeColors: undefined,
            arrowStartPos: undefined,
            arrowEndPos: undefined,
            arrowNormalDir: undefined,
            arrowColors: undefined,
            arrowPointSizes: undefined,
            highlightedArrowStartPos: undefined,
            highlightedArrowEndPos: undefined,
            highlightedArrowNormalDir: undefined,
            highlightedArrowColors: undefined,
            highlightedArrowPointSizes: undefined
        },
        hitmapUpdates: hitmapUpdates
    };

    Object.seal(this.appSnapshot);
    Object.seal(this.appSnapshot.buffers);


    /* Set up fullscreen buffer for mouseover effects.
     *
     */
    renderer.setupFullscreenBuffer(renderState);


    /*
     * Rx hooks to maintain the appSnaphot up-to-date
     */
    simulateOn.subscribe(function (val) {
        that.appSnapshot.simulating = val;
    }, util.makeErrorHandler('simulate updates'));

    vboUpdates.filter(function (status) {
        return status === 'received';
    }).flatMapLatest(function () {
        var hostBuffers = renderState.get('hostBuffers');
        var bufUpdates = ['curPoints', 'logicalEdges', 'edgeColors', 'pointSizes', 'curMidPoints'].map(function (bufName) {
            var bufUpdate = hostBuffers[bufName] || Rx.Observable.return();
            return bufUpdate.do(function (data) {
                that.appSnapshot.buffers[bufName] = data;
            });
        });
        return bufUpdates[0]
            .combineLatest(bufUpdates[1], bufUpdates[2], bufUpdates[3], bufUpdates[4], _.identity);
    }).do(function () {
        that.appSnapshot.vboUpdated = true;
        that.renderScene('vboupdate', {trigger: 'renderSceneFast'});
        that.renderScene('vboupdate_picking', {
            items: ['pointsampling'],
            callback: function () {
                hitmapUpdates.onNext();
            }
        });
    }).subscribe(_.identity, util.makeErrorHandler('render vbo updates'));


    /* Push a render task into the renderer queue
     * String * {trigger, items, readPixels, callback} -> () */
    this.renderScene = function(tag, task) {
        renderTasks.onNext({
            tag: tag,
            trigger: task.trigger,
            items: task.items,
            readPixels: task.readPixels,
            callback: task.callback,
            data: task.data
        });
    };

    /* Move render tasks into a tagged dictionary. For each tag, only the latest task
     * is rendered; others are skipepd. */
    renderTasks.subscribe(function (task) {
        debug('Queueing frame on behalf of', task.tag);
        renderQueue[task.tag] = task;

        if (renderingPaused) {
            startRenderingLoop();
        }
    });


    /*
     * Helpers to start/stop the rendering loop within an animation frame. The rendering loop
     * stops when idle for a second and starts again at the next render update.
     */
    function startRenderingLoop() {
        var lastRenderTime = 0;
        var quietSignaled = true;

        function loop() {
            var nextFrameId = window.requestAnimationFrame(loop);

            // Nothing to render
            if (_.keys(renderQueue).length === 0) {
                var timeDelta = Date.now() - lastRenderTime;
                if (timeDelta > 200 && !quietSignaled) {
                    quietCallback();
                    quietSignaled = true;
                    isAnimating.onNext(false);
                }

                if (timeDelta > 1000) {
                    pauseRenderingLoop(nextFrameId);
                }
                return;
            }

            // Mouseover interactions
            // TODO: Generalize this as a separate category?
            if (_.keys(renderQueue).indexOf('mouseOver') > -1) {
                // TODO: Handle mouseover interaction
                renderMouseoverEffects(that, renderQueue.mouseOver);
                delete renderQueue.mouseOver;
            }

            // Rest render queue
            if (_.keys(renderQueue).length > 0) {
                lastRenderTime = Date.now();
                if (quietSignaled) {
                    isAnimating.onNext(true);
                    quietSignaled = false;
                    that.appSnapshot.quietState = false;
                }

                renderer.setCamera(renderState);
                _.each(renderQueue, function (renderTask, tag) {
                    renderer.render(renderState, tag, renderTask.trigger, renderTask.items,
                                    renderTask.readPixels, renderTask.callback);
                });
                renderQueue = {};
            }
        }

        debug('Starting rendering loop');
        renderingPaused = false;
        loop();
    }

    function pauseRenderingLoop(nextFrameId) {
        debug('Pausing rendering loop');
        window.cancelAnimationFrame(nextFrameId);
        renderingPaused = true;
    }

    /* Called when a quiet/steady state is detected, to render expensive features such as edges */
    function quietCallback() {
        if (!that.appSnapshot.simulating) {
            debug('Quiet state');
            renderSlowEffects(that);
            that.appSnapshot.quietState = true;
            that.appSnapshot.vboUpdated = false;
        }
    }
};


module.exports = {
    setupBackgroundColor: setupBackgroundColor,
    setupCameraInteractions: setupCameraInteractions,
    setupLabelsAndCursor: setupLabelsAndCursor,
    setupRenderUpdates: setupRenderUpdates,
    RenderingScheduler: RenderingScheduler
};<|MERGE_RESOLUTION|>--- conflicted
+++ resolved
@@ -103,7 +103,12 @@
 
     if (!bufferSnapshots.midSpringsPos) {
         bufferSnapshots.midSpringsPos = new Float32Array(numVertices * 2);
-    }
+    } else {
+        // Wrap it again with an updated size.
+        bufferSnapshots.midSpringsPos = new Float32Array(bufferSnapshots.midSpringsPos.buffer, 0, numVertices * 2);
+    }
+
+
     var midSpringsPos = bufferSnapshots.midSpringsPos;
     var midEdgesPerEdge = numRenderedSplits + 1;
     var midEdgeStride = 4 * midEdgesPerEdge;
@@ -624,9 +629,11 @@
         midSpringsPos = expandLogicalEdges(appSnapshot.buffers, numRenderedSplits, edgeHeight);
         appSnapshot.buffers.midSpringsPos = midSpringsPos;
 
-        // Only setup midedge colors once
-        if (!appSnapshot.buffers.midEdgesColors) {
-            var numEdges = midSpringsPos.length / 2 / (numRenderedSplits + 1);
+        // Only setup midedge colors once, or when filtered.
+        // Approximates filtering when number of logicalEdges changes.
+        var numEdges = midSpringsPos.length / 2 / (numRenderedSplits + 1);
+        var expectedNumMidEdgeColors = numEdges * (numRenderedSplits + 1);
+        if (!appSnapshot.buffers.midEdgesColors || (appSnapshot.buffers.midEdgesColors.length !== expectedNumMidEdgeColors)) {
             midEdgesColors = getMidEdgeColors(appSnapshot.buffers, numEdges, numRenderedSplits);
             appSnapshot.buffers.midEdgesColors = midEdgesColors;
             renderer.loadBuffers(renderState, {'midEdgeColorsClient': midEdgesColors});
@@ -654,12 +661,8 @@
         end4 = Date.now();
 
         console.debug('Arrows generated in ', end3 - end2, '[ms], and loaded in', end4 - end3, '[ms]');
-<<<<<<< HEAD
-
-    } else if (edgeMode === 'EDGEBUNDLING' && appSnapshot.vboUpdated) {
-=======
+
     } else if (appSnapshot.vboUpdated) {
->>>>>>> f569c30c
         start = Date.now();
         midSpringsPos = expandLogicalMidEdges(appSnapshot.buffers);
         renderer.loadBuffers(renderState, {'midSpringsPos': midSpringsPos});
