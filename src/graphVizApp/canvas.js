--- conflicted
+++ resolved
@@ -468,13 +468,9 @@
         start = Date.now();
         springsPos = expandLogicalEdges(appSnapshot.buffers);
         end1 = Date.now();
-<<<<<<< HEAD
-        renderer.loadBuffers(renderState, {'springsPosClient': springsPos});
-=======
         if (edgeMode === 'INDEXEDCLIENT') {
             renderer.loadBuffers(renderState, {'springsPosClient': springsPos});
         }
->>>>>>> 4167759b
         end2 = Date.now();
         console.info('Edges expanded in', end1 - start, '[ms], and loaded in', end2 - end1, '[ms]');
         makeArrows(appSnapshot.buffers);
@@ -484,18 +480,14 @@
         renderer.loadBuffers(renderState, {'arrowNormalDir': appSnapshot.buffers.arrowNormalDir});
         renderer.loadBuffers(renderState, {'arrowColors': appSnapshot.buffers.arrowColors});
         renderer.loadBuffers(renderState, {'arrowPointSizes': appSnapshot.buffers.arrowPointSizes});
-<<<<<<< HEAD
 
         // numEdges = length / 4 (stored as UInt8) * 0.5 (biDirectional)
         // numArrowElements = 3 * numEdges.
         var numArrowCulled = ((appSnapshot.buffers.logicalEdges.length / 2) / 4) * 3;
 
         renderer.setNumElements(renderState, 'arrowculled', numArrowCulled);
-        var end4 = Date.now();
-=======
-        renderer.setNumElements(renderState, 'arrowculled', appSnapshot.buffers.arrowStartPos.length / 2);
         end4 = Date.now();
->>>>>>> 4167759b
+
         console.info('Arrows generated in ', end3 - end2, '[ms], and loaded in', end4 - end3, '[ms]');
     } else if (edgeMode === 'EDGEBUNDLING' && appSnapshot.vboUpdated) {
         start = Date.now();
