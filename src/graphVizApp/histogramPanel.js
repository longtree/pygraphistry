--- conflicted
+++ resolved
@@ -1303,12 +1303,8 @@
 
 
     const textBox = svg.select('.lowerTooltip');
-<<<<<<< HEAD
+    const textBoxBg = svg.select('.lowerTooltipBg');
     if (isEntering) {
-=======
-    const textBoxBg = svg.select('.lowerTooltipBg');
-    if (showTooltip) {
->>>>>>> 5c8908e9
         textBox.text(data.name);
         textBox.attr('opacity', FullOpacity);
         textBoxBg
