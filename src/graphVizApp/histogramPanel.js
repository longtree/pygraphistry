--- conflicted
+++ resolved
@@ -46,13 +46,9 @@
 
 var margin = {top: 10, right: 70, bottom: 20, left:20};
 var marginSparklines = {top: 15, right: 10, bottom: 15, left: 10};
-<<<<<<< HEAD
+
+// How the model-view communicate back to underlying Rx.
 var dataframeAttributeChange;
-=======
-
-// How the model-view communicate back to underlying Rx.
-var attributeChange;
->>>>>>> da600d61
 var updateAttributeSubject;
 var histogramFilterSubject;
 
@@ -66,12 +62,7 @@
 
 function initHistograms(globalStats, attributes, filterSubject, attrChangeSubject, updateAttributeSubj) {
     histogramFilterSubject = filterSubject;
-<<<<<<< HEAD
-    globalStatsCache = globalStats;
     dataframeAttributeChange = attrChangeSubject;
-=======
-    attributeChange = attrChangeSubject;
->>>>>>> da600d61
     updateAttributeSubject = updateAttributeSubj;
 
     var $histogram = $('#histogram');
@@ -188,27 +179,17 @@
 
         refresh: function () {
             var attribute = this.model.get('attribute');
-<<<<<<< HEAD
-            var id = this.cid;
-            $('.refreshHistogramButton-' + id).css('display', 'none');
-            var redraw = histogramFilters[attribute].redraw;
-=======
             var id = this.model.cid;
-            $('.refreshHistogramButton-'+id).css('visibility', 'hidden');
->>>>>>> da600d61
+            $('.refreshHistogramButton-' + id).css('visibility', 'hidden');
             delete histogramFilters[attribute];
             histogramFilterSubject.onNext(histogramFilters);
             this.render();
         },
 
-<<<<<<< HEAD
         close: function () {
-=======
-        close: function() {
             if (histogramFilters[this.model.get('attribute')]) {
                 this.refresh();
             }
->>>>>>> da600d61
             this.$el.remove();
             histograms.remove(this.model);
         }
@@ -324,28 +305,6 @@
     };
 }
 
-<<<<<<< HEAD
-
-function toggleExpandedD3(attribute, vizContainer, vizHeight, view) {
-    d3DataMap[attribute].svg.selectAll('*').remove();
-    vizContainer.empty();
-    vizContainer.height(String(vizHeight) + 'px');
-
-    var sparkLines = view.model.get('sparkLines');
-    if (sparkLines) {
-        view.model.set('sparkLines', !sparkLines);
-        initializeHistogramViz(vizContainer, view.model);
-        updateAttribute(attribute, attribute, 'histogram');
-    } else {
-        view.model.set('sparkLines', !sparkLines);
-        initializeSparklineViz(vizContainer, view.model);
-        updateAttribute(attribute, attribute, 'sparkLines');
-    }
-}
-
-
-=======
->>>>>>> da600d61
 function updateAttribute(oldAttr, newAttr, type) {
     updateAttributeSubject.onNext({
         oldAttr: oldAttr,
@@ -546,12 +505,6 @@
     // TODO: Is there a way to avoid this bind? What is the backbone way to do this?
     var filterCallback = model.view.render.bind(model.view);
 
-<<<<<<< HEAD
-    // TODO: Figure out a cleaner way to pass data between the two events.
-    var mouseClickData = {};
-    var filterRedrawCallback = updateSparkline.bind(null, $el, model, attribute);
-=======
->>>>>>> da600d61
 
     //////////////////////////////////////////////////////////////////////////
     // Create Tooltip Text Elements
@@ -630,12 +583,8 @@
             .attr('height', height)
             .attr('fill', '#556ED4')
             .attr('opacity', updateOpacity)
-<<<<<<< HEAD
-            .on('mousedown', handleHistogramDown.bind(null, mouseClickData, filterRedrawCallback, id))
-=======
             .style('cursor', updateCursor)
-            .on('mousedown', handleHistogramDown.bind(null, filterCallback, id, model.attributes.globalStats))
->>>>>>> da600d61
+            .on('mousedown', handleHistogramDown.bind(null, filterRedrawCallback, id, model.attributes.globalStats))
             .on('mouseover', toggleTooltips.bind(null, true, svg))
             .on('mouseout', toggleTooltips.bind(null, false, svg));
 
@@ -670,23 +619,15 @@
 
 }
 
-<<<<<<< HEAD
-function handleHistogramDown (data, redrawCallback, id) {
-=======
-function handleHistogramDown (cb, id, globalStats) {
->>>>>>> da600d61
+function handleHistogramDown (redrawCallback, id, globalStats) {
     var col = d3.select(d3.event.target.parentNode);
     var $element = $(col[0][0]);
     var $parent = $element.parent();
 
     var startBin = $element.attr('binnumber');
     var attr = $element.attr('attribute');
-<<<<<<< HEAD
-    updateHistogramFilters(attr, id, startBin, startBin, redrawCallback);
-=======
     var lastHistogramFilter = histogramFilters[attr];
     updateHistogramFilters(attr, id, globalStats, startBin, startBin);
->>>>>>> da600d61
 
     var positionChanges = Rx.Observable.fromEvent($parent, 'mouseover')
         .map(function (evt) {
@@ -696,13 +637,8 @@
             var ends = [+startBin, +binNum];
             var firstBin = _.min(ends);
             var lastBin = _.max(ends);
-<<<<<<< HEAD
-            updateHistogramFilters(attr, id, firstBin, lastBin, redrawCallback);
+            updateHistogramFilters(attr, id, globalStats, firstBin, lastBin);
             redrawCallback();
-=======
-            updateHistogramFilters(attr, id, globalStats, firstBin, lastBin);
-            cb();
->>>>>>> da600d61
         }).subscribe(_.identity, util.makeErrorHandler('Histogram Filter Dragging'));
 
     Rx.Observable.fromEvent($(document.body), 'mouseup')
@@ -1044,20 +980,11 @@
 
 // TODO: Move active filters out of histogram Brush.
 // Should we still keep details inside for rendering?
-<<<<<<< HEAD
-function updateHistogramFilters (attr, id, firstBin, lastBin, redrawCallback) {
-
-    histogramFilters[attr] = {
-        firstBin: firstBin,
-        lastBin: lastBin,
-        redraw: redrawCallback
-=======
 function updateHistogramFilters (attr, id, globalStats, firstBin, lastBin) {
 
     histogramFilters[attr] = {
         firstBin: firstBin,
         lastBin: lastBin
->>>>>>> da600d61
     };
 
     var stats = globalStats.sparkLines[attr];
@@ -1080,7 +1007,7 @@
     }
     histogramFilters[attr].type = dataType;
 
-    $('.refreshHistogramButton-'+id).css('visibility', 'visible');
+    $('.refreshHistogramButton-' + id).css('visibility', 'visible');
 }
 
 
