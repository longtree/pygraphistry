'use strict';

var $               = window.$;
var _               = require('underscore');
var Rx              = require('rx');
                      require('../rx-jquery-stub');
var Handlebars = require('handlebars');

var util            = require('./util.js');
var staticclient    = require('../staticclient.js');
var marquee         = require('./marquee.js');


/** Simple utility to auto-coerce CSS rgb color strings to hex strings. */
function rgb2hex(rgb) {
    try {
        if (!rgb) return undefined;
        if (/^#[0-9A-F]{6}$/i.test(rgb)) return rgb;

        rgb = rgb.match(/^rgb\((\d+),\s*(\d+),\s*(\d+)\)$/);
        function hex(x) {
            return ("0" + parseInt(x).toString(16)).slice(-2);
        }

        return "#" + hex(rgb[1]) + hex(rgb[2]) + hex(rgb[3]);
    } catch (e) {
        return undefined;
    }
}


/**
 * Returns a URL string for the export specified.
 * @param {Camera2d} camera - the current/desired viewport.
 * @param {Object} urlParams - the original view URL parameters, mostly carried over.
 * @param {string} contentKey - the key into the content bucket where the export resides.
 * @param {string} backgroundColor - the background color string from CSS.
 * @returns {string}
 */
function getExportURL (camera, urlParams, contentKey, backgroundColor) {
    // static+contentKey identify static content
    var overrides = {
            static: true, contentKey: contentKey,
            play: 0, center: false, // TODO: Infer these play/center settings from static=true on load.
            menu: false, goLive: false
        },
        boundsArray = _.map(camera.getBounds(), function (value) { return value.toPrecision(3); }),
        bounds    = {left: boundsArray[0], right: boundsArray[1], top: boundsArray[2], bottom: boundsArray[3]};
    if (backgroundColor) {
        overrides.bg = encodeURIComponent(backgroundColor);
    }
    var params    = _.extend({}, urlParams, overrides, bounds),
        paramStr  = _.map(params, function (v, k) { return k + '=' + v; }).join('&');
    return window.location.origin + window.location.pathname + '?' + paramStr;
}


function generateContentKey(urlParams) {
    var uid = util.createAlphaNumericUID(),
        parts = urlParams.dataset.split('/'),
        suffix = parts.slice(-parts.length + 1);
    return suffix + '_' + uid;
}


module.exports = function (appState, socket, urlParams) {
    var $btn = $('#persistButton');

    if (urlParams.static === 'true') {
        $btn.remove();
        return;
    }

    Rx.Observable.fromEvent($btn, 'click')
        // show
        .map(function () {
            var contentKey = urlParams.contentKey || generateContentKey(urlParams);
            return $(Handlebars.compile($('#persistTemplate').html())(
                {defName: contentKey}));
        })
        .do(function ($modal) {
            $('body').append($modal);
            $('.status', $modal).css('display', 'none');
            $modal.modal('show');
        })
        .flatMap(function ($modal) {
            return Rx.Observable.fromEvent($('.modal-footer button', $modal), 'click')
                .map(_.constant($modal));
        })
        // notify server & wait
        .do(function ($modal) {
            $('.status', $modal).css('display', 'inline');
            $('.modal-footer button', $modal).css('display', 'none');
        })
        .flatMap(function ($modal) {
            var contentKey = $('.modal-body input', $modal).val();
            return Rx.Observable.fromCallback(socket.emit, socket)('persist_current_vbo', contentKey)
                .map(function (reply) {
                    return {reply: reply, $modal: $modal, contentKey: contentKey};
                });
        })
        .flatMap(function (response) {
            var renderState = appState.renderState,
                backgroundColorCSS = $('#simulation').css('backgroundColor');
            // colorpicker sets background color as CSS, so we match it thus:
            return marquee.getGhostImageObservable(renderState, undefined, 'image/png')
                .map(function (imageDataURL) {
                    response.imageDataURL = imageDataURL;
                    response.backgroundColor = backgroundColorCSS;
                    return response;
                });
        })
        .flatMap(function (response) {
            var contentKey = response.reply.name || response.contentKey,
                previewDataURL = response.imageDataURL;
            if (!contentKey || !previewDataURL) {
                throw new Error('No content provided: ', response);
            }
            return Rx.Observable.fromCallback(socket.emit, socket)('persist_upload_png_export', previewDataURL, contentKey, 'preview.png')
                .map(function () {
                    return response;
                })
        })
        // show
        .do(function (response) {
            var reply = response.reply;
            if (!(reply && reply.success)) {
                throw new Error({msg: 'Server error on inspectHeader', v: (reply || {error: 'unknown'}).error});
            }
            var renderState = appState.renderState,
                camera = renderState.get('camera'),
                $modal = response.$modal,
<<<<<<< HEAD
                targetURL = getExportURL(camera, urlParams, reply.name),
                previewURL = staticclient.getStaticContentURL(reply.name, 'preview.png'),
                previewElement = $('<a>')
                    .attr('target', '_blank')
                    .append($('<img>')
                        .attr('height', 150)
                        //.attr('width', 150)
                        .attr('src', previewURL)
                        .css('min-width', 150)
                        .css('min-height', 150))
                    .attr('href', targetURL);
            $('.snapshot-form-area', $modal).hide();
            $('.snapshot-preview', $modal)
=======
                targetURL = getExportURL(camera, urlParams, reply.name, rgb2hex(response.backgroundColor)),
                previewURL = staticclient.getStaticContentURL(reply.name, 'preview.png');
            var embedElement = $('<a>')
                .attr('target', '_blank')
                .append($('<img>')
                    .attr('height', 150)
                    //.attr('width', 150)
                    .attr('src', previewURL)
                    .css({
                        'min-width': 150,
                        'transform': 'scaleY(-1)',
                        'min-height': 150,
                        'background-color': response.backgroundColor
                    }))
                .attr('href', targetURL);
            $('.modal-body', $modal)
>>>>>>> 9705db6c
                .empty()
                //.append($('<p>')
                //    .append($('<span>').text('Direct link: '))
                //    .append($('<a>')
                //        .attr('target', '_blank')
                //        .text(targetURL)
                //        .attr('href', targetURL)))
                .append($('<p>')
                    .append($('<span>').text('Preview:'))
                    .append(previewElement))
                .append($('<p>')
                    .append($('<span>').text('HTML:'))
                    .append($('<textarea>')
                        .text(_.escape(previewElement.outerHTML))
                        .css('width', '100%')));
            $('.status', $modal).css('display', 'none');
        })
        .subscribe(_.identity,
            function (err) {
                console.error('err', err);
                try { $('.persistor').remove(); } catch (ignore) { }
                util.makeErrorHandler('Exception while persisting VBOs', err);
            });

};<|MERGE_RESOLUTION|>--- conflicted
+++ resolved
@@ -130,8 +130,7 @@
             var renderState = appState.renderState,
                 camera = renderState.get('camera'),
                 $modal = response.$modal,
-<<<<<<< HEAD
-                targetURL = getExportURL(camera, urlParams, reply.name),
+                targetURL = getExportURL(camera, urlParams, reply.name, rgb2hex(response.backgroundColor)),
                 previewURL = staticclient.getStaticContentURL(reply.name, 'preview.png'),
                 previewElement = $('<a>')
                     .attr('target', '_blank')
@@ -144,24 +143,6 @@
                     .attr('href', targetURL);
             $('.snapshot-form-area', $modal).hide();
             $('.snapshot-preview', $modal)
-=======
-                targetURL = getExportURL(camera, urlParams, reply.name, rgb2hex(response.backgroundColor)),
-                previewURL = staticclient.getStaticContentURL(reply.name, 'preview.png');
-            var embedElement = $('<a>')
-                .attr('target', '_blank')
-                .append($('<img>')
-                    .attr('height', 150)
-                    //.attr('width', 150)
-                    .attr('src', previewURL)
-                    .css({
-                        'min-width': 150,
-                        'transform': 'scaleY(-1)',
-                        'min-height': 150,
-                        'background-color': response.backgroundColor
-                    }))
-                .attr('href', targetURL);
-            $('.modal-body', $modal)
->>>>>>> 9705db6c
                 .empty()
                 //.append($('<p>')
                 //    .append($('<span>').text('Direct link: '))
