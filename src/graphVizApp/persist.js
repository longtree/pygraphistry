'use strict';

var $               = window.$;
var _               = require('underscore');
var Rx              = require('rx');
                      require('../rx-jquery-stub');
var Handlebars = require('handlebars');

var util            = require('./util.js');
var staticclient    = require('../staticclient.js');
var marquee         = require('./marquee.js');


/** Hex byte digits for the integer value of the input. */
function hex(x) {
    return ('0' + parseInt(x).toString(16)).slice(-2);
}


/** Simple utility to auto-coerce CSS rgb color strings to hex strings. */
function rgb2hex(rgb) {
    try {
        if (!rgb) { return undefined; }
        if (/^#[0-9A-F]{6}$/i.test(rgb)) { return rgb; }

        rgb = rgb.match(/^rgb\((\d+),\s*(\d+),\s*(\d+)\)$/);
<<<<<<< HEAD
=======
        var hex = function (x) {
            return ("0" + parseInt(x).toString(16)).slice(-2);
        };
>>>>>>> 75dae242

        return '#' + hex(rgb[1]) + hex(rgb[2]) + hex(rgb[3]);
    } catch (e) {
        return undefined;
    }
}


/**
 * Returns a URL string for the export specified.
 * @param {Camera2d} camera - the current/desired viewport.
 * @param {Object} urlParams - the original view URL parameters, mostly carried over.
 * @param {string} contentKey - the key into the content bucket where the export resides.
 * @param {string} backgroundColor - the background color string from CSS.
 * @returns {string}
 */
function getExportURL (camera, urlParams, contentKey, backgroundColor) {
    // static+contentKey identify static content
    var overrides = {
            static: true, contentKey: contentKey,
            play: 0, center: false, // TODO: Infer these play/center settings from static=true on load.
            menu: false, goLive: false
        },
        boundsArray = _.map(camera.getBounds(), function (value) { return value.toPrecision(3); }),
        bounds    = {left: boundsArray[0], right: boundsArray[1], top: boundsArray[2], bottom: boundsArray[3]};
    if (backgroundColor) {
        overrides.bg = encodeURIComponent(backgroundColor);
    }
    var params    = _.extend({}, urlParams, overrides, bounds),
        paramStr  = _.map(params, function (v, k) { return k + '=' + v; }).join('&');
    return window.location.origin + window.location.pathname + '?' + paramStr;
}


function generateContentKey(urlParams) {
    var uid = util.createAlphaNumericUID(),
        parts = urlParams.dataset.split('/'),
        suffix = parts.slice(-parts.length + 1);
    return suffix + '_' + uid;
}


module.exports = function (appState, socket, urlParams) {
    var $btn = $('#persistButton');

    if (urlParams.static === 'true') {
        $btn.remove();
        return;
    }

    Rx.Observable.fromEvent($btn, 'click')
        // show
        .map(function () {
            var contentKey = urlParams.contentKey || generateContentKey(urlParams);
            return $(Handlebars.compile($('#persistTemplate').html())(
                {defName: contentKey}));
        })
        .do(function ($modal) {
            $('body').append($modal);
            $('.status', $modal).css('display', 'none');
            $modal.modal('show');
        })
        .flatMap(function ($modal) {
            return Rx.Observable.fromEvent($('.modal-footer button', $modal), 'click')
                .map(_.constant($modal));
        })
        // notify server & wait
        .do(function ($modal) {
            $('.status', $modal).css('display', 'inline');
            $('.modal-footer button', $modal).css('display', 'none');
        })
        .flatMap(function ($modal) {
            var contentKey = $('.modal-body input', $modal).val();
            return Rx.Observable.fromCallback(socket.emit, socket)('persist_current_vbo', contentKey)
                .map(function (reply) {
                    return {reply: reply, $modal: $modal, contentKey: contentKey};
                });
        })
        .flatMap(function (response) {
            var renderState = appState.renderState,
                backgroundColorCSS = $('#simulation').css('backgroundColor');
            // colorpicker sets background color as CSS, so we match it thus:
            return marquee.getGhostImageObservable(renderState, undefined, 'image/png')
                .map(function (imageDataURL) {
                    response.imageDataURL = imageDataURL;
                    response.backgroundColor = backgroundColorCSS;
                    return response;
                });
        })
        .flatMap(function (response) {
            var contentKey = response.reply.name || response.contentKey,
                previewDataURL = response.imageDataURL;
            if (!contentKey || !previewDataURL) {
                throw new Error('No content provided: ', response);
            }
            return Rx.Observable.fromCallback(socket.emit, socket)('persist_upload_png_export', previewDataURL, contentKey, 'preview.png')
                .map(function () {
                    return response;
                });
        })
        // show
        .do(function (response) {
            var reply = response.reply;
            if (!(reply && reply.success)) {
                throw new Error({msg: 'Server error on inspectHeader', v: (reply || {error: 'unknown'}).error});
            }
            var renderState = appState.renderState,
                camera = renderState.get('camera'),
                $modal = response.$modal,
                targetURL = getExportURL(camera, urlParams, reply.name, rgb2hex(response.backgroundColor)),
                previewURL = staticclient.getStaticContentURL(reply.name, 'preview.png'),
                previewElement = $('<a>')
                    .attr('target', '_blank')
                    .append($('<img>')
                        .attr('height', 150)
                        //.attr('width', 150)
                        .attr('src', previewURL)
                        .css('min-width', 150)
                        .css('min-height', 150))
                    .attr('href', targetURL);
            $('.snapshot-form-area', $modal).hide();
            $('.snapshot-preview', $modal)
                .empty()
                //.append($('<p>')
                //    .append($('<span>').text('Direct link: '))
                //    .append($('<a>')
                //        .attr('target', '_blank')
                //        .text(targetURL)
                //        .attr('href', targetURL)))
                .append($('<p>')
                    .append($('<span>').text('Preview:'))
                    .append(previewElement))
                .append($('<p>')
                    .append($('<span>').text('HTML:'))
                    .append($('<textarea>')
                        .text(previewElement[0].outerHTML)
                        .css('width', '100%')));
            $('.status', $modal).css('display', 'none');
        })
        .subscribe(_.identity,
            function (err) {
                console.error('err', err);
                try { $('.persistor').remove(); } catch (ignore) { }
                util.makeErrorHandler('Exception while persisting VBOs', err);
            });

};<|MERGE_RESOLUTION|>--- conflicted
+++ resolved
@@ -11,12 +11,6 @@
 var marquee         = require('./marquee.js');
 
 
-/** Hex byte digits for the integer value of the input. */
-function hex(x) {
-    return ('0' + parseInt(x).toString(16)).slice(-2);
-}
-
-
 /** Simple utility to auto-coerce CSS rgb color strings to hex strings. */
 function rgb2hex(rgb) {
     try {
@@ -24,12 +18,9 @@
         if (/^#[0-9A-F]{6}$/i.test(rgb)) { return rgb; }
 
         rgb = rgb.match(/^rgb\((\d+),\s*(\d+),\s*(\d+)\)$/);
-<<<<<<< HEAD
-=======
         var hex = function (x) {
-            return ("0" + parseInt(x).toString(16)).slice(-2);
+            return ('0' + parseInt(x).toString(16)).slice(-2);
         };
->>>>>>> 75dae242
 
         return '#' + hex(rgb[1]) + hex(rgb[2]) + hex(rgb[3]);
     } catch (e) {
