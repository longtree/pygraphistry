'use strict';

var $               = window.$;
var _               = require('underscore');
var Rx              = require('rx');
                      require('../rx-jquery-stub');
var Handlebars = require('handlebars');

var util            = require('./util.js');
var staticclient    = require('../staticclient.js');
var marquee         = require('./marquee.js');


/** Simple utility to auto-coerce CSS rgb color strings to hex strings. */
function rgb2hex(rgb) {
    try {
        if (!rgb) { return undefined; }
        if (/^#[0-9A-F]{6}$/i.test(rgb)) { return rgb; }

        rgb = rgb.match(/^rgb\((\d+),\s*(\d+),\s*(\d+)\)$/);
        var hex = function (x) {
            return ('0' + parseInt(x).toString(16)).slice(-2);
        };

        return '#' + hex(rgb[1]) + hex(rgb[2]) + hex(rgb[3]);
    } catch (e) {
        return undefined;
    }
}


/**
 * Returns a URL string for the export specified.
 * @param {Camera2d} camera - the current/desired viewport.
 * @param {Object} urlParams - the original view URL parameters, mostly carried over.
 * @param {string} contentKey - the key into the content bucket where the export resides.
 * @param {string} backgroundColor - the background color string from CSS.
 * @returns {string}
 */
function getExportURL (camera, urlParams, contentKey, backgroundColor) {
    // static+contentKey identify static content
    var overrides = {
            static: true, contentKey: contentKey,
            play: 0, center: false, // TODO: Infer these play/center settings from static=true on load.
            menu: false, goLive: false
        },
        boundsArray = _.map(camera.getBounds(), function (value) { return value.toPrecision(3); }),
        bounds    = {left: boundsArray[0], right: boundsArray[1], top: boundsArray[2], bottom: boundsArray[3]};
    if (backgroundColor) {
        overrides.bg = encodeURIComponent(backgroundColor);
    }
    var params    = _.extend({}, urlParams, overrides, bounds),
        paramStr  = _.map(params, function (v, k) { return k + '=' + v; }).join('&');
    return window.location.origin + window.location.pathname + '?' + paramStr;
}


function generateContentKey(urlParams) {
    var uid = util.createAlphaNumericUID(),
        parts = urlParams.dataset.split('/'),
        suffix = parts.slice(-parts.length + 1);
    return suffix + '_' + uid;
}


module.exports = function (appState, socket, urlParams) {
    var $btn = $('#persistButton');

    if (urlParams.static === 'true') {
        $btn.remove();
        return;
    }

    Rx.Observable.fromEvent($btn, 'click')
        // show
        .map(function () {
            var contentKey = urlParams.contentKey || generateContentKey(urlParams);
            return $(Handlebars.compile($('#persistTemplate').html())(
                {defName: contentKey}));
        })
        .do(function ($modal) {
            $('body').append($modal);
            $('.status', $modal).css('display', 'none');
            $modal.modal('show');
        })
        .flatMap(function ($modal) {
            return Rx.Observable.fromEvent($('.modal-footer button', $modal), 'click')
                .map(_.constant($modal));
        })
        // notify server & wait
        .do(function ($modal) {
            $('.status', $modal).css('display', 'inline');
            $('.modal-footer button', $modal).css('display', 'none');
        })
        .flatMap(function ($modal) {
            var contentKey = $('.modal-body input', $modal).val();
            return Rx.Observable.fromCallback(socket.emit, socket)('persist_current_vbo', contentKey)
                .map(function (reply) {
                    return {reply: reply, $modal: $modal, contentKey: contentKey};
                });
        })
        .flatMap(function (response) {
            var renderState = appState.renderState,
                backgroundColorCSS = $('#simulation').css('backgroundColor');
            // colorpicker sets background color as CSS, so we match it thus:
            return marquee.getGhostImageObservable(renderState, undefined, 'image/png')
                .map(function (imageDataURL) {
                    response.imageDataURL = imageDataURL;
                    response.backgroundColor = backgroundColorCSS;
                    return response;
                });
        })
        .flatMap(function (response) {
            var contentKey = response.reply.name || response.contentKey,
                previewDataURL = response.imageDataURL;
            if (!contentKey || !previewDataURL) {
                throw new Error('No content provided: ', response);
            }
            return Rx.Observable.fromCallback(socket.emit, socket)('persist_upload_png_export', previewDataURL, contentKey, 'preview.png')
                .map(function () {
                    return response;
                });
        })
        // show
        .do(function (response) {
            var reply = response.reply;
            if (!(reply && reply.success)) {
                throw new Error({msg: 'Server error on inspectHeader', v: (reply || {error: 'unknown'}).error});
            }
            var renderState = appState.renderState,
                camera = renderState.get('camera'),
                $modal = response.$modal,
                targetURL = getExportURL(camera, urlParams, reply.name, rgb2hex(response.backgroundColor)),
<<<<<<< HEAD
                previewURL = staticclient.getStaticContentURL(reply.name, 'preview.png');
            var embedElement = $('<a>')
                .attr('target', '_blank')
                .append($('<img>')
                    .attr('height', 150)
                    //.attr('width', 150)
                    .attr('src', previewURL)
                    .css({
                        'min-width': 150,
                        'transform': 'scaleY(-1)',
                        'min-height': 150,
                        'background-color': response.backgroundColor || $('.graphistry-body').css('backgroundColor')
                    }))
                .attr('href', targetURL);
            $('.modal-body', $modal)
=======
                previewURL = staticclient.getStaticContentURL(reply.name, 'preview.png'),
                previewElement = $('<a>')
                    .attr('target', '_blank')
                    .append($('<img>')
                        .attr('height', 150)
                        //.attr('width', 150)
                        .attr('src', previewURL)
                        .css('min-width', 150)
                        .css('min-height', 150))
                    .attr('href', targetURL);
            $('.snapshot-form-area', $modal).hide();
            $('.snapshot-preview', $modal)
>>>>>>> 1b8b8bb7
                .empty()
                .append($('<p>')
<<<<<<< HEAD
                    .append($('<a>')
                        .attr('target', '_blank')
                        .text('URL for IFrame embed')
                        .attr('href', targetURL)))
                .append($('<p>')
                    .text('Direct HTML:'))
=======
                    .append($('<span>').text('Preview:'))
                    .append(previewElement))
>>>>>>> 1b8b8bb7
                .append($('<p>')
                    .append($('<textarea>')
<<<<<<< HEAD
                        .text(_.escape(embedElement.outerHTML))
                        .css('width', '100%')))
                .append($('<p>').text('Preview:'))
                .append($('<p>')
                    .append(embedElement));
=======
                        .text(previewElement[0].outerHTML)
                        .css('width', '100%')));
>>>>>>> 1b8b8bb7
            $('.status', $modal).css('display', 'none');
        })
        .subscribe(_.identity,
            function (err) {
                console.error('err', err);
                try { $('.persistor').remove(); } catch (ignore) { }
                util.makeErrorHandler('Exception while persisting VBOs', err);
            });

};<|MERGE_RESOLUTION|>--- conflicted
+++ resolved
@@ -131,23 +131,6 @@
                 camera = renderState.get('camera'),
                 $modal = response.$modal,
                 targetURL = getExportURL(camera, urlParams, reply.name, rgb2hex(response.backgroundColor)),
-<<<<<<< HEAD
-                previewURL = staticclient.getStaticContentURL(reply.name, 'preview.png');
-            var embedElement = $('<a>')
-                .attr('target', '_blank')
-                .append($('<img>')
-                    .attr('height', 150)
-                    //.attr('width', 150)
-                    .attr('src', previewURL)
-                    .css({
-                        'min-width': 150,
-                        'transform': 'scaleY(-1)',
-                        'min-height': 150,
-                        'background-color': response.backgroundColor || $('.graphistry-body').css('backgroundColor')
-                    }))
-                .attr('href', targetURL);
-            $('.modal-body', $modal)
-=======
                 previewURL = staticclient.getStaticContentURL(reply.name, 'preview.png'),
                 previewElement = $('<a>')
                     .attr('target', '_blank')
@@ -155,37 +138,32 @@
                         .attr('height', 150)
                         //.attr('width', 150)
                         .attr('src', previewURL)
-                        .css('min-width', 150)
-                        .css('min-height', 150))
+                        // TODO: extract these into LESS and use a class attribute:
+                        .css({
+                            'min-width': 150,
+                            'transform': 'scaleY(-1)',
+                            'min-height': 150,
+                            'background-color': response.backgroundColor || $('.graphistry-body').css('backgroundColor')
+                        }))
                     .attr('href', targetURL);
-            $('.snapshot-form-area', $modal).hide();
+            $('.snapshot-form-area', $modal)
+                .hide();
             $('.snapshot-preview', $modal)
->>>>>>> 1b8b8bb7
                 .empty()
                 .append($('<p>')
-<<<<<<< HEAD
                     .append($('<a>')
                         .attr('target', '_blank')
                         .text('URL for IFrame embed')
                         .attr('href', targetURL)))
                 .append($('<p>')
+                    .append($('<p>').text('Preview:'))
+                    .append(previewElement))
+                .append($('<p>')
                     .text('Direct HTML:'))
-=======
-                    .append($('<span>').text('Preview:'))
-                    .append(previewElement))
->>>>>>> 1b8b8bb7
                 .append($('<p>')
                     .append($('<textarea>')
-<<<<<<< HEAD
-                        .text(_.escape(embedElement.outerHTML))
-                        .css('width', '100%')))
-                .append($('<p>').text('Preview:'))
-                .append($('<p>')
-                    .append(embedElement));
-=======
                         .text(previewElement[0].outerHTML)
                         .css('width', '100%')));
->>>>>>> 1b8b8bb7
             $('.status', $modal).css('display', 'none');
         })
         .subscribe(_.identity,
