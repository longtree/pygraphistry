'use strict';

// FIXME: Move this to graph-viz repo -- it shouldn't be a part of the core StreamGL library

const debug   = require('debug')('graphistry:StreamGL:graphVizApp:vizApp');
const $       = window.$;
const _       = require('underscore');
const Rx      = require('rxjs/Rx.KitchenSink');
              require('../rx-jquery-stub');

<<<<<<< HEAD
var shortestpaths   = require('./shortestpaths.js');
var colorPicker     = require('./colorpicker.js');
var controls        = require('./controls.js');
var canvas          = require('./canvas.js');
var labels          = require('./labels.js');
var ui              = require('../ui.js');
var poiLib          = require('../poi.js');
var util            = require('./util.js');
var highlight       = require('./highlight.js');
var api             = require('./api.js');
var VizSlice        = require('./VizSlice.js');
var Version         = require('./Version.js');


function init(socket, initialRenderState, vboUpdates, vboVersions, apiEvents, apiActions,
              workerParams, urlParams) {
=======
const shortestPaths   = require('./shortestpaths.js');
const colorPicker     = require('./colorpicker.js');
const controls        = require('./controls.js');
const canvas          = require('./canvas.js');
const labels          = require('./labels.js');
const ui              = require('../ui.js');
const poiLib          = require('../poi.js');
const util            = require('./util.js');
const highlight       = require('./highlight.js');
const api             = require('./api.js');
const VizSlice        = require('./VizSlice.js');


function init (socket, initialRenderState, vboUpdates, vboVersions, apiEvents, apiActions,
               workerParams, urlParams) {
>>>>>>> 43fe88fc
    debug('Initializing vizApp', 'URL params', urlParams);

    //////////////////////////////////////////////////////////////////////////
    // App State
    //////////////////////////////////////////////////////////////////////////

    const labelRequests = new Rx.Subject();
    const poi = poiLib(socket, labelRequests);

    // Observable DOM
    const labelHover = new Rx.Subject();

    const cameraChanges = new Rx.ReplaySubject(1);
    cameraChanges.onNext(initialRenderState.get('camera'));
    const isAnimating = new Rx.ReplaySubject(1);
    isAnimating.onNext(false);

    const settingsChanges = new Rx.ReplaySubject(1);
    settingsChanges.onNext({});
    const activeSelection = new Rx.ReplaySubject(1);
    activeSelection.onNext(new VizSlice([]));

    // Marquee button selected
    const marqueeOn = new Rx.ReplaySubject(1);
    marqueeOn.onNext(false);
    // Marquee being drawn / dragged
    const marqueeActive = new Rx.ReplaySubject(1);
    marqueeActive.onNext(false);
    // Marquee finished drawing on the canvas
    // TODO: Do we really need this?
    const marqueeDone = new Rx.ReplaySubject(1);
    marqueeDone.onNext(false);
    // Simulate button selected
    const simulateOn = new Rx.ReplaySubject(1);
    simulateOn.onNext(false);
    // Brush button selected
    const brushOn = new Rx.ReplaySubject(1);
    brushOn.onNext(false);
    // Is any marquee type toggled on?
    const anyMarqueeOn = marqueeOn
        .flatMap((marqueeVal) => brushOn.map((brushVal) => brushVal || marqueeVal));

    const isAnimatingOrSimulating = isAnimating
        .flatMap((animating) => simulateOn.map((simulating) => animating || simulating));

    const latestHighlightedObject = new Rx.ReplaySubject(1);

    const labelsAreEnabled = new Rx.ReplaySubject(1);
    labelsAreEnabled.onNext(urlParams.hasOwnProperty('labels') ? urlParams.labels : true);
    apiActions
        .filter((msg) => msg && (msg.setting === 'labels'))
        .do((msg) => {
            labelsAreEnabled.onNext(msg.value);
        }).subscribe(_.identity, util.makeErrorHandler('Error updating label enabling'));

    const poiIsEnabled = new Rx.ReplaySubject(1);
    poiIsEnabled.onNext(urlParams.hasOwnProperty('poi') ? urlParams.poi : true);
    apiActions
        .filter((msg) => msg && (msg.setting === 'poi'))
        .do((msg) => {
            poiIsEnabled.onNext(msg.value);
        }).subscribe(_.identity, util.makeErrorHandler('renderPipeline error'));

    const viewConfigChanges = new Rx.ReplaySubject(1);
    socket.emit('get_view_config', null, (response) => {
        if (response.success) {
            debug('Received view config from server', response.viewConfig);
            viewConfigChanges.onNext(response.viewConfig);
        } else {
            throw Error('Failed to get viewConfig');
        }
    });
    viewConfigChanges.do((viewConfig) => {
        const parameters = viewConfig.parameters;
        if (parameters !== undefined) {
            if (parameters.poiEnabled !== undefined) {
                poiIsEnabled.onNext(parameters.poiEnabled);
            }
            if (parameters.labelsEnabled !== undefined) {
                labelsAreEnabled.onNext(parameters.labelsEnabled);
            }
        }
    });

    const appState = {
        renderState: initialRenderState,
        vboUpdates: vboUpdates,
        vboVersions: vboVersions,
        hitmapUpdates: new Rx.ReplaySubject(1),
        cameraChanges: cameraChanges,
        viewConfigChanges: viewConfigChanges,
        isAnimating: isAnimating,
        labelHover: labelHover,
        poi: poi,
        labelRequests: labelRequests,
        settingsChanges: settingsChanges,
        marqueeOn: marqueeOn,
        marqueeActive: marqueeActive,
        marqueeDone: marqueeDone,
        simulateOn: simulateOn,
        isAnimatingOrSimulating: isAnimatingOrSimulating,
        brushOn: brushOn,
        anyMarqueeOn: anyMarqueeOn,
        activeSelection: activeSelection,
        latestHighlightedObject: latestHighlightedObject,
        apiEvents: apiEvents,
        apiActions: apiActions,
        poiIsEnabled: poiIsEnabled,
        labelsAreEnabled: labelsAreEnabled,
        clickEvents: new Rx.ReplaySubject(0)
    };

    //////////////////////////////////////////////////////////////////////////
    // DOM Elements
    //////////////////////////////////////////////////////////////////////////

    const $simCont   = $('.sim-container');
    const $fgPicker  = $('#foregroundColor');
    const $bgPicker  = $('#backgroundColor');
    const $spButton  = $('#shortestpath');
    const $toolbar   = $('#controlState');

    //////////////////////////////////////////////////////////////////////////
    // Setup
    //////////////////////////////////////////////////////////////////////////

    appState.renderingScheduler = new canvas.RenderingScheduler(appState.renderState,
                                                                appState.vboUpdates,
                                                                appState.vboVersions,
                                                                appState.hitmapUpdates,
                                                                appState.isAnimating,
                                                                appState.simulateOn,
                                                                appState.activeSelection,
                                                                socket);

    canvas.setupCameraInteractions(appState, $simCont).subscribe(
        appState.cameraChanges,
        util.makeErrorHandler('cameraChanges')
    );

    labels.setupLabelsAndCursor(appState, socket, urlParams, $simCont);
    canvas.setupCameraInteractionRenderUpdates(appState.renderingScheduler, appState.cameraChanges,
            appState.settingsChanges, appState.simulateOn);

    highlight.setupHighlight(appState);

    const backgroundColorObservable = colorPicker.backgroundColorObservable(initialRenderState, urlParams);
    const foregroundColorObservable = colorPicker.foregroundColorObservable();
    colorPicker.init($fgPicker, $bgPicker, foregroundColorObservable, backgroundColorObservable, socket, initialRenderState);
    // TODO use colors.foregroundColor for the renderer/canvas!
    canvas.setupBackgroundColor(appState.renderingScheduler, backgroundColorObservable);
    //TODO expose through cascade and provide to export
    if (urlParams['background-image']) {
        $simCont.css('background-image', 'url("' + urlParams['background-image'] + '")');
    }
    if (urlParams['mix-blend-mode']) {
        $('#simulation').css('mix-blend-mode', urlParams['mix-blend-mode']);
    }
    if (urlParams.opacity) {
        $('#simulation').css('opacity', urlParams.opacity);
    }

    shortestPaths($spButton, poi, socket);

    const doneLoading = vboUpdates.filter((update) => update === 'received')
        .take(1).do(ui.hideSpinnerShowBody).delay(100);

    controls.init(appState, socket, $toolbar, doneLoading, workerParams, urlParams);
    api.setupAPIHooks(socket, appState, doneLoading);

    Version(socket);
}


module.exports = init;<|MERGE_RESOLUTION|>--- conflicted
+++ resolved
@@ -8,24 +8,6 @@
 const Rx      = require('rxjs/Rx.KitchenSink');
               require('../rx-jquery-stub');
 
-<<<<<<< HEAD
-var shortestpaths   = require('./shortestpaths.js');
-var colorPicker     = require('./colorpicker.js');
-var controls        = require('./controls.js');
-var canvas          = require('./canvas.js');
-var labels          = require('./labels.js');
-var ui              = require('../ui.js');
-var poiLib          = require('../poi.js');
-var util            = require('./util.js');
-var highlight       = require('./highlight.js');
-var api             = require('./api.js');
-var VizSlice        = require('./VizSlice.js');
-var Version         = require('./Version.js');
-
-
-function init(socket, initialRenderState, vboUpdates, vboVersions, apiEvents, apiActions,
-              workerParams, urlParams) {
-=======
 const shortestPaths   = require('./shortestpaths.js');
 const colorPicker     = require('./colorpicker.js');
 const controls        = require('./controls.js');
@@ -41,7 +23,7 @@
 
 function init (socket, initialRenderState, vboUpdates, vboVersions, apiEvents, apiActions,
                workerParams, urlParams) {
->>>>>>> 43fe88fc
+
     debug('Initializing vizApp', 'URL params', urlParams);
 
     //////////////////////////////////////////////////////////////////////////
