'use strict';

const _ = require('underscore');

const DimCodes = {
    point: 1,
    edge: 2
};

/**
 * @typedef {Object} VizSliceElement
 * @property {Number} dim - Enum: 1 for point, 2 for edge.
 * @property {Number} idx - Index into the filtered dataframe.
 * @property {String} source - whether from canvas click, etc.
 */

/** @typedef {Object} VizSliceSpec
 * @property {Mask} point
 * @property {Mask} edge
 * @property {VizSliceElement[]} separateItems
 * @property {VizSliceElement[]} selections
 */

/**
 * @param {VizSliceSpec} specification
 * @constructor
 */
function VizSlice (specification) {
    if (_.isArray(specification)) {
        this.separateItems = specification;
    } else if (_.isObject(specification)) {
        /** @type {ArrayBuffer|Number[]} */
        this.point = specification.point;
        /** @type {ArrayBuffer|Number[]} */
        this.edge = specification.edge;
        if (_.isArray(specification.separateItems)) {
            /** @type {ArrayBuffer|Number[]} */
            this.separateItems = specification.separateItems;
        }
    }
}

/**
<<<<<<< HEAD
 * Modifies the array as a sorted set to toggle the value in/out. Returns the index of the value once effected.
 * @param {Mask} arrayData
=======
 * Modifies the array as a sorted set to toggle the value in/out. Returns the index of the value once effected,
 * along with the array itself (in case a new array had to be instantiated)
 * @param {Number[]} arrayData
>>>>>>> 22dc4443
 * @param {Number} newValue
 * @returns {Mask?}
 */
function removeOrAddFromSortedArray (arrayData, newValue) {
    if (arrayData === undefined) { return [newValue]; }

    // Guard for if the array is arraylike, but not array
    // This is the case for arguments, as well as typed arrays
    // We do this because we need access to the push() method
    if (arrayData.constructor !== Array) {
        arrayData = Array.prototype.slice.call(arrayData);
    }

<<<<<<< HEAD
    let low = 0,
        high = arrayData.length - 1,
=======
    const idxInSorted = indexOfInSorted(arrayData, newValue);
    let idx = -1;
    if (idxInSorted >= 0) {
        arrayData.splice(idxInSorted, 1);
    } else {
        const idxItShouldBeInArray = indexOfElementAfterInSorted(arrayData, newValue);
        if (idxItShouldBeInArray < arrayData.length) {
            arrayData.splice(idxItShouldBeInArray, 0, newValue);
            idx = idxItShouldBeInArray;
        } else {
            arrayData.push(newValue);
            idx = arrayData.length - 1;
        }
    }

    return {
        idx, values: arrayData
    };
}

function indexOfElementAfterInSorted (sortedArray, value) {
    var low = 0,
        high = sortedArray.length - 1,
>>>>>>> 22dc4443
        mid;
    while (low <= high) {
        mid = Math.floor((low + high) / 2);
        if (sortedArray[mid] > value) {
            high = mid - 1;
        } else if (sortedArray[mid] < value) {
            low = mid + 1;
        } else {
            return mid;
        }
    }
<<<<<<< HEAD
    arrayData.push(newValue);

    return arrayData;
=======
    return low; // low is now the element after where value should be
>>>>>>> 22dc4443
}

function indexOfInSorted (sortedArray, value) {
    let low = 0,
        high = sortedArray.length - 1,
        mid;
    while (low <= high) {
        mid = Math.floor((low + high) / 2);
        if (sortedArray[mid] > value) {
            high = mid - 1;
        } else if (sortedArray[mid] < value) {
            low = mid + 1;
        } else {
            return mid;
        }
    }
    return -1;
}

function removeOrAddFromUnsortedArray (arrayData, newElem, equalityFunc) {
    if (arrayData === undefined) { return [newElem]; }

    // Guard for if the array is array-like, but not array
    // This is the case for arguments, as well as typed arrays
    // We do this because we need access to the push() method
    if (arrayData.constructor !== Array) {
        arrayData = Array.prototype.slice.call(arrayData);
    }

    const lengthBefore = arrayData.length;
    // Remove elements if they exist, while making a copy regardless.
    const result = arrayData.filter((elem) => !equalityFunc(elem, newElem));

    // Add new elements if it didn't exist;
    if (lengthBefore === result.length) {
        result.push(newElem);
    }

    return result;
}

VizSlice.prototype = {
    isEmpty: function () {
        if (this.point !== undefined && this.point.length > 0) {
            return false;
        } else if (this.edge !== undefined && this.edge.length > 0) {
            return false;
        } else {
            return !(_.isArray(this.selection) && this.selection.length > 0);
        }
    },

    size: function () {
        let result = 0;
        if (this.point !== undefined) { result += this.point.length; }
        if (this.edge !== undefined) { result += this.edge.length; }
        if (this.separateItems !== undefined) { result += this.separateItems.length; }
        return result;
    },

    newFrom: function (specification) {
        return new VizSlice(specification);
    },

    newEmpty: function () {
        return new VizSlice();
    },

    newAdding: function (newElements) {
        const existingItems = this.separateItems;
        let resultItems = existingItems;
        if (_.isArray(existingItems)) {
            resultItems = existingItems.concat(newElements);
        }
        return new VizSlice({edge: this.edge, point: this.point, separateItems: resultItems});
    },

    copy: function () {
        return this.newFrom(this);
    },

    _isMaskShaped: function () {
        return !_.isArray(this.separateItems);
    },

    containsIndexByDim: function (idx, dim) {
        switch (dim) {
            case DimCodes.point:
                if (this.point !== undefined && indexOfInSorted(this.point, idx) > -1) {
                    return true;
                }
                break;
            case DimCodes.edge:
                if (this.edge !== undefined && indexOfInSorted(this.edge, idx) > -1) {
                    return true;
                }
                break;
        }
        return _.find(this.separateItems, (separateItem) => {
            return separateItem.dim === dim && separateItem.idx === idx;
        }) !== undefined;
    },

    getPointIndexValues: function () {
        if (this._isMaskShaped()) {
            return this.point || [];
        } else {
            return _.pluck(_.where(this.separateItems, {dim: 1}), 'idx');
        }
    },

    getEdgeIndexValues: function () {
        if (this._isMaskShaped()) {
            return this.edge || [];
        } else {
            return _.pluck(_.filter(this.separateItems, {dim: 2}), 'idx');
        }
    },

    tagSourceAs: function (source) {
        this.source = source;
        _.each(this.separateItems, (sliceElement) => { sliceElement.source = source; });
    },

    getPrimaryManualElement: function () {
        return this.separateItems.length > 0 ? this.separateItems[0] : undefined;
    },

    /**
     * @returns {VizSliceElement[]}
     */
    getVizSliceElements: function () {
        return this._isMaskShaped() ? [] : this.separateItems;
    },

    /**
     * Polymorphic iterator over the various representations of selections allocating minimal memory.
     * @param iterator Takes index and dimension (1=point, 2=edge)
     */
    forEachIndexAndDim: function (iterator) {
        if (this.point !== undefined) {
            for (let i=0; i<this.point.length; i++) {
                iterator(this.point[i], 1);
            }
        }
        if (this.edge !== undefined) {
            for (let i=0; i<this.edge.length; i++) {
                iterator(this.edge[i], 2);
            }
        }
        if (this.separateItems && _.isArray(this.separateItems)) {
            for (let i=0; i<this.separateItems.length; i++) {
                iterator(this.separateItems[i].idx, this.separateItems[i].dim);
            }
        }
    },

    /**
     *
     * @param {VizSliceElement} selection
     */
    removeOrAdd: function (selection) {
        const result = this.copy();
        if (this._isMaskShaped()) {
            switch (selection.dim) {
                case DimCodes.point:
                    result.point = removeOrAddFromSortedArray(result.point, selection.idx).values;
                    break;
                case DimCodes.edge:
                    result.edge = removeOrAddFromSortedArray(result.edge, selection.idx).values;
                    break;
            }
        } else {
            result.separateItems = removeOrAddFromUnsortedArray(result.separateItems, selection, (a, b) => {
                return a.dim === b.dim && a.idx === b.idx;
            });
        }
        return result;
    }
};

module.exports = VizSlice;<|MERGE_RESOLUTION|>--- conflicted
+++ resolved
@@ -41,14 +41,9 @@
 }
 
 /**
-<<<<<<< HEAD
- * Modifies the array as a sorted set to toggle the value in/out. Returns the index of the value once effected.
- * @param {Mask} arrayData
-=======
  * Modifies the array as a sorted set to toggle the value in/out. Returns the index of the value once effected,
  * along with the array itself (in case a new array had to be instantiated)
- * @param {Number[]} arrayData
->>>>>>> 22dc4443
+ * @param {Mask} arrayData
  * @param {Number} newValue
  * @returns {Mask?}
  */
@@ -62,10 +57,6 @@
         arrayData = Array.prototype.slice.call(arrayData);
     }
 
-<<<<<<< HEAD
-    let low = 0,
-        high = arrayData.length - 1,
-=======
     const idxInSorted = indexOfInSorted(arrayData, newValue);
     let idx = -1;
     if (idxInSorted >= 0) {
@@ -89,7 +80,6 @@
 function indexOfElementAfterInSorted (sortedArray, value) {
     var low = 0,
         high = sortedArray.length - 1,
->>>>>>> 22dc4443
         mid;
     while (low <= high) {
         mid = Math.floor((low + high) / 2);
@@ -101,13 +91,8 @@
             return mid;
         }
     }
-<<<<<<< HEAD
-    arrayData.push(newValue);
-
-    return arrayData;
-=======
+
     return low; // low is now the element after where value should be
->>>>>>> 22dc4443
 }
 
 function indexOfInSorted (sortedArray, value) {
