--- conflicted
+++ resolved
@@ -258,11 +258,7 @@
     settingsChanges.onNext({name: name, val: val});
 }
 
-<<<<<<< HEAD
-function init (socket, $elt, renderState, doneLoading, workerParams, urlParams, settingsChanges, poi) {
-=======
-function init (socket, $elt, renderState, vboUpdates, workerParams, urlParams, appState) {
->>>>>>> 604d32d5
+function init (socket, $elt, renderState, doneLoading, workerParams, urlParams, appState) {
     createLegend($('#graph-legend'), urlParams);
     toggleLogo($('.logo-container'), urlParams);
     var onElt = makeMouseSwitchboard();
