--- conflicted
+++ resolved
@@ -1,6 +1,5 @@
 'use strict';
 
-<<<<<<< HEAD
 const debug   = require('debug')('graphistry:StreamGL:graphVizApp:controls');
 const $       = window.$;
 const Rx      = require('rxjs/Rx.KitchenSink');
@@ -26,38 +25,9 @@
 const TimeExplorer    = require('./timeExplorer/timeExplorer.js');
 const contentFormatter = require('./contentFormatter.js');
 const Command         = require('./command.js');
+const VizSlice        = require('./VizSlice.js');
 
 function logScaling (minPos, maxPos, minVal, maxVal) {
-=======
-var debug   = require('debug')('graphistry:StreamGL:graphVizApp:controls');
-var $       = window.$;
-var Rx      = require('rxjs/Rx.KitchenSink');
-              require('../rx-jquery-stub');
-var d3      = require('d3');
-var _       = require('underscore');
-var Color   = require('color');
-
-var util            = require('./util.js');
-var dataInspector   = require('./dataInspector.js');
-var FiltersPanel    = require('./filtersPanel.js');
-var ExclusionsPanel = require('./ExclusionsPanel.js');
-var SetsPanel       = require('./setsPanel.js');
-var HistogramBrush  = require('./histogramBrush.js');
-var marqueeFact     = require('./marquee.js');
-var runButton       = require('./runButton.js');
-var forkVgraph      = require('./fork.js');
-var persist         = require('./persist.js');
-var goLiveButton    = require('./goLiveButton.js');
-var colorPicker     = require('./colorpicker.js');
-var externalLink    = require('./externalLink.js');
-var fullscreenLink  = require('./fullscreenLink.js');
-var TimeExplorer    = require('./timeExplorer/timeExplorer.js');
-var contentFormatter = require('./contentFormatter.js');
-var VizSlice        = require('./VizSlice.js');
-
-
-function logScaling(minPos, maxPos, minVal, maxVal) {
->>>>>>> 22dc4443
     return d3.scale.log().domain([minVal, maxVal]).range([minPos, maxPos]);
 }
 
@@ -207,15 +177,6 @@
     });
 }
 
-<<<<<<< HEAD
-//Observable bool -> { ... }
-function setupMarquee(appState, isOn) {
-    const camera = appState.renderState.get('camera');
-    const cnv = appState.renderState.get('canvas');
-    const transform = (point) => camera.canvas2WorldCoords(point.x, point.y, cnv);
-
-    const marquee = marqueeFact.initMarquee(appState, $('#marquee'), isOn, {transform: transform});
-=======
 // TODO FIXME Why do we need this to click on a switchboard instead of jquery?
 // Where this is used in the selection marquee handler, jquery functions don't seem to work.
 function triggerRawMouseEvent (el, evt) {
@@ -253,7 +214,6 @@
         }
         return matchedPoints;
     }
->>>>>>> 22dc4443
 
     // Handle selections
     marquee.selections.switchMap((marqueeState) => {
@@ -316,9 +276,6 @@
     const cnv = appState.renderState.get('canvas');
     const transform = (point) => camera.canvas2WorldCoords(point.x, point.y, cnv);
 
-<<<<<<< HEAD
-    const brush = marqueeFact.initBrush(appState, $('#brush'), isOn, {transform: transform});
-=======
     const marquee = marqueeFact.createDraggableMarquee($('#brush'));
 
     // TODO: Handle switchboard + tool activation saner
@@ -329,7 +286,6 @@
             marquee.disable();
         }
     }).subscribe(_.identity, util.makeErrorHandler('enable/disable brush marquee'));
->>>>>>> 22dc4443
 
     const marqueeStateToTransformedRect = (marqueeState) => {
         const {tl, br} = marqueeState.lastRect;
@@ -746,25 +702,8 @@
 
     const $graph = $('#simulate');
     // TODO: More general version for all toggle-able buttons?
-<<<<<<< HEAD
     let marqueeIsOn = false;
     const $viewSelectionButton = $('#viewSelectionButton');
-    const turnOnMarquee =
-        Rx.Observable.merge(
-            popoutClicks.filter((elt) => {
-                return elt === $viewSelectionButton[0]; })
-                .map(() => !marqueeIsOn),
-            Rx.Observable.fromEvent($graph, 'click')
-                .map(_.constant(false)))
-        .do((isTurnOn) => {
-            marqueeIsOn = isTurnOn;
-            toggleButton($viewSelectionButton, marqueeIsOn);
-            appState.marqueeOn.onNext(marqueeIsOn ? 'toggled' : false);
-        });
-    const histogramPanelToggle = setupPanelControl(popoutClicks, $('#histogramPanelControl'), $('#histogram.panel'),
-=======
-    var marqueeIsOn = false;
-    var $viewSelectionButton = $('#viewSelectionButton');
 
     const marqueeOnObservable =
         popoutClicks.filter((elt) => {
@@ -776,9 +715,7 @@
             appState.marqueeOn.onNext(marqueeIsOn ? 'toggled' : false);
         }).map(() => marqueeIsOn).share();
 
-
-    var histogramPanelToggle = setupPanelControl(popoutClicks, $('#histogramPanelControl'), $('#histogram.panel'),
->>>>>>> 22dc4443
+    const histogramPanelToggle = setupPanelControl(popoutClicks, $('#histogramPanelControl'), $('#histogram.panel'),
         'Turning on/off the histogram panel');
     let dataInspectorIsVisible = false;
     const dataInspectorOnSubject = new Rx.Subject();
@@ -863,15 +800,9 @@
         .merge(histogramPanelToggle)
         .take(1);
 
-<<<<<<< HEAD
-    const marquee = setupMarquee(appState, turnOnMarquee);
+    const marquee = setupSelectionMarquee(appState, marqueeOnObservable);
     const brush = setupBrush(appState, turnOnBrush);
     const filtersPanel = new FiltersPanel(socket, appState.labelRequests, appState.settingsChanges);
-=======
-    var marquee = setupSelectionMarquee(appState, marqueeOnObservable);
-    var brush = setupBrush(appState, turnOnBrush);
-    var filtersPanel = new FiltersPanel(socket, appState.labelRequests, appState.settingsChanges);
->>>>>>> 22dc4443
     filtersPanel.setupToggleControl(popoutClicks, $('#filterButton'), $('#exclusionButton'));
     const exclusionsPanel = new ExclusionsPanel(socket, filtersPanel.control, appState.labelRequests);
     exclusionsPanel.setupToggleControl(popoutClicks, $('#exclusionButton'), $('#filterButton'));
@@ -903,19 +834,6 @@
             .take(1),
         urlParams);
 
-<<<<<<< HEAD
-    Rx.Observable.zip(
-        marquee.drags,
-        marquee.drags.switchMap(() => marquee.selections.take(1)),
-        (a, b) => ({drag: a, selection: b})
-    ).subscribe((move) => {
-        const payload = {marquee: move};
-        socket.emit('move_nodes', payload);
-    }, util.makeErrorHandler('marquee error'));
-
-
-=======
->>>>>>> 22dc4443
     //tick stream until canceled/timed out (ends with finalCenter)
     const autoCentering =
         doneLoading.switchMap(() => {
