--- conflicted
+++ resolved
@@ -531,17 +531,10 @@
     var turnOnBrush = new Rx.Subject(1);
     onElt
         .merge(
-<<<<<<< HEAD
-            Rx.Observable.fromEvent($('#simulate'), 'click')
-            .map(_.constant($('#simulate')[0])))
-        .do(function (elt) {
-            if (elt === $('#brushButton')[0]) {
-=======
             Rx.Observable.fromEvent($graph, 'click')
             .map(_.constant($graph[0])))
         .map(function (elt) {
-            if (elt === $('#histogramBrush')[0]) {
->>>>>>> 1d0f7d79
+            if (elt === $('#brushButton')[0]) {
                 $(elt).children('i').toggleClass('toggle-on');
                 brushIsOn = !brushIsOn;
             } else if (brushIsOn &&
@@ -562,13 +555,9 @@
 
     var marquee = setupMarquee(appState, turnOnMarquee);
     var brush = setupBrush(appState, turnOnBrush);
-<<<<<<< HEAD
+
     dataInspector.init(appState, socket, workerParams.href, brush, histogramPanelToggle);
-    histogramBrush.init(socket, brush, appState.poi);
-=======
-    dataInspector.init(appState, socket, workerParams.href, brush);
     histogramBrush.init(socket, urlParams, brush, appState.poi);
->>>>>>> 1d0f7d79
     forkVgraph(socket, urlParams);
     persistButton(appState, socket, urlParams);
     goLiveButton(socket, urlParams);
