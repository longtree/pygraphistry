'use strict';

var $               = window.$;
var _               = require('underscore');
var Rx              = require('rx');
                      require('../rx-jquery-stub');
var util            = require('./util.js');
var Color           = require('color');


//$DOM * hex -> Observable hex
function makeInspector ($elt, hexColor) {

    var colors = new Rx.Subject();

    $elt.find('.colorSelector').ColorPicker({
        color: hexColor,
        onShow: function (colpkr) {
            $(colpkr).fadeIn(500);
            return false;
        },
        onHide: function (colpkr) {
            $(colpkr).fadeOut(500);
            return false;
        },
        onChange: function (hsb, hex, rgb) {
            $elt.find('.colorSelector div').css('backgroundColor', '#' + hex);
            var color = new Color(rgb);
            colors.onNext(color);
        }
    });

    return colors;
}


function renderConfigValueForColor(colorValue) {
    return _.map(colorValue.rgbaArray(), function (value, index) {
        //255,255,255,1 -> 1,1,1,1
        return index === 3 ? value : (value/255);
    });
}


function colorFromRenderConfigValue(rgbaFractions) {
    return new Color()
        .rgb(rgbaFractions.slice(0,3).map(function (v) { return v * 255; }))
        .alpha(rgbaFractions[3]);
}


/**
 *
 * @param {HTMLElement} $fg - Element for the foreground color button affordance.
 * @param {HTMLElement} $bg - Element for the background color button affordance.
 * @param {Socket} socket - socket or proxy
 * @param {RenderState} renderState
 */
module.exports = {
    init: function ($fg, $bg, foregroundColorObservable, backgroundColorObservable, socket, renderState) {

        foregroundColorObservable.first()
            .subscribe(function (initForegroundColor) {
                makeInspector($fg, initForegroundColor.hexString())
                    .throttleFirst(10)
                    .do(function (foregroundColor) {
                        // Execute the server command:
                        socket.emit('set_colors', {
                            rgb: {
                                r: foregroundColor.red(),
                                g: foregroundColor.green(),
                                b: foregroundColor.blue(),
                                a: foregroundColor.alpha()
                            }
                        });
                        // Update the color picker swatch affordance:
                        $('.colorSelector div', $fg).css('background-color', foregroundColor.hexString());
                    })
                    .subscribe(foregroundColorObservable, util.makeErrorHandler('bad foreground color'));
            });

        backgroundColorObservable.first()
            .subscribe(function (initBackgroundColor) {
                makeInspector($bg, initBackgroundColor.hexString())
                    .throttleFirst(10)
                    .do(function (backgroundColor) {
                        // Set the background color directly/locally via CSS:
                        $('#simulation').css('backgroundColor', backgroundColor.rgbaString());
                        // Update the server render config:
                        var newValue = renderConfigValueForColor(backgroundColor, renderState.get('options').clearColor);
                        socket.emit('update_render_config', {'options': {'clearColor': [newValue]}});
                        // Update the color picker swatch affordance:
                        $('.colorSelector div', $bg).css('background-color', backgroundColor.hexString());
                    })
                    .subscribe(backgroundColorObservable, util.makeErrorHandler('bad background color'));
            });
    },

<<<<<<< HEAD
    makeInspector: makeInspector,

    colorFromRenderConfigValue: colorFromRenderConfigValue,

    renderConfigValueForColor: renderConfigValueForColor,

    foregroundColorObservable: function () {
        var foregroundColorObservable = new Rx.ReplaySubject(1);
        var blackForegroundDefault = (new Color()).rgb(0, 0, 0);
        foregroundColorObservable.onNext(blackForegroundDefault);
        return foregroundColorObservable;
=======
        var defaultBgColor = colorFromRenderConfigValue(renderState.get('options').clearColor[0]);

        var foregroundColorObservable = new Rx.ReplaySubject(1);
        foregroundColorObservable.onNext(defaultBgColor);
        makeInspector($fg, defaultBgColor.hexString())
            .throttleFirst(10)
            .do(function (foregroundColor) {
                // Execute the server command:
                socket.emit('set_colors', {rgb: {
                    r: foregroundColor.red(),
                    g: foregroundColor.green(),
                    b: foregroundColor.blue(),
                    a: foregroundColor.alpha()
                }});
                // Update the color picker swatch affordance:
                $('.colorSelector div', $fg).css('background-color', foregroundColor.hexString());
            })
            .subscribe(foregroundColorObservable, util.makeErrorHandler('bad foreground color'));

        var backgroundColorObservable = new Rx.ReplaySubject(1);
        backgroundColorObservable.onNext(defaultBgColor);
        makeInspector($bg, defaultBgColor.hexString())
            .throttleFirst(10)
            .do(function (backgroundColor) {
                // Set the background color directly/locally via CSS:
                $('#simulation').css('backgroundColor', backgroundColor.rgbaString());
                // Update the server render config:
                var newValue = renderConfigValueForColor(backgroundColor);
                socket.emit('update_render_config', {'options': {'clearColor': [newValue]}});
                // Update the color picker swatch affordance:
                $('.colorSelector div', $bg).css('background-color', backgroundColor.hexString());
            })
            .subscribe(backgroundColorObservable, util.makeErrorHandler('bad background color'));

        return {
            foregroundColor: foregroundColorObservable,
            backgroundColor: backgroundColorObservable
        };
>>>>>>> 8cd4f498
    },

    backgroundColorObservable: function (initialRenderState, urlParams) {
        var backgroundColorObservable = new Rx.ReplaySubject(1);
        var renderStateBackgroundColor = colorFromRenderConfigValue(initialRenderState.get('options').clearColor[0]);
        var urlParamsBackgroundColor;
        if (urlParams.hasOwnProperty('bg')) {
            try {
                var hex = decodeURIComponent(urlParams.bg);
                urlParamsBackgroundColor = new Color(hex);
                var configValueForColor = renderConfigValueForColor(urlParamsBackgroundColor, renderStateBackgroundColor);
                initialRenderState.get('options').clearColor = [configValueForColor];
            } catch (e) {
                console.error('Invalid color from URL', e, urlParams.bg);
            }
        }
        backgroundColorObservable.onNext(renderStateBackgroundColor);
        return backgroundColorObservable;
    }
};<|MERGE_RESOLUTION|>--- conflicted
+++ resolved
@@ -57,7 +57,7 @@
  * @param {RenderState} renderState
  */
 module.exports = {
-    init: function ($fg, $bg, foregroundColorObservable, backgroundColorObservable, socket, renderState) {
+    init: function ($fg, $bg, foregroundColorObservable, backgroundColorObservable, socket) {
 
         foregroundColorObservable.first()
             .subscribe(function (initForegroundColor) {
@@ -87,7 +87,7 @@
                         // Set the background color directly/locally via CSS:
                         $('#simulation').css('backgroundColor', backgroundColor.rgbaString());
                         // Update the server render config:
-                        var newValue = renderConfigValueForColor(backgroundColor, renderState.get('options').clearColor);
+                        var newValue = renderConfigValueForColor(backgroundColor);
                         socket.emit('update_render_config', {'options': {'clearColor': [newValue]}});
                         // Update the color picker swatch affordance:
                         $('.colorSelector div', $bg).css('background-color', backgroundColor.hexString());
@@ -96,7 +96,6 @@
             });
     },
 
-<<<<<<< HEAD
     makeInspector: makeInspector,
 
     colorFromRenderConfigValue: colorFromRenderConfigValue,
@@ -108,63 +107,25 @@
         var blackForegroundDefault = (new Color()).rgb(0, 0, 0);
         foregroundColorObservable.onNext(blackForegroundDefault);
         return foregroundColorObservable;
-=======
-        var defaultBgColor = colorFromRenderConfigValue(renderState.get('options').clearColor[0]);
-
-        var foregroundColorObservable = new Rx.ReplaySubject(1);
-        foregroundColorObservable.onNext(defaultBgColor);
-        makeInspector($fg, defaultBgColor.hexString())
-            .throttleFirst(10)
-            .do(function (foregroundColor) {
-                // Execute the server command:
-                socket.emit('set_colors', {rgb: {
-                    r: foregroundColor.red(),
-                    g: foregroundColor.green(),
-                    b: foregroundColor.blue(),
-                    a: foregroundColor.alpha()
-                }});
-                // Update the color picker swatch affordance:
-                $('.colorSelector div', $fg).css('background-color', foregroundColor.hexString());
-            })
-            .subscribe(foregroundColorObservable, util.makeErrorHandler('bad foreground color'));
-
-        var backgroundColorObservable = new Rx.ReplaySubject(1);
-        backgroundColorObservable.onNext(defaultBgColor);
-        makeInspector($bg, defaultBgColor.hexString())
-            .throttleFirst(10)
-            .do(function (backgroundColor) {
-                // Set the background color directly/locally via CSS:
-                $('#simulation').css('backgroundColor', backgroundColor.rgbaString());
-                // Update the server render config:
-                var newValue = renderConfigValueForColor(backgroundColor);
-                socket.emit('update_render_config', {'options': {'clearColor': [newValue]}});
-                // Update the color picker swatch affordance:
-                $('.colorSelector div', $bg).css('background-color', backgroundColor.hexString());
-            })
-            .subscribe(backgroundColorObservable, util.makeErrorHandler('bad background color'));
-
-        return {
-            foregroundColor: foregroundColorObservable,
-            backgroundColor: backgroundColorObservable
-        };
->>>>>>> 8cd4f498
     },
 
     backgroundColorObservable: function (initialRenderState, urlParams) {
         var backgroundColorObservable = new Rx.ReplaySubject(1);
-        var renderStateBackgroundColor = colorFromRenderConfigValue(initialRenderState.get('options').clearColor[0]);
         var urlParamsBackgroundColor;
         if (urlParams.hasOwnProperty('bg')) {
             try {
                 var hex = decodeURIComponent(urlParams.bg);
                 urlParamsBackgroundColor = new Color(hex);
-                var configValueForColor = renderConfigValueForColor(urlParamsBackgroundColor, renderStateBackgroundColor);
+                var configValueForColor = renderConfigValueForColor(urlParamsBackgroundColor);
                 initialRenderState.get('options').clearColor = [configValueForColor];
+                backgroundColorObservable.onNext(urlParamsBackgroundColor);
             } catch (e) {
                 console.error('Invalid color from URL', e, urlParams.bg);
             }
+        } else {
+            var renderStateBackgroundColor = colorFromRenderConfigValue(initialRenderState.get('options').clearColor[0]);
+            backgroundColorObservable.onNext(renderStateBackgroundColor);
         }
-        backgroundColorObservable.onNext(renderStateBackgroundColor);
         return backgroundColorObservable;
     }
 };