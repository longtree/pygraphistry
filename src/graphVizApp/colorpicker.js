--- conflicted
+++ resolved
@@ -5,21 +5,7 @@
 var Rx              = require('rx');
                       require('../rx-jquery-stub');
 var util            = require('./util.js');
-
-
-function colorObjectToCSS(c) {
-    return 'rgba(' + [c.r, c.g, c.b, c.a | 1].join(',') + ')';
-}
-
-
-function colorObjectToHex(c) {
-    return '#' + (c.r | 0).toString(16) + (c.g | 0).toString(16) + (c.b | 0).toString(16) + (c.a | 0).toString(16);
-}
-
-
-function colorObjectToBytes(c) {
-    return [c.r, c.g, c.b, c.a];
-}
+var Color           = require('color');
 
 
 //$DOM * hex -> Observable hex
@@ -46,7 +32,6 @@
     return colors;
 }
 
-<<<<<<< HEAD
 
 function renderConfigValueForColor(colorValue) {
     return _.map(colorValue.rgbaArray(), function (value, index) {
@@ -69,11 +54,9 @@
 }
 
 
-=======
->>>>>>> 23613d1d
 /**
  *
-i * @param {HTMLElement} $fg - Element for the foreground color button affordance.
+ * @param {HTMLElement} $fg - Element for the foreground color button affordance.
  * @param {HTMLElement} $bg - Element for the background color button affordance.
  * @param {Socket} socket - socket or proxy
  * @param {RenderState} renderState
@@ -82,48 +65,28 @@
 module.exports = {
     init: function ($fg, $bg, socket, renderState) {
 
-<<<<<<< HEAD
         var foregroundColorObservable = new Rx.ReplaySubject(1),
             blackForegroundDefault = (new Color()).rgb(0, 0, 0);
         foregroundColorObservable.onNext(blackForegroundDefault);
         makeInspector($fg, blackForegroundDefault.hexString())
-=======
-        var foregroundColor = new Rx.ReplaySubject(1),
-            blackForegroundDefault = {r: 0, g: 0, b: 0};
-        foregroundColor.onNext(blackForegroundDefault);
-        makeInspector($fg, colorObjectToHex(blackForegroundDefault))
->>>>>>> 23613d1d
             .throttleFirst(10)
             .do(function (foregroundColor) {
                 socket.emit('set_colors', {rgb: foregroundColor});
             })
-<<<<<<< HEAD
             .subscribe(foregroundColorObservable, util.makeErrorHandler('bad foreground color'));
-=======
-            .subscribe(foregroundColor, util.makeErrorHandler('bad fg color'));
->>>>>>> 23613d1d
 
         var backgroundColorObservable = new Rx.ReplaySubject(1);
 
-<<<<<<< HEAD
         var renderStateBackgroundColor = colorFromRenderConfigValue(renderState.get('options').clearColor[0]);
 
         backgroundColorObservable.onNext(renderStateBackgroundColor);
         makeInspector($bg, renderStateBackgroundColor.hexString())
-=======
-        var renderStateBackgroundColorRGBA = renderState.get('options').clearColor[0],
-            rgbaBytes = _.map(renderStateBackgroundColorRGBA, function (value) { return value * 255; }),
-            renderStateBackgroundColorObject = {r: rgbaBytes[0], g: rgbaBytes[1], b: rgbaBytes[2], a: rgbaBytes[3]};
-
-        backgroundColor.onNext(renderStateBackgroundColorObject);
-        makeInspector($bg, colorObjectToHex(renderStateBackgroundColorObject))
->>>>>>> 23613d1d
             .throttleFirst(10)
             .do(function (backgroundColor) {
                 // Set the background color directly/locally via CSS:
-                $('#simulation').css('backgroundColor', colorObjectToCSS(backgroundColor));
+                $('#simulation').css('backgroundColor', backgroundColor.rgbaString());
                 // Update the server render config:
-                socket.emit('update_render_config', {'options': {'clearColor': [colorObjectToBytes(backgroundColor)]}});
+                socket.emit('update_render_config', {'options': {'clearColor': [renderConfigValueForColor(backgroundColor)]}});
             })
             .subscribe(backgroundColorObservable, util.makeErrorHandler('bad background color'));
 
@@ -135,13 +98,5 @@
 
     makeInspector: makeInspector,
 
-<<<<<<< HEAD
     renderConfigValueForColor: renderConfigValueForColor
-=======
-    colorObjectToCSS: colorObjectToCSS,
-
-    colorObjectToHex: colorObjectToHex,
-
-    colorObjectToBytes: colorObjectToBytes
->>>>>>> 23613d1d
 };