--- conflicted
+++ resolved
@@ -87,41 +87,6 @@
     $cont.addClass('noselect');
 }
 
-<<<<<<< HEAD
-
-//$DOM * evt -> {x: num, y: num}
-function toPoint ($cont, evt) {
-    const offset = $cont.offset();
-    return {x: evt.pageX - offset.left, y: evt.pageY - offset.top};
-}
-
-//{x: num, y: num} * {x: num, y: num} -> {tl: {x: num, y:num}, br: {x: num, y:num}}
-function toRect (pointA, pointB) {
-    const left    = Math.min(pointA.x, pointB.x);
-    const right   = Math.max(pointA.x, pointB.x);
-
-    const top     = Math.min(pointA.y, pointB.y);
-    const bottom  = Math.max(pointA.y, pointB.y);
-
-    const pos = {
-        tl: {x: left, y: top},
-        br: {x: right, y: bottom}
-    };
-    return pos;
-}
-
-//$DOM * Observable bool -> ()
-//Add/remove 'on'/'off' class
-function maintainContainerStyle($cont, isOn) {
-     isOn.subscribe(
-        (isOnNow) => {
-            debug('marquee toggle', isOnNow);
-            if (isOnNow) {
-                $cont.removeClass('off').addClass('on');
-            } else {
-                $cont.removeClass('on') .addClass('off');
-            }
-=======
 function resetMarqueeVisuals ($elt, $cont) {
     $elt.empty();
     $elt.css({width: 0, height: 0});
@@ -148,7 +113,6 @@
         tl: {
             x: rect.tl.x + dx,
             y: rect.tl.y + dy
->>>>>>> 22dc4443
         },
         br: {
             x: rect.br.x + dx,
@@ -165,22 +129,6 @@
     };
 }
 
-<<<<<<< HEAD
-function effectCanvas(effect) {
-    const $simulation = $('#simulation');
-    if (effect === 'blur') {
-        $simulation.css({
-            'filter': 'grayscale(50%) blur(2px)',
-            '-webkit-filter': 'grayscale(50%) blur(2px)'
-        });
-    } else if (effect === 'clear') {
-        $simulation.css({
-            'filter': '',
-            '-webkit-filter': ''
-        });
-    } else {
-        console.error('effectCanvas: unknown effect', effect);
-=======
 // When entering a state, this object will be checked to see if there's an associated
 // side effect function to call. This is where DOM changes happen, state is stored,
 // and other such side effects.
@@ -258,7 +206,6 @@
     DONE_DRAGGING: (machine, evt) => {
         machine.marqueeState.selectObservable.onNext(machine.marqueeState);
         machine.events.onNext({evt: {}, name: 'waitForDrag'});
->>>>>>> 22dc4443
     }
 };
 
@@ -283,101 +230,6 @@
     return machine;
 }
 
-<<<<<<< HEAD
-function eventPageCoordsInElement (evt, $elt) {
-    const offset = $elt.offset();
-    return evt.pageX > offset.left &&
-        evt.pageX < offset.left + $elt.width() &&
-        evt.pageY > offset.top &&
-        evt.pageY < offset.top + $elt.height();
-}
-
-//$DOM * $DOM * Observable bool * bool * Function -> Observable_1 {top, left, width, height}
-//track selections and affect $elt style/class
-//
-// doAfterSelection takes (appState, rect, $elt, width, height)
-//
-function marqueeSelections (appState, $cont, $elt, isOn, marqueeState, doAfterSelection) {
-    const bounds = isOn.switchMap((isOnNow) => {
-        if (!isOnNow) {
-            debug('stop listening for marquee selections');
-            $('#simulation').css({
-                'filter': '',
-                '-webkit-filter': ''
-            });
-            effectCanvas('clear');
-            return Rx.Observable.empty();
-        }
-        debug('start listening for marquee selections');
-        let firstRunSinceMousedown;
-        return Rx.Observable.fromEvent($cont, 'mousedown')
-            .merge(
-            Rx.Observable.fromEvent($('#highlighted-point-cont'), 'mousedown')
-                .filter((evt) => !eventPageCoordsInElement(evt, $elt)))
-            .do((evt) => {
-                debug('stopPropagation: marquee down');
-                marqueeState.onNext('selecting');
-                evt.stopPropagation();
-                $('body').addClass('noselect');
-                effectCanvas('clear');
-                $elt.empty();
-                $elt.css({width: 0, height: 0});
-                $elt.removeClass('draggable').removeClass('dragging');
-                $cont.removeClass('done');
-            }).map(toPoint.bind('', $cont))
-            .do(() => {
-                debug('marquee instance started, listening');
-                firstRunSinceMousedown = true;
-            }).switchMap((startPoint) => {
-                return Rx.Observable.fromEvent($(window.document), 'mousemove')
-                    .do((evt) => {
-                        debug('stopPropagation: marquee move');
-                        evt.stopPropagation();
-                    })
-                    .inspectTime(1)
-                    .map((moveEvt) => toRect(startPoint, toPoint($cont, moveEvt)))
-                    .do((rect) => {
-                        if (firstRunSinceMousedown) {
-                            debug('show marquee instance on first bound calc');
-                            $elt.removeClass('off').addClass('on');
-                            firstRunSinceMousedown = false;
-                        }
-                        $elt.css({
-                            left: rect.tl.x,
-                            top: rect.tl.y,
-                            width: rect.br.x - rect.tl.x,
-                            height: rect.br.y - rect.tl.y
-                        });
-                    }).takeUntil(Rx.Observable.fromEvent($(window.document), 'mouseup')
-                        .do((evt) => {
-                            debug('stopPropagation: marquee up');
-                            evt.stopPropagation();
-                            debug('drag marquee finished');
-                        })
-                ).takeLast(1)
-                    .do((rect) => {
-                        $('body').removeClass('noselect');
-                        $elt.addClass('draggable').removeClass('on');
-                        $cont.addClass('done');
-                        marqueeState.onNext('done');
-
-                        const width = rect.br.x - rect.tl.x;
-                        const height = rect.br.y - rect.tl.y;
-                        const bw = parseInt($elt.css('border-width'));
-
-                        $elt.css({ // Take border sizes into account when aligning ghost image
-                            left: rect.tl.x - bw,
-                            top: rect.tl.y - bw,
-                            width: width + 2 * bw,
-                            height: height + 2 * bw
-                        });
-
-                        doAfterSelection(appState, rect, $elt, width, height);
-
-                    });
-            });
-    });
-=======
 // Returns a stream of tagged UI events
 function getMarqueeUiEventStream ($cont, machine) {
     const events = new Rx.ReplaySubject(1);
@@ -459,7 +311,6 @@
             sideEffectFunctions[currentState](machine, evt);
         }
     }, util.makeErrorHandler('Handling marquee state machine'));
->>>>>>> 22dc4443
 
     const enable = function () { events.onNext({evt: {}, name: 'enable'}) };
     const disable = function () { events.onNext({evt: {}, name: 'disable'}) };
@@ -487,76 +338,11 @@
     const $elt = createElt();
     $cont.append($elt);
 
-<<<<<<< HEAD
-function marqueeDrags (selections, $cont, $elt, marqueeState, takeLast, doAfterDrags) {
-    const drags = selections.switchMap((selection) => {
-        let firstRunSinceMousedown = true;
-        let dragDelta = {x: 0, y: 0};
-        return Rx.Observable.fromEvent($elt, 'mousedown')
-            .merge(
-                Rx.Observable.fromEvent($('#highlighted-point-cont'), 'mousedown')
-                .filter((evt) => {
-                    return eventPageCoordsInElement(evt, $elt);
-                }))
-            .do((evt) => {
-                debug('stopPropagation: marquee down 2');
-                marqueeState.onNext('dragging');
-                evt.stopPropagation();
-                $('body').addClass('noselect');
-                $cont.addClass('beingdragged');
-            })
-            .map(toPoint.bind('', $cont))
-            .switchMap((startPoint) => {
-                debug('Start of drag: ', startPoint);
-                const observable =  Rx.Observable.fromEvent($(window.document), 'mousemove')
-                    .do((evt) => {
-                        debug('stopPropagation: marquee move 2');
-                        evt.stopPropagation();
-                    })
-                    .inspectTime(1)
-                    .map((evt) => ({start: startPoint, end: toPoint($cont, evt)}))
-                    .do((drag) => {
-                        dragDelta = toDelta(drag.start, drag.end);
-
-                        // Side effects
-                        if (firstRunSinceMousedown) {
-                            firstRunSinceMousedown = false;
-                            $elt.removeClass('draggable').addClass('dragging');
-                        }
-                        $elt.css({
-                            left: selection.tl.x + dragDelta.x,
-                            top: selection.tl.y + dragDelta.y
-                        });
-
-                    }).map((diff) => {
-                        // Convert back into TL/BR
-                        const newTl = {x: selection.tl.x + dragDelta.x,
-                                y: selection.tl.y + dragDelta.y};
-                        const newBr = {x: selection.br.x + dragDelta.x,
-                                y: selection.br.y + dragDelta.y};
-
-                        return {diff: diff,
-                                coords: {tl: newTl, br: newBr}
-                        };
-                    }).takeUntil(Rx.Observable.fromEvent($(window.document), 'mouseup')
-                        .do(() => {
-                            debug('End of drag');
-                            doAfterDrags(marqueeState, selection, dragDelta, $cont, $elt);
-                        })
-                    );
-
-                if (takeLast) {
-                    return observable.takeLast(1);
-                } else {
-                    return observable;
-                }
-=======
     const machineOptions = {
         selectObservable: new Rx.ReplaySubject(1),
         dragObservable: new Rx.ReplaySubject(1),
         canDrag: true, $elt, $cont
     };
->>>>>>> 22dc4443
 
     const machine = makeStateMachine(machineOptions);
     const {enable, disable} = activateMarqueeStateMachine(machine);
@@ -577,17 +363,10 @@
     return {x: evt.pageX - offset.left, y: evt.pageY - offset.top};
 }
 
-<<<<<<< HEAD
-    const newTl = {x: selection.tl.x,
-        y: selection.tl.y};
-    const newBr = {x: selection.br.x,
-        y: selection.br.y};
-=======
 //{x: num, y: num} * {x: num, y: num} -> {tl: {x: num, y:num}, br: {x: num, y:num}}
 function toRect (pointA, pointB) {
     var left    = Math.min(pointA.x, pointB.x);
     var right   = Math.max(pointA.x, pointB.x);
->>>>>>> 22dc4443
 
     var top     = Math.min(pointA.y, pointB.y);
     var bottom  = Math.max(pointA.y, pointB.y);
@@ -714,115 +493,6 @@
         });
 }
 
-<<<<<<< HEAD
-function makeTransformer (cfg) {
-    return (obj) => {
-        return _.object(_.map(obj, (val, key) => {
-            return [key, cfg.transform(val)];
-        }));
-    };
-}
-
-function setupContainer ($cont, toggle, cfg, isOn, $elt) {
-    cfg = cfg || {};
-    cfg.transform = cfg.transform || _.identity;
-
-    // starts false
-    toggle.merge(Rx.Observable.return(false)).subscribe(isOn, util.makeErrorHandler('on/off'));
-
-    isOn.subscribe((flag) => {
-        if (!flag) {
-            clearMarquee($cont, $elt);
-        }
-    }, util.makeErrorHandler('blur canvas'));
-
-    // Effect scene
-    $cont.append($elt);
-    maintainContainerStyle($cont, isOn);
-}
-
-
-function initBrush (appState, $cont, toggle, cfg) {
-    debug('init brush');
-    const $elt = createElt();
-    const isOn = new Rx.ReplaySubject(1);
-    setupContainer($cont, toggle, cfg, isOn, $elt);
-    const transformAll = makeTransformer(cfg);
-
-
-    const doneDraggingRaw = new Rx.ReplaySubject(1);
-    const doneDragging = doneDraggingRaw.debounceTime(50).map(transformAll);
-
-    const bounds = marqueeSelections(appState, $cont, $elt, isOn, appState.brushOn, _.identity);
-
-    const drags = marqueeDrags(bounds, $cont, $elt, appState.brushOn, false, doAfterDragsBrush.bind(null, doneDraggingRaw))
-            .map((data) => {
-                return data.coords;
-            }).map(transformAll);
-
-    let selections = bounds.map(transformAll);
-
-    const allSubject = new Rx.Subject();
-    selections = selections.merge(allSubject);
-    // Set up server state so initial selection is all.
-    allSubject.onNext({all: true});
-    toggle.filter((on) => {
-        return !(on);
-    }).do(() => {
-        allSubject.onNext({all: true});
-    }).subscribe(_.identity);
-
-    return {
-        selections: selections,
-        bounds: bounds,
-        drags: drags,
-        doneDragging: doneDragging,
-        $elt: $elt,
-        isOn: toggle
-    };
-
-}
-
-
-// AppState * $DOM * Observable bool * ?{?transform: [num, num] -> [num, num]}
-//          -> {selections: Observable [ [num, num] ] }
-function initMarquee (appState, $cont, toggle, cfg) {
-    debug('init marquee');
-    const $elt = createElt();
-    const isOn = new Rx.ReplaySubject(1);
-    setupContainer($cont, toggle, cfg, isOn, $elt);
-    const transformAll = makeTransformer(cfg);
-
-
-    const bounds = marqueeSelections(appState, $cont, $elt, isOn, appState.marqueeOn, blurAndMakeGhost);
-    const boundsA = new Rx.ReplaySubject(1);
-    bounds.subscribe(boundsA, util.makeErrorHandler('boundsA'));
-
-    const rawDrags = marqueeDrags(boundsA, $cont, $elt, appState.marqueeOn, true, doAfterDragsMarquee);
-    const dragsA = new Rx.ReplaySubject(1);
-    rawDrags.subscribe(dragsA, util.makeErrorHandler('dragsA'));
-    const drags = dragsA
-        .map((data) => {
-            console.log('Marquee got: ', data);
-            return data.diff;
-        })
-        .map(transformAll);
-
-    const selections = boundsA.map(transformAll);
-
-    return {
-        selections: selections,
-        bounds: boundsA,
-        drags: drags,
-        $elt: $elt,
-        isOn: toggle
-    };
-
-}
-
-=======
->>>>>>> 22dc4443
-
 module.exports = {
     getGhostImageObservable, // TODO move this to renderer
     createSelectionMarquee,
