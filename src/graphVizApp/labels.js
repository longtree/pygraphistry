--- conflicted
+++ resolved
@@ -266,13 +266,8 @@
                 util.AND
         ))
         .map(function (v) { return {cmd: 'hover', pt: v}; })
-<<<<<<< HEAD
-        .merge($eventTarget.mouseupAsObservable()
-            .filter(marqueeNotActive)
-=======
         .merge($eventTarget.mousedownAsObservable()
             .flatMapLatest(util.observableFilter(appState.anyMarqueeOn, util.notIdentity))
->>>>>>> fd26134d
             .map(function (evt) {
                 var clickedLabel = $(evt.target).hasClass('graph-label') ||
                         $(evt.target).hasClass('highlighted-point') ||
