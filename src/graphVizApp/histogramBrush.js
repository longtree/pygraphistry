'use strict';

var debug   = require('debug')('graphistry:StreamGL:graphVizApp:histogramBrush');
var $       = window.$;
var Rx      = require('rx');
              require('../rx-jquery-stub');
var _       = require('underscore');

var histogramPanel = require('./histogramPanel');
var FilterPanel = require('./filterPanel');
var util    = require('./util.js');


//////////////////////////////////////////////////////////////////////////////
// CONSTANTS
//////////////////////////////////////////////////////////////////////////////

var DRAG_SAMPLE_INTERVAL = 200;
// TODO: Move these out of module global scope.
var lastSelection;
var activeDataframeAttributes = [];
var dataframeAttributeChange = new Rx.Subject();


//////////////////////////////////////////////////////////////////////////////
// Rx/State
//////////////////////////////////////////////////////////////////////////////

function updateDataframeAttribute (oldAttributeName, newAttributeName, type) {
    // Delete old if it exists
    var indexOfOld = _.pluck(activeDataframeAttributes, 'name').indexOf(oldAttributeName);
    if (indexOfOld > -1) {
        activeDataframeAttributes.splice(indexOfOld, 1);
    }

    // Add new one if it exists
    if (newAttributeName) {
        activeDataframeAttributes.push({name: newAttributeName, type: type});
    }

    // Only resend selections if an add/update
    if (newAttributeName) {
        dataframeAttributeChange.onNext(newAttributeName);
    }
}

var EmptySelectionMessage = '<p style="color: red; text-align: center">Empty Selection.</p>';

function respondToFiltersCall (filtersResponseObservable, poi) {
    filtersResponseObservable
        .do(function (res) {
            // Invalidate cache now that a filter has executed and possibly changed indices.
            var $histogramErrors = $('#histogramErrors');
            if (!res.success && res.error === 'empty selection') {
                $histogramErrors.html(EmptySelectionMessage);
                return;
            }

            $histogramErrors.empty();
            poi.emptyCache();
        })
        .subscribe(_.identity, util.makeErrorHandler('Emit Filter'));
}


function init(socket, urlParams, marquee, poi) {
    debug('Initializing histogram brush');

    // Grab global stats at initialization
    var globalStats = new Rx.ReplaySubject(1);
    var updateDataframeAttributeSubject = new Rx.Subject();

    //////////////////////////////////////////////////////////////////////////
    // Setup Streams
    //////////////////////////////////////////////////////////////////////////

    // Share the panel between Rx streams via scope:
    var histogramsPanel;

    // Setup filtering:
    var filtersSubjectFromPanel = new Rx.ReplaySubject(1);
    var filtersSubjectFromHistogram = new Rx.ReplaySubject(1);
    var filtersPanel = new FilterPanel(socket, urlParams, filtersSubjectFromPanel, filtersSubjectFromHistogram);
    respondToFiltersCall(filtersPanel.control.filtersResponsesObservable(), poi);

    // Setup update attribute subject that histogram panel can write to
    updateDataframeAttributeSubject.do(function (data) {
        updateDataframeAttribute(data.oldAttr, data.newAttr, data.type);
    }).subscribe(_.identity, util.makeErrorHandler('Update Attribute'));

    // Setup initial stream of global statistics.
    var globalStream = aggregatePointsAndEdges(socket,
        {all: true});
    var globalStreamSparklines = aggregatePointsAndEdges(socket,
        {all: true, binning: {'_goalNumberOfBins': histogramPanel.NUM_SPARKLINES}});
    Rx.Observable.zip(globalStream, globalStreamSparklines, function (histogramsReply, sparkLinesReply) {
        checkReply(histogramsReply);
        checkReply(sparkLinesReply);
        return {histograms: histogramsReply.data, sparkLines: sparkLinesReply.data};
    }).do(function (data) {
        var attributes = _.filter(_.keys(data.histograms), function (val) {
            return (val !== '_title');
        });

        histogramsPanel = histogramPanel.initHistograms(
            data, attributes, filtersPanel.model, filtersSubjectFromHistogram, dataframeAttributeChange, updateDataframeAttributeSubject);
        data.histogramPanel = histogramsPanel;

        // On auto-populate, at most 5 histograms, or however many * 85 + 110 px = window height.
        var maxInitialItems = Math.min(Math.round((window.innerHeight - 110) / 85), 5);
        var filteredAttributes = {};
        var firstKeys = _.first(_.keys(data.sparkLines), maxInitialItems);
        _.each(firstKeys, function (key) {
            filteredAttributes[key] = data.sparkLines[key];
            filteredAttributes[key].sparkLines = true;
            updateDataframeAttribute(null, key, 'sparkLines');
        });
        updateHistogramData(data.histogramPanel.collection, filteredAttributes, data, data.histogramPanel.model, true);

    }).subscribe(globalStats, util.makeErrorHandler('Global stat aggregate call'));


    // Take stream of selections and drags and use them for histograms
    marquee.selections.map(function (val) {
        return {type: 'selection', sel: val};
    }).merge(marquee.drags.sample(DRAG_SAMPLE_INTERVAL).map(function (val) {
            return {type: 'drag', sel: val};
        })
    ).merge(dataframeAttributeChange.map(function () {
            return {type: 'dataframeAttributeChange', sel: lastSelection};
        })
    ).flatMapLatest(function (selContainer) {
        return globalStats.map(function (globalVal) {
            return {type: selContainer.type, sel: selContainer.sel, globalStats: globalVal};
        });

    }).flatMapLatest(function (data) {
        var binning = {};
        var attributeNames = _.pluck(activeDataframeAttributes, 'name');
        _.each(activeDataframeAttributes, function (attr) {
            if (attr.type === 'sparkLines') {
                binning[attr.name] = data.globalStats.sparkLines[attr.name];
            } else {
                binning[attr.name] = data.globalStats.histograms[attr.name];
            }
        });
        var attributes = _.map(attributeNames, function (name) {
            return {
                name: name,
                type: data.globalStats.histograms[name].dataType
            };
        });

        var params = {sel: data.sel, attributes: attributes, binning: binning};
        lastSelection = data.sel;
        return Rx.Observable.fromCallback(socket.emit, socket)('aggregate', params)
            .map(function (agg) {
<<<<<<< HEAD
                return {reply: agg, sel: data.sel, globalStats: data.globalStats, type: data.type};
            }).map(function (data) {
                // HACK to make it not display 'all' selections as brushed sections.
                if (data.sel && data.sel.all) {
                    var newData = {};
                    _.each(data.reply.data, function (val, key) {
                        newData[key] = {type: 'nodata'};
                    });
                    data.reply.data = newData;
                }
                return data;
=======
                return _.extend(data, {reply: agg});
>>>>>>> 1d0f7d79
            });
    }).do(function (data) {
        if (!data.reply) {
            console.error('Unexpected server error on aggregate');
        } else if (data.reply && !data.reply.success) {
            console.error('Server replied with error:', data.reply.error, data.reply.stack);
        }
    // TODO: Do we want to treat no replies in some special way?
    }).filter(function (data) { return data.reply && data.reply.success; })
    .do(function (data) {
        updateHistogramData(histogramsPanel.collection, data.reply.data, data.globalStats, histogramsPanel.model);
    }).subscribe(_.identity, util.makeErrorHandler('Brush selection aggregate error'));
}


function checkReply(reply) {
    if (!reply) {
        console.error('Unexpected server error on global aggregate');
    } else if (reply && !reply.success) {
        console.error('Server replied with error from global aggregate:', reply.error, reply.stack);
    }
}

function updateHistogramData(collection, data, globalStats, Model, empty) {
    var histograms = [];
    var length = collection.length;

    // Update models that exist.
    collection.each(function (histogram) {
        var attr = histogram.get('attribute');
        if (data[attr] !== undefined) {
            var params = {
                data: empty ? {} : data[attr],
                timeStamp: Date.now()
            };
            histogram.set(params);
            delete data[attr];
            histograms.push(histogram);
        }
    });

    _.each(data, function (val, key) {
        var histogram = new Model();
        var params = {
            data: empty ? {} : val,
            globalStats: globalStats,
            timeStamp: Date.now(),
            position: length++
        };

        if (val.sparkLines !== undefined) {
            params.sparkLines = val.sparkLines;
        } else {
            // TODO: Make sure that sparkLines is always passed in, so we don't have
            // to do this check.
            _.each(activeDataframeAttributes, function (attr) {
                if (attr.name === key) {
                    params.sparkLines = (attr.type === 'sparkLines');
                }
            });
        }

        histogram.set(params);
        histogram.id = key;
        histogram.set('attribute', key);
        histograms.push(histogram);

    });

    collection.set(histograms);
}


//socket * ?? -> Observable ??
function aggregatePointsAndEdges(socket, params) {
    return Rx.Observable.zip(
        Rx.Observable.fromCallback(socket.emit, socket)('aggregate', _.extend({}, params, {type: 'point'})),
        Rx.Observable.fromCallback(socket.emit, socket)('aggregate', _.extend({}, params, {type: 'edge'})),
        function (pointHists, edgeHists) {

            _.each(pointHists.data, function (val) {
                val.dataType = 'point';
            });
            _.each(edgeHists.data, function (val) {
                val.dataType = 'edge';
            });

            return {success: pointHists.success && edgeHists.success,
                    data: _.extend({}, pointHists.data || {}, edgeHists.data || {})};
        });
}


module.exports = {
    init: init
};<|MERGE_RESOLUTION|>--- conflicted
+++ resolved
@@ -155,7 +155,6 @@
         lastSelection = data.sel;
         return Rx.Observable.fromCallback(socket.emit, socket)('aggregate', params)
             .map(function (agg) {
-<<<<<<< HEAD
                 return {reply: agg, sel: data.sel, globalStats: data.globalStats, type: data.type};
             }).map(function (data) {
                 // HACK to make it not display 'all' selections as brushed sections.
@@ -167,9 +166,6 @@
                     data.reply.data = newData;
                 }
                 return data;
-=======
-                return _.extend(data, {reply: agg});
->>>>>>> 1d0f7d79
             });
     }).do(function (data) {
         if (!data.reply) {
