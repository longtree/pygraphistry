--- conflicted
+++ resolved
@@ -3,13 +3,9 @@
 import React, { PropTypes } from 'react';
 import { defaultFormat } from 'viz-shared/formatters';
 import styles from 'viz-shared/components/labels/style.less';
-<<<<<<< HEAD
 import { Button, Tooltip, OverlayTrigger } from 'react-bootstrap';
+import { ColorPill } from 'viz-shared/components/color-pill/colorPill';
 import { getDefaultQueryForDataType } from 'viz-shared/models/expressions';
-=======
-import { ColorPill } from 'viz-shared/components/color-pill/colorPill';
-
->>>>>>> 57c97efd
 
 function preventPropagation (f) {
     return function (e) {
@@ -238,7 +234,7 @@
                                         overlay={
                                             <Tooltip className={styles['label-tooltip']}
                                                      id={`tooltip:row:exclude${type}:${title}:${field}`}>
-                                                Exclude if "{field} {filterOp} {value}"
+                                                Exclude if "{type}:{field} {filterOp} {value}"
                                             </Tooltip>
                                         }>
                             <a className={styles['exclude-by-key-value']}
@@ -258,7 +254,7 @@
                                         overlay={
                                             <Tooltip className={styles['label-tooltip']}
                                                      id={`tooltip:row:filter:${type}:${title}:${field}`}>
-                                                Filter for "{field} {excludeOp} {value}"
+                                                Filter for "{type}:{field} {excludeOp} {value}"
                                             </Tooltip>
                                         }>
                             <a className={styles['filter-by-key-value']}
