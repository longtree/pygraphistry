--- conflicted
+++ resolved
@@ -38,16 +38,6 @@
             Observable
                 .fromEvent(window, 'message')
                 .filter( (e) => e && e.data && e.data.mode === 'graphistry-action-streamgl')
-<<<<<<< HEAD
-                .map((message) => this.postMessageStreamglHandler(message))
-                .subscribe();
-        }
-    }
-
-
-    postMessageStreamglHandler(message = {}) {
-
-=======
                 .map(this.postMessageStreamglHandler.bind(this))
                 .subscribe();
         }
@@ -95,40 +85,11 @@
 
         console.log("Received StreamGL action", message.data);
 
->>>>>>> d0d68bee
         var hasClass = function (element, selector) {
             var className = " " + selector + " ";
             return ( (" " + element.className + " ").replace(/[\n\t]/g, " ").indexOf(className) > -1 )
         };
 
-<<<<<<< HEAD
-        switch (message.type) {
-            case 'startClustering':
-
-                var toggle = document.getElementById('toggle-simulating');
-                if (!hasClass(toggle, 'active')) {
-                    toggle.click();
-                }
-
-                setTimeout(function () {
-                    if (hasClass(toggle, 'active')) {
-                        toggle.click();
-                    }
-                }, Math.min(2000, duration))
-                break;
-
-            case 'stopClustering':
-                var toggle = document.getElementById('toggle-simulating');
-                if (hasClass(toggle, 'active')) {
-                    toggle.click();
-                }
-                break;
-        }
-    }
-
-    postMessageActionHandler(message = {}) {
-        console.error(Error({message, text: 'now what??'}));
-=======
         switch (message.data.type) {
             case 'startClustering':
 
@@ -183,7 +144,6 @@
 
     postMessageActionHandler(message = {}) {
         console.error('no postMessageActionHandler', new Error({message, text: 'now what??'}));
->>>>>>> d0d68bee
     }
 
     postMessageUpdateHandler(message = {}) {
