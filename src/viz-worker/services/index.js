export * from './views';
export * from './nBody';
export * from './labels';
export * from './vgraph';
export * from './datasets';
export * from './workbooks';
export * from './dataframe';
export * from './histograms';
export * from './expressions';
export * from './sendFalcorUpdate';
export * from './inspector';

import { Observable } from 'rxjs';
import { loadLabels } from './labels';
import { loadVGraph } from './vgraph';
import { appendColumn, maskDataframe, tickLayout } from './dataframe';
import { readSelection } from './inspector';
import { loadViews, moveSelectedNodes } from './views';
import { loadWorkbooks, saveWorkbookService } from './workbooks';
import { sendFalcorUpdate } from './sendFalcorUpdate';
import { loadNBody, setLayoutControl } from './nBody';
<<<<<<< HEAD
import { loadHistograms, loadSelectionHistograms } from './histograms';
import { setEncoding, resetEncoding } from './encodings'
=======
import {
    addHistogram, removeHistogram,
    loadHistograms, loadSelectionHistograms,
    computeMaskForHistogramBin
} from './histograms';
>>>>>>> 230c8279
import { addExpression, updateExpression, removeExpression } from './expressions';

export function services({ config, s3WorkbookCache, nBodiesById, workbooksById }) {

    const loadConfig = () => Observable.of(config);
    const loadDatasetNBody = loadNBody(nBodiesById);
    const loadWorkbooksById = loadWorkbooks(workbooksById, config, s3WorkbookCache);
    const saveWorkbook = saveWorkbookService(config, s3WorkbookCache);

    const loadViewsById = loadViews(loadDatasetNBody, loadWorkbooksById);
    const moveSelectedNodesImpl = moveSelectedNodes(loadViewsById);
    const loadHistogramsById = loadHistograms(loadViewsById);
    const loadLabelsByIndexAndType = loadLabels(loadViewsById);
    const setLayoutControlById = setLayoutControl(loadViewsById);
    const loadSelectionHistogramsById = loadSelectionHistograms(loadViewsById);

    const setEncodingById = setEncoding(loadViewsById);
    const resetEncodingById = resetEncoding(loadViewsById);

    const addExpressionImpl = addExpression(loadViewsById);
    const removeExpressionById = removeExpression(loadViewsById);
    const updateExpressionById = updateExpression(loadViewsById);

    const addHistogramImpl = addHistogram(loadViewsById);
    const removeHistogramById = removeHistogram(loadViewsById);

    return {
        loadConfig,
        loadVGraph,
        loadViewsById,
        sendFalcorUpdate,
        loadWorkbooksById,

        saveWorkbook,
        loadHistogramsById,
        loadLabelsByIndexAndType,
        loadSelectionHistogramsById,

<<<<<<< HEAD
        setEncodingById,
        resetEncodingById,
=======
        moveSelectedNodes: moveSelectedNodesImpl,
>>>>>>> 230c8279

        loadDatasetNBody,
        setLayoutControlById,

        appendColumn,
        tickLayout,
        maskDataframe,
        updateExpressionById,
        removeExpressionById,
        addExpression: addExpressionImpl,

        readSelection,

        removeHistogramById,
        addHistogram: addHistogramImpl,
        computeMaskForHistogramBin
    };
}<|MERGE_RESOLUTION|>--- conflicted
+++ resolved
@@ -19,16 +19,12 @@
 import { loadWorkbooks, saveWorkbookService } from './workbooks';
 import { sendFalcorUpdate } from './sendFalcorUpdate';
 import { loadNBody, setLayoutControl } from './nBody';
-<<<<<<< HEAD
-import { loadHistograms, loadSelectionHistograms } from './histograms';
 import { setEncoding, resetEncoding } from './encodings'
-=======
 import {
     addHistogram, removeHistogram,
     loadHistograms, loadSelectionHistograms,
     computeMaskForHistogramBin
 } from './histograms';
->>>>>>> 230c8279
 import { addExpression, updateExpression, removeExpression } from './expressions';
 
 export function services({ config, s3WorkbookCache, nBodiesById, workbooksById }) {
@@ -67,12 +63,10 @@
         loadLabelsByIndexAndType,
         loadSelectionHistogramsById,
 
-<<<<<<< HEAD
         setEncodingById,
         resetEncodingById,
-=======
+
         moveSelectedNodes: moveSelectedNodesImpl,
->>>>>>> 230c8279
 
         loadDatasetNBody,
         setLayoutControlById,
