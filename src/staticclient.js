'use strict';

/*
    Static-only facet for client.js
*/

var debug        = require('debug')('graphistry:StreamGL:staticclient');
var $            = window.$;
var Rx           = require('rx');
                   require('./rx-jquery-stub');
var _            = require('underscore');

var renderer     = require('./renderer.js');
var caption      = require('./caption.js');


//======

// Site-level configuration:
var BUCKET_REGION = 'us-west-1';
var BUCKET_NAME = 'graphistry.data';
var BUCKET_URL = 'https://s3-' + BUCKET_REGION + '.amazonaws.com/' + BUCKET_NAME;
var BASE_URL = BUCKET_URL + '/Static/';

// Per-content-instance:
// TODO: de-globalize:
var contentKey;
var labelsByType = {point: {}, edge: {}};


// ======

/**
 * URL composition for static content access.
 * @param {string} contentKey - identifies which content bundle sub-part of the bucket
 * @param {string} contentPath - identifies the member of the content bundle (relative file name/path)
 * @returns {string}
 */
function getStaticContentURL(contentKey, contentPath) {
    return BASE_URL + contentKey + '/' + (contentPath || '');
}


// string * {socketHost: string, socketPort: int} -> (... -> ...)
// where fragment == 'vbo?buffer' or 'texture?name'
function makeFetcher() {
// string * {<name> -> int} * name -> Subject ArrayBuffer
    return function (bufferByteLengths, bufferName) {

        debug('fetching', bufferName);

        var res = new Rx.Subject();

        // https://developer.mozilla.org/en-US/docs/Web/API/XMLHttpRequest/Sending_and_Receiving_Binary_Data?redirectlocale=en-US&redirectslug=DOM%2FXMLHttpRequest%2FSending_and_Receiving_Binary_Data
        var oReq = new XMLHttpRequest();
        var assetURL = getStaticContentURL(contentKey, bufferName);
        oReq.open('GET', assetURL, true);
        // Handling a response as an arraybuffer means bypassing $.ajax:
        oReq.responseType = 'arraybuffer';

        var now = Date.now();
        oReq.onload = function () {
            if (oReq.status !== 200) {
                console.error('HTTP error acquiring data at: ', assetURL, oReq.statusText);
                return;
            }
            try {
                debug('got texture/vbo data', bufferName, Date.now() - now, 'ms');

                var arrayBuffer = oReq.response; // Note: not oReq.responseText
                if (bufferByteLengths.hasOwnProperty(bufferName)) {
                    var bufferLength = bufferByteLengths[bufferName];
                    debug('Buffer length (%s): %d, %d', bufferName, bufferLength, arrayBuffer.byteLength);
                    var trimmedArray = new Uint8Array(arrayBuffer, 0, bufferLength);

                    res.onNext(trimmedArray);
                } else {
                    res.onNext(new Uint8Array(arrayBuffer));
                }

            } catch (e) {
                console.error('Render error on loading data into WebGL:', e, e.stack);
            }
        };

        oReq.send(null);

        return res.take(1);
    };
}

/**
 * Observable stream for one AJAX GET for a label offsets buffer (pure binary, UInt32Array).
 * @param {String} bufferName
 * @returns {Rx.ReplaySubject}
 */
function fetchOffsetBuffer(bufferName) {
    debug('fetching', bufferName);

    // https://developer.mozilla.org/en-US/docs/Web/API/XMLHttpRequest/Sending_and_Receiving_Binary_Data?redirectlocale=en-US&redirectslug=DOM%2FXMLHttpRequest%2FSending_and_Receiving_Binary_Data
    var result = new Rx.ReplaySubject(1),
        oReq = new XMLHttpRequest(),
        assetURL = getStaticContentURL(contentKey, bufferName),
        now = Date.now();
    oReq.open('GET', assetURL, true);
    // Handling a response as an arraybuffer means bypassing $.ajax:
    oReq.responseType = 'arraybuffer';

    oReq.onload = function () {
        if (oReq.status !== 200) {
            console.error('HTTP error acquiring data at: ', assetURL, oReq.statusText);
            return;
        }
        try {
            debug('got offset data', bufferName, Date.now() - now, 'ms');

            var arrayBuffer = oReq.response; // Note: not oReq.responseText
            // Uint32Array to match persist.js static export format.
            result.onNext(new Uint32Array(arrayBuffer));
        } catch (e) {
            console.error('Render error on loading data:', e, e.stack);
        }
    };

    oReq.send(null);

    return result;
}

/**
 * @param {String} type 'point' or 'edge'
 * @returns {Rx.ReplaySubject}
 */
function getLabelOffsets(type) {
    var bufferName = type + 'Labels.offsets';
    return fetchOffsetBuffer(bufferName).do(function (labelContentOffsets) {
        debug('Got offsets for', type, labelContentOffsets);
    });
}


/** Arbitrary limit to prevent large range requests, ~ 260kb. */
var LABEL_SIZE_LIMIT = Math.pow(2, 18);


function getLabelViaRange(type, index, byteStart, byteEnd) {
    var res = new Rx.Subject();
    var oReq = new XMLHttpRequest();
    var assetURL = getStaticContentURL(contentKey, type + 'Labels.buffer');
    var byteStartString = byteStart !== undefined && byteStart.toString ? byteStart.toString(10) : '';
    var byteEndString = byteEnd !== undefined && byteEnd.toString ? byteEnd.toString(10) : '';

    // First label: start can be 0, but end must be set.
    // Last label: start is set, end unspecified, okay.
    if (byteStartString || byteEndString) {
        oReq.responseType = 'text'; // 'json' does not work for a range request!
        if (!isNaN(byteEnd - byteStart)) {
            if (byteEnd - byteStart > LABEL_SIZE_LIMIT) {
                throw new Error('Too large labels range request', type, index, byteStart, byteEnd);
            }
        }

        oReq.open('GET', assetURL, true);
        oReq.setRequestHeader('Range', 'bytes=' + byteStartString + '-' + byteEndString);
        debug(assetURL, 'Range', 'bytes=' + byteStartString + '-' + byteEndString);

        oReq.onload = function () {
            if (oReq.status !== 206) {
                console.error('HTTP error acquiring ranged data at: ', assetURL);
                return;
            }
            try {
                var responseData = JSON.parse(oReq.responseText),
                    responseTabular = _.pairs(_.omit(responseData, '_title'));
<<<<<<< HEAD
                debug('Label fetched', responseData);
=======
                debug('response text', responseData);
>>>>>>> 6536f717
                labelsByType[type][index] = responseData;
                res.onNext([{
                    formatted: false,
                    title: decodeURIComponent(responseData._title),
                    columns: responseTabular
                }]);
            } catch (e) {
                console.error('Error on loading ranged data: ', e, e.stack);
            }
        };

        oReq.send(null);
    } else {
        throw new Error('Undefined labels range request', type, index, byteStart, byteEnd);
    }

    return res;
}

<<<<<<< HEAD
function getRangeForLabel(type, index) {
    var offsetsForType = labelsOffsetsByType[type];
=======

function getRangeForLabel(offsetsForType, type, index) {
>>>>>>> 6536f717
    if (!offsetsForType) {
        throw new Error('Label offsets not found for type', type);
    }

    var lowerBound = offsetsForType[index];
    // Upper bound will be undefined for last label
    var upperBound = index < offsetsForType.length ? offsetsForType[index + 1] - 1 : undefined;

    if (upperBound !== undefined && lowerBound >= upperBound) {
        throw new Error('Invalid byte range indicated at', type, index);
    }
    return [lowerBound, upperBound];
}


function getLabel(offsetsForType, type, index) {
    var translatedType = type === 1 ? 'point' : (type === 2 ? 'edge' : type),
        labelCache = labelsByType[translatedType];
    if (labelCache.hasOwnProperty(index)) {
        var res = new Rx.Subject();
        res.onNext(labelCache[index]);
        return res;
    }
    var range = getRangeForLabel(offsetsForType, translatedType, index);
    return getLabelViaRange(translatedType, index, range[0], range[1]);
}


module.exports = {

    getStaticContentURL: getStaticContentURL,

    connect: function (vizType, urlParams) {
        debug('connect', vizType, urlParams);

        contentKey = urlParams.contentKey;

        var offsetsSource = Rx.Observable.combineLatest(
            getLabelOffsets('point'),
            getLabelOffsets('edge'),
            function (pointsOffsets, edgesOffsets) {
                // Ensure that points and edges are accessed at the same enum dim value (1 and 2):
                return [undefined, pointsOffsets, edgesOffsets];
            }
        );
        var offsetsCombined = new Rx.ReplaySubject(1);
        offsetsSource.subscribe(offsetsCombined);

        return Rx.Observable.return({
            socket: {
                on: function (eventName) {
                    debug('ignoring on event', eventName);
                },
                emit: function (eventName, data, cb) {
                    if (eventName === 'get_labels') {
                        var dim = data.dim,
                            indices = data.indices;
                        offsetsCombined.flatMap(function (offsetsArray) {
                            return getLabel(offsetsArray[dim], dim, indices[0]);
                        }).do(function (responseData) {
                            cb(undefined, responseData);
                        }).subscribe(_.identity, function (err) {
                            console.error('Error fetching labels', data, err, (err || {}).stack);
                            cb(err, data);
                        });
                    } else if (eventName === 'interaction') {
                        // Ignored for now, cuts back on logs.
                        return undefined;
                    } else {
                        debug('ignoring emit event', eventName);
                    }
                }
            },
            uri: {}
        });
    },

    createRenderer: function (socket, canvas, urlParams) {
        debug('createRenderer');

        return $.ajaxAsObservable({
                url: getStaticContentURL(contentKey, 'renderconfig.json'),
                dataType: 'json'
            })
            .catch(function (error) {
                console.error('Error retrieving render config.', error);
                throw new Error('Content Not Found');
            })
            .pluck('data')
            .map(function (data) {
                debug('got', data);
                var renderState = renderer.init(data, canvas, urlParams);
                debug('Renderer created');
                return renderState;
            });
    },

    handleVboUpdates: function (socket, uri, renderState) {
        debug('handle vbo updates');

        var vboUpdates = new Rx.ReplaySubject(1);
        vboUpdates.onNext('init');

        $.ajaxAsObservable({url: getStaticContentURL(contentKey, 'metadata.json'), dataType: 'json'})
            .pluck('data')
            .do(function (data) {
                debug('got metadata', data);

                caption.renderCaptionFromData(data);

                vboUpdates.onNext('start');

                var fetchBuffer = makeFetcher().bind(data.bufferByteLengths, '');
                var fetchTexture = makeFetcher().bind(data.bufferByteLengths, '');

                var readyBuffers = new Rx.ReplaySubject(1);
                var readyTextures = new Rx.ReplaySubject(1);
                var readyToRender = Rx.Observable.zip(readyBuffers, readyTextures, _.identity).share();
                readyToRender.subscribe(
                    function () { vboUpdates.onNext('received'); },
                    function (err) { console.error('readyToRender error', err, (err||{}).stack); });

                var changedBufferNames = _.keys(data.bufferByteLengths);
                var bufferFileNames = changedBufferNames.map(function (bufferName) {
                    return bufferName + '.vbo';
                });
                var bufferVBOs = Rx.Observable.combineLatest(
                    [Rx.Observable.return()]
                        .concat(bufferFileNames.map(fetchBuffer)))
                    .take(1);
                bufferVBOs
                    .subscribe(
                        function (vbos) {
                            vbos.shift();
                            var bindings = _.object(_.zip(changedBufferNames, vbos));
                            try {
                                _.each(data.elements, function (num, itemName) {
                                    renderer.setNumElements(renderState, itemName, num);
                                });
                                renderer.loadBuffers(renderState, bindings);
                                readyBuffers.onNext();
                            } catch (e) {
                                console.error('Render error on loading data into WebGL:', e, e.stack);
                            }
                        },
                        function (err) {
                            console.error('bufferVBOs exn', err, (err||{}).stack);
                        });

                var changedTextureNames = [];
                var texturesData = Rx.Observable.combineLatest(
                    [Rx.Observable.return()]
                        .concat(changedTextureNames.map(fetchTexture)))
                    .take(1);
                texturesData
                    .subscribe(function (textures) {
                            textures.shift();
                            var textureNfos = changedTextureNames.map(function (name, i) {
                                return _.extend(data.textures[name], {buffer: textures[i]});
                            });
                            var bindings = _.object(_.zip(changedTextureNames, textureNfos));
                            renderer.loadTextures(renderState, bindings);
                            readyTextures.onNext();
                        },
                        function (err) {
                            console.error('texturesData exn', err, (err||{}).stack);
                        });

            }).subscribe(_.identity,
                function (err) {
                    console.error('fetch vbo exn', err, (err||{}).stack);
                    throw new Error('Content Not Found');
                });

        return vboUpdates;

    }
};<|MERGE_RESOLUTION|>--- conflicted
+++ resolved
@@ -170,13 +170,10 @@
                 return;
             }
             try {
-                var responseData = JSON.parse(oReq.responseText),
-                    responseTabular = _.pairs(_.omit(responseData, '_title'));
-<<<<<<< HEAD
+                var responseData = JSON.parse(oReq.responseText);
+                var responseTabular = _.pairs(_.omit(responseData, '_title'));
+
                 debug('Label fetched', responseData);
-=======
-                debug('response text', responseData);
->>>>>>> 6536f717
                 labelsByType[type][index] = responseData;
                 res.onNext([{
                     formatted: false,
@@ -196,13 +193,8 @@
     return res;
 }
 
-<<<<<<< HEAD
-function getRangeForLabel(type, index) {
-    var offsetsForType = labelsOffsetsByType[type];
-=======
 
 function getRangeForLabel(offsetsForType, type, index) {
->>>>>>> 6536f717
     if (!offsetsForType) {
         throw new Error('Label offsets not found for type', type);
     }
