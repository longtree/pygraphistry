#!/usr/bin/env node
'use strict';

//Set jshint to ignore `predef:'io'` in .jshintrc so we can manually define io here
/* global -io */

import Rx from 'rxjs/Rx.KitchenSink';

const Observable  = Rx.Observable;

Rx.Observable.return = function (value) {
    return Rx.Observable.of(value);
};

Rx.Subject.prototype.onNext = Rx.Subject.prototype.next;
Rx.Subject.prototype.onError = Rx.Subject.prototype.error;
Rx.Subject.prototype.onCompleted = Rx.Subject.prototype.complete;
Rx.Subject.prototype.dispose = Rx.Subscriber.prototype.unsubscribe;

Rx.Subscriber.prototype.onNext = Rx.Subscriber.prototype.next;
Rx.Subscriber.prototype.onError = Rx.Subscriber.prototype.error;
Rx.Subscriber.prototype.onCompleted = Rx.Subscriber.prototype.complete;
Rx.Subscriber.prototype.dispose = Rx.Subscriber.prototype.unsubscribe;

Rx.Subscription.prototype.dispose = Rx.Subscription.prototype.unsubscribe;

import bodyParser from 'body-parser';
import FalcorServer from 'falcor-express';
import { FalcorRouter } from './falcor-router';

const _           = require('underscore');
const Q           = require('q');
const fs          = require('fs');
const path        = require('path');
const extend      = require('node.extend');
const rConf       = require('./renderer.config.js');
const lConf       = require('./layout.config.js');
const cljs        = require('./cl.js');
const loader      = require('./data-loader.js');
const driver      = require('./node-driver.js');
const persist     = require('./persist.js');
const workbook    = require('./workbook.js');
const labeler     = require('./labeler.js');
const encodings   = require('./encodings.js');
const palettes    = require('./palettes.js');
const dataTypeUtil = require('./dataTypes.js');
const DataframeMask = require('./DataframeMask.js');
const Dataframe   = require('./Dataframe.js');
const TransactionalIdentifier = require('./TransactionalIdentifier');
const vgwriter    = require('./libs/VGraphWriter.js');
const compress    = require('node-pigz');
const config      = require('config')();
const ExpressionCodeGenerator = require('./expressionCodeGenerator');
const ComputedColumnSpec = require('./ComputedColumnSpec');
const RenderNull  = require('./RenderNull.js');
const NBody = require('./NBody.js');

const log         = require('common/logger.js');
const logger      = log.createLogger('graph-viz', 'graph-viz/viz-server.js');
const perf        = require('common/perfStats.js').createPerfMonitor();

try {
    const memoryWatcher = require('memwatch');
    if (memoryWatcher !== undefined) {
        memoryWatcher.on('leak', (info) => {
            logger.warn({'memory_leak': info});
        });
        memoryWatcher.on('stats', (stats) => {
            logger.info({'memory_stats': stats});
        });
    }
} catch (e) {
    logger.debug({message: 'memwatch unavailable', error: e});
}

/**** GLOBALS ****************************************************/


const saveAtEachStep = false;
const defaultSnapshotName = 'snapshot';


/**** END GLOBALS ****************************************************/


/** Given an Object with buffers as values, returns the sum size in megabytes of all buffers */
function sizeInMBOfVBOs(VBOs) {
    const vboSizeBytes =
        _.reduce(
            _.pluck(_.values(VBOs.buffers), 'byteLength'),
            ((acc, v) => acc + v), 0);
    return (vboSizeBytes / (1024 * 1024)).toFixed(1);
}

function getDataTypesFromValues(values, type, dataframe) {
    const dataTypes = {};
    if (values.length > 0) {
        _.each(_.keys(values[0]), (columnName) => {
            dataTypes[columnName] = dataframe.getDataType(columnName, type);
        });
    }
    return dataTypes;
}

/**
 * TODO: Dataframe doesn't currently support sorted/filtered views, so we just clumsily manage it here.
 * This is slow + error prone. We need to extend dataframe to allow us to have views.
 *
 * @param {Dataframe} dataFrame
 * @param {String} type
 * @param {Mask} indices
 * @param {Number} start
 * @param {Number} end
 * @param {String} sortColumnName
 * @param {Boolean} ascending
 * @param {String} searchFilter
 * @returns {{count: *, values: *, dataTypes: *}}
 */
function sliceSelection(dataFrame, type, indices, start, end, sortColumnName, ascending, searchFilter) {
    let values;
    let dataTypes;

    if (searchFilter) {
        searchFilter = searchFilter.toLowerCase();
        const newIndices = [];
        _.each(indices, (idx) => {
            const row = dataFrame.getRowAt(idx, type);
            let keep = false;
            _.each(row, (val/*, key*/) => {
                if (String(val).toLowerCase().indexOf(searchFilter) > -1) {
                    keep = true;
                }
            });
            if (keep) {
                newIndices.push(idx);
            }
        });
        indices = newIndices;
    }

    const count = indices.length;

    if (sortColumnName === undefined) {
        values = dataFrame.getRows(indices.slice(start, end), type);
        dataTypes = getDataTypesFromValues(values, type, dataFrame);
        return {count: count, values: values, dataTypes: dataTypes};
    }

    // TODO: Speed this up / cache sorting. Actually, put this into dataframe itself.
    // Only using permutation out here because this should be pushed into dataframe.
    const sortCol = dataFrame.getColumnValues(sortColumnName, type);
    const taggedSortCol = _.map(indices, (idx) => [sortCol[idx], idx]);

    const sortedTags = taggedSortCol.sort((val1, val2) => {
        const a = val1[0];
        const b = val2[0];
        if (typeof a === 'string' && typeof b === 'string') {
            return (ascending ? a.localeCompare(b) : b.localeCompare(a));
        } else if (isNaN(a) || a < b) {
            return ascending ? -1 : 1;
        } else if (isNaN(b) || a > b) {
            return ascending ? 1 : -1;
        } else {
            return 0;
        }
    });

    const slicedTags = sortedTags.slice(start, end);
    const slicedIndices = _.map(slicedTags, (val) => val[1]);

    values = dataFrame.getRows(slicedIndices, type);
    dataTypes = getDataTypesFromValues(values, type, dataFrame);

    return {count: count, values: values, dataTypes: dataTypes};
}

function getControls(controlsName) {
    let controls = lConf.controls.default;
    if (controlsName in lConf.controls) {
        controls = lConf.controls[controlsName];
    }
    else {
        logger.warn('Unknown controls "%s", using defaults.', controlsName);
    }

    return controls;
}

VizServer.prototype.resetState = function (dataset, socket) {
    logger.info({socketID: socket.id}, 'RESETTING APP STATE');

    //FIXME explicitly destroy last graph if it exists?

    // ----- BUFFERS (multiplexed over clients) ----------
    //Serve most recent compressed binary buffers
    //TODO reuse across users
    this.lastCompressedVBOs = undefined;
    this.lastMetadata = undefined;
    /** @type {Object.<String,Function>} **/
    this.bufferTransferFinisher = undefined;

    this.lastRenderConfig = undefined;

    //Signal to Explicitly Send New VBOs
    this.updateVboSubject = new Rx.ReplaySubject(1);

    const createGraph = function (dataset, socket) {
        // TODO: Figure out correct DI/IoC pattern. Is require() sufficient?
        // Otherwise, can we structure this as a DAG constructed of multicast RX streams?

        const controls = getControls(dataset.metadata.controls);
        const device = dataset.metadata.device;
        const vendor = dataset.metadata.vendor;

        const dataframe = new Dataframe();
        const qNullRenderer = RenderNull.create(null);

        const qCl = qNullRenderer.then((renderer) => {
            return cljs.create(renderer, device, vendor);
        }).fail(log.makeQErrorHandler(logger, 'Failure in CLJS creation'));

        const qSimulator = Q.all([qNullRenderer, qCl]).spread((renderer, cl) => {
            return controls[0].simulator.create(dataframe, renderer, cl, device, vendor, controls);
        }).fail(log.makeQErrorHandler(logger, 'Cannot create simulator'));

        const nBodyInstance = Q.all([qNullRenderer, qSimulator]).spread((renderer, simulator) => {
            return NBody.create(renderer, simulator, dataframe, device, vendor, controls, socket);
        }).fail(log.makeQErrorHandler(logger, 'Failure in NBody Creation'));

        const graph = driver.create(dataset, socket, nBodyInstance);
        return graph;
    };



    // ----- ANIMATION ------------------------------------
    //current animation
    // this.animationStep = driver.create(dataset, socket);
    this.animationStep = createGraph(dataset, socket);

    //multicast of current animation's ticks
    this.ticksMulti = this.animationStep.ticks.publish();
    this.ticksMulti.connect();

    /** most recent tick
     * @type {Rx.ReplaySubject}
     */
    this.graph = new Rx.ReplaySubject(1);
    //make available to all clients
    this.ticksMulti.take(1).subscribe(this.graph, log.makeRxErrorHandler(logger, logger, 'ticksMulti failure'));

    logger.trace('RESET APP STATE.');
};

VizServer.prototype.readSelection = function (type, query, res) {
    this.graph.take(1).do((graph) => {
        graph.simulator.selectNodesInRect(query.sel).then((nodeIndices) => {
            const edgeIndices = graph.simulator.connectedEdges(nodeIndices);
            return {
                'point': nodeIndices,
                'edge': edgeIndices
            };
        }).then((lastSelectionIndices) => {
            const page = parseInt(query.page);
            const pageSize = parseInt(query.per_page);
            const start = (page - 1) * pageSize;
            const end = start + pageSize;
            const data = sliceSelection(graph.dataframe, type, lastSelectionIndices[type], start, end,
                                        query.sort_by, query.order === 'asc', query.search);
            _.extend(data, {
                page: page
            });

            res.send(data);
        }).fail(log.makeQErrorHandler(logger, 'read_selection qLastSelectionIndices'));

    }).subscribe(
        _.identity,
        (err) => {
            log.makeRxErrorHandler(logger, 'read_selection handler')(err);
        }
    );
};

VizServer.prototype.tickGraph = function (cb) {
<<<<<<< HEAD
    this.graph.take(1).do((graphContent) => {
=======

    this.graph.take(1).do(function (graphContent) {
>>>>>>> b82c8d81
        this.updateVboSubject.onNext(graphContent);
    }).subscribe(
        _.identity,
        (err) => {
            failWithMessage(cb, 'aggregate error');
            log.makeRxErrorHandler(logger, 'aggregate handler')(err);
        }
    );
};

// TODO Extract a graph method and manage graph contexts by filter data operation.
VizServer.prototype.filterGraphByMaskList = function (graph, selectionMasks, exclusionMasks, errors, viewConfig, cb) {
    const response = {filters: viewConfig.filters, exclusions: viewConfig.exclusions};

    const dataframe = graph.dataframe;
    const masks = dataframe.composeMasks(selectionMasks, exclusionMasks, viewConfig.limits);
    // Prune out dangling edges.
    const prunedMasks = dataframe.pruneMaskEdges(masks);

    logger.debug('mask lengths: ', prunedMasks.numEdges(), prunedMasks.numPoints());

    const simulator = graph.simulator;
    try {
        let filterPromise = dataframe.applyDataframeMaskToFilterInPlace(prunedMasks, simulator);
        // Prune out orphans if configured that way:
        if (viewConfig.parameters && viewConfig.parameters.pruneOrphans === true) {
            filterPromise = filterPromise.then(() => {
                const orphanPrunedMasks = dataframe.pruneOrphans(prunedMasks);
                return dataframe.applyDataframeMaskToFilterInPlace(orphanPrunedMasks, simulator);
            });
        }
        filterPromise
            .then((updatedBuffers) => {
                if (updatedBuffers !== false) {
                    simulator.layoutAlgorithms
                        .map((alg) => {
                            return alg.updateDataframeBuffers(simulator);
                        });
                }
                return updatedBuffers;
            }).then((updatedBuffers) => {
                if (updatedBuffers !== false) {
                    simulator.tickBuffers([
                        'curPoints', 'pointSizes', 'pointColors',
                        'edgeColors', 'logicalEdges', 'springsPos'
                    ]);

                    this.tickGraph(cb);
                }
                const sets = vizSetsToPresentFromViewConfig(viewConfig, graph.dataframe);
                _.extend(response, {success: true, sets: sets, errors: errors});
                _.each(errors, logger.debug.bind(logger));
                cb(response);
            }).done(_.identity, (err) => {
                log.makeQErrorHandler(logger, 'dataframe filter')(err);
                errors.push(err);
                _.each(errors, logger.debug.bind(logger));
                _.extend(response, {success: false, errors: errors});
                cb(response);
            });
    } catch (err) {
        log.makeQErrorHandler(logger, 'dataframe filter')(err);
        errors.push(err);
        _.each(errors, logger.debug.bind(logger));
        _.extend(response, {success: false, errors: errors});
        cb(response);
    }
};

function getNamespaceFromGraph(graph) {
    const dataframeColumnsByType = graph.dataframe.getColumnsByType();
    // TODO add special names that can be used in calculation references.
    // TODO handle multiple sources.
    const metadata = _.extend({}, dataframeColumnsByType);
    return metadata;
}

function processAggregateIndices(query, graph, nodeIndices) {
    logger.debug('Done selecting indices');
    try {
        const edgeIndices = graph.simulator.connectedEdges(nodeIndices);
        const indices = {
            point: nodeIndices,
            edge: edgeIndices
        };

        let types = [], attributes = [];

        if (query.type) {
            types.push(query.type);
            attributes.push(query.attributes);
        } else {
            types.push('point', 'edge');
            attributes = _.map(types, (type) => {
                return  _.chain(query.attributes)
                    .where({ type: type })
                    .pluck('name')
                    .value();
            });
        }

        return Observable
            .from(_.zip(types, attributes))
            .concatMap((tuple) => {
                const type = tuple[0];
                const attributeNames = tuple[1];
                return graph.dataframe.aggregate(
                    indices[type], attributeNames,
                    query.binning, query.mode, type
                );
            })
            .reduce((memo, item) => {
                return _.extend(memo, item);
            }, {});
    } catch (err) {
        return Observable.throw(err);
    }
}

/**
 * @param {Object} viewConfig
 * @param {Dataframe} dataframe
 * @returns {Object[]}
 */
function vizSetsToPresentFromViewConfig (viewConfig, dataframe) {
    const sets = viewConfig.sets;
    _.each(sets, (vizSet) => {
        switch (vizSet.id) {
            case 'dataframe':
                vizSet.masks = dataframe.fullDataframeMask();
                break;
            case 'filtered':
                vizSet.masks = dataframe.lastMasks;
                break;
            case 'selection':
                vizSet.masks = dataframe.lastSelectionMasks;
                break;
        }
    });
    return _.map(sets, (vizSet) => dataframe.presentVizSet(vizSet));
}

const setPropertyWhiteList = ['title', 'description'];

function updateVizSetFromClientSet (matchingSet, updatedVizSet) {
    _.extend(matchingSet, _.pick(updatedVizSet, setPropertyWhiteList));
    matchingSet.masks.fromJSON(updatedVizSet.masks);
}

function failWithMessage (cb, message) {
    cb({success: false, error: message});
}

function VizServer(app, socket, cachedVBOs) {

    const socketLogger = logger.child({
        socketID: socket.id
    });

    socketLogger.info('Client connected');
    this.socketLogger = socketLogger;

    this.isActive = true;
    this.defineRoutesInApp(app);
    this.socket = socket;
    this.cachedVBOs = cachedVBOs;
    /** @type {GraphistryURLParams} */
    const query = this.socket.handshake.query;

    this.graph = new Rx.ReplaySubject(1);
    this.viewConfig = new Rx.ReplaySubject(1);
    this.workbookDoc = new Rx.ReplaySubject(1);
    this.dataset = new Rx.ReplaySubject(1);
    this.renderConfig = new Rx.ReplaySubject(1);

    if (!query.falcorClient) {

        this.dataset
            .map((dataset) => {
                const { metadata } = dataset;
                if (!(metadata.scene in rConf.scenes)) {
                    socketLogger.warn('WARNING Unknown scene "%s", using default', metadata.scene);
                    metadata.scene = 'default';
                }
                return rConf.scenes[metadata.scene];
            })
            .concat(Observable.never())
            .subscribe(this.renderConfig);

        this.workbookDoc
            .mergeMap((workbookDoc) => this.setupDataset(workbookDoc, query))
            .concat(Observable.never())
            .subscribe(this.dataset);

        this.workbookDoc
            .map((workbookDoc) => this.getViewToLoad(workbookDoc, query))
            .do(null, log.makeRxErrorHandler(socketLogger, 'Getting View from Workbook'))
            .concat(Observable.never())
            .subscribe(this.viewConfig);

        this.workbookForQuery(query)
            .concat(Observable.never())
            .subscribe(this.workbookDoc);

        this.dataset.subscribe((dataset) => {
            this.resetState(dataset, socket);
        });

    } else {
        this.graph = new Rx.ReplaySubject(1);
        this.ticks = new Rx.ReplaySubject(1);
        this.ticksMulti = new Rx.ReplaySubject(1);
        this.updateVboSubject = new Rx.ReplaySubject(1);

        this.ticks.switch().subscribe(this.ticksMulti);
    }

    this.setupColorTexture();

    this.socket.on('get_view_config', (ignore, cb) => {
        this.viewConfig.take(1).do((viewConfig) => {
            socketLogger.info('Socket on get_view_config');
            socketLogger.trace({viewConfig: viewConfig}, 'viewConfig');
            cb({success: true, viewConfig: viewConfig});
        }).subscribe(_.identity, (err) => {
            cb({success: false, errors: [err.message]});
            log.makeRxErrorHandler(socketLogger, 'Get view config')(err);
        });
    });

    this.socket.on('update_view_config', (newValues, cb) => {
        this.viewConfig.take(1).do((viewConfig) => {
            socketLogger.info({newValues: newValues}, 'Socket on update_view_config');
            socketLogger.trace({viewConfig: viewConfig}, 'viewConfig');
            extend(true, viewConfig, newValues);
            cb({success: true, viewConfig: viewConfig});
        }).subscribe(_.identity, (err) => {
            cb({success: false, errors: [err.message]});
            log.makeRxErrorHandler(socketLogger, 'Update view config')(err);
        });
    });

    this.socket.on('update_view_parameter', (spec, cb) => {
        this.viewConfig.take(1).do((viewConfig) => {
            socketLogger.info({newParameters: spec}, 'Socket on update_view_parameters');
            viewConfig.parameters[spec.name] = spec.value;
            socketLogger.trace({viewConfig: viewConfig}, 'viewConfig');
            cb({success: true});
        }).subscribe(_.identity, (err) => {
            cb({success: false, errors: [err.message]});
            log.makeRxErrorHandler(socketLogger, 'Update view parameter')(err);
        });
    });

    this.socket.on('render_config', (_, cb) => {
        this.renderConfig.take(1).subscribe(
            (renderConfig) => {
                socketLogger.info('Socket on render_config (sending render_config to client)');
                socketLogger.trace({renderConfig : renderConfig}, 'renderConfig');
                cb({success: true, renderConfig: renderConfig});

                if (saveAtEachStep) {
                    persist.saveConfig(defaultSnapshotName, renderConfig);
                }

                this.lastRenderConfig = renderConfig;
            },
            (err) => {
                failWithMessage(cb, 'Render config read error');
                log.makeQErrorHandler(socketLogger, 'sending render_config')(err);
            }
        );
    });

    this.socket.on('update_render_config', (newValues, cb) => {
        this.renderConfig.take(1).subscribe(
            (renderConfig) => {
                socketLogger.info('Socket on update_render_config (Updating render-config from client values)');
                socketLogger.trace({renderConfig: renderConfig}, 'renderConfig [before]');

                extend(true, renderConfig, newValues);

                if (saveAtEachStep) {
                    persist.saveConfig(defaultSnapshotName, renderConfig);
                }

                this.lastRenderConfig = renderConfig;

                cb({success: true, renderConfig: renderConfig});
            },
            (err) => {
                failWithMessage(cb, 'Render config update error');
                log.makeQErrorHandler(socketLogger, 'updating render_config')(err);
            }
        );
    });

    /**
     * @typedef {Object} Point2D
     * @property {Number} x
     * @property {Number} y
     */

    /**
     * @typedef {Object} Rect
     * @property {Point2D} tl top left corner
     * @property {Point2D} br bottom right corner
     */

    /**
     * @typedef {Object} Circle
     * @property {Point2D} center
     * @property {Number} radius
     */

    /**
     * @typedef {Object} SetSpecification
     * @property {String} sourceType one of selection,dataframe,filtered
     * @property {Rect} sel rectangle/etc selection gesture.
     * @property {Circle} circle
     */

    this.socket.on('create_set', (sourceType, specification, cb) => {
        /**
         * @type {SetSpecification} specification
         */
        Rx.Observable.combineLatest(this.graph, this.viewConfig, (graph, viewConfig) => {
            let qNodeSelection;
            let pointsOnly = false;
            const dataframe = graph.dataframe;
            const simulator = graph.simulator;
            if (sourceType === 'selection' || sourceType === undefined) {
                const clientMaskSet = specification.masks;
                if (specification.sel !== undefined) {
                    const rect = specification.sel;
                    pointsOnly = true;
                    qNodeSelection = simulator.selectNodesInRect(rect);
                } else if (specification.circle !== undefined) {
                    const circle = specification.circle;
                    pointsOnly = true;
                    qNodeSelection = simulator.selectNodesInCircle(circle);
                } else if (clientMaskSet !== undefined) {
                    // translate client masks to rawdata masks.
                    qNodeSelection = Q(new DataframeMask(dataframe, clientMaskSet.point, clientMaskSet.edge, dataframe.lastMasks));
                } else {
                    throw Error('Selection not specified for creating a Set');
                }
                if (pointsOnly) {
                    qNodeSelection = qNodeSelection.then((pointIndexes) => {
                        const edgeIndexes = simulator.connectedEdges(pointIndexes);
                        return new DataframeMask(dataframe, pointIndexes, edgeIndexes);
                    });
                }
            } else if (sourceType === 'dataframe') {
                qNodeSelection = Q(dataframe.fullDataframeMask());
            } else if (sourceType === 'filtered') {
                qNodeSelection = Q(dataframe.lastMasks);
            } else {
                throw Error('Unrecognized special type for creating a Set: ' + sourceType);
            }
            qNodeSelection.then((dataframeMask) => {
                const newSet = {
                    id: new TransactionalIdentifier().toString(),
                    sourceType: sourceType,
                    specification: _.omit(specification, setPropertyWhiteList),
                    masks: dataframeMask,
                    sizes: {point: dataframeMask.numPoints(), edge: dataframeMask.numEdges()}
                };
                updateVizSetFromClientSet(newSet, specification);
                viewConfig.sets.push(newSet);
                dataframe.masksForVizSets[newSet.id] = dataframeMask;
                cb({success: true, set: dataframe.presentVizSet(newSet)});
            }).fail(log.makeQErrorHandler(socketLogger, 'pin_selection_as_set'));
        }).take(1).subscribe(_.identity,
            (err) => {
                socketLogger.error(err, 'Error creating set from selection');
                failWithMessage(cb, 'Server error when saving the selection as a Set');
            });
    });

    const specialSetKeys = ['dataframe', 'filtered', 'selection'];

    this.socket.on('get_sets', (cb) => {
        socketLogger.trace('sending current sets to client');
        Rx.Observable.combineLatest(this.graph, this.viewConfig, (graph, viewConfig) => {
            const outputSets = vizSetsToPresentFromViewConfig(viewConfig, graph.dataframe);
            cb({success: true, sets: outputSets});
        }).take(1).subscribe(_.identity,
            (err) => {
                socketLogger.error(err, 'Error retrieving Sets');
                failWithMessage(cb, 'Server error when retrieving all Set definitions');
            });
    });

    /**
     * This handles creates (set given with no id), updates (id and set given), and deletes (id with no set).
     */
    this.socket.on('update_set', (id, updatedVizSet, cb) => {
        Rx.Observable.combineLatest(this.graph, this.viewConfig, (graph, viewConfig) => {
            if (_.contains(specialSetKeys, id)) {
                throw Error('Cannot update the special Sets');
            }
            const matchingSetIndex = _.findIndex(viewConfig.sets, (vizSet) => vizSet.id === id);
            if (matchingSetIndex === -1) {
                // Auto-create:
                if (!updatedVizSet) {
                    updatedVizSet = {};
                }
                // Auto-create an ID:
                if (updatedVizSet.id === undefined) {
                    updatedVizSet.id = (id || new TransactionalIdentifier()).toString();
                }
                viewConfig.sets.push(updatedVizSet);
            } else if (updatedVizSet) {
                if (updatedVizSet.id === undefined) {
                    updatedVizSet.id = id;
                }
                const matchingSet = viewConfig.sets[matchingSetIndex];
                updateVizSetFromClientSet(matchingSet, updatedVizSet);
                updatedVizSet = matchingSet;
            } else { // No set given means to delete by id
                viewConfig.sets.splice(matchingSetIndex, 1);
                graph.dataframe.masksForVizSets[id] = undefined;
            }
            cb({success: true, set: graph.dataframe.presentVizSet(updatedVizSet)});
        }).take(1).subscribe(_.identity,
            (err) => {
                socketLogger.error(err, 'Error sending update_set');
                failWithMessage(cb, 'Server error when updating a Set');
                throw err;
            });
    });

    this.socket.on('get_filters', (cb) => {
        socketLogger.trace('sending current filters and exclusions to client');
        this.viewConfig.take(1).do((viewConfig) => {
            cb({success: true, filters: viewConfig.filters, exclusions: viewConfig.exclusions});
        }).subscribe(
            _.identity, log.makeRxErrorHandler(socketLogger, 'get_filters handler'));
    });

    this.socket.on('getTimeBoundaries', (data, cb) => {
        this.graph.take(1).do((graph) => {
            const values = graph.dataframe.getColumnValues(data.timeAttr, data.timeType);
            let minTime = new Date(values[0]);
            let maxTime = new Date(values[0]);

            _.each(values, (val) => {
                const date = new Date(val);
                if (date < minTime) {
                    minTime = date;
                }
                if (date > maxTime) {
                    maxTime = date;
                }
            });

            const resp = {
                success: true,
                max: maxTime.getTime(),
                min: minTime.getTime()
            };

            cb(resp);

        })
        .subscribe(
            _.identity,
            (err) => {
                log.makeRxErrorHandler(socketLogger, 'timeAggregation handler')(err);
            }
        );
    });

    this.socket.on('timeAggregation', (data, cb) => {
        this.graph.take(1).do((graph) => {
            const dataframe = graph.dataframe;
            const allMasks = [];
            const errors = [];

            _.each(data.filters, (filter) => {

                const query = filter.query;
                if (!query.type) {
                    query.type = filter.type;
                }
                if (!query.attribute) {
                    query.attribute = filter.attribute;
                }
<<<<<<< HEAD
                const masks = dataframe.getMasksForQuery(query, errors);
=======

                // Signify that the query is based against the filtered dataframe
                query.basedOnCurrentDataframe = true;

                var masks = dataframe.getMasksForQuery(query, errors);
>>>>>>> b82c8d81
                if (masks !== undefined) {
                    // Record the size of the filtered set for UI feedback:
                    filter.maskSizes = masks.maskSize();
                    allMasks.push(masks);
                }
            });

            let combinedMask = allMasks[0];
            if (allMasks.length > 1) {
                for (let i = 1; i < allMasks.length; i++) {
                    combinedMask = combinedMask.intersection(allMasks[i]);
                }
            }

            const agg = dataframe.timeBasedHistogram(combinedMask, data.timeType, data.timeAttr, data.start, data.stop, data.timeAggregation);
            cb({
                success: true,
                data: agg
            });

        })
        .subscribe(
            _.identity,
            (err) => {
                log.makeRxErrorHandler(socketLogger, 'timeAggregation handler')(err);
            }
        );
    });


    this.socket.on('update_filters', (definition, cb) => {
        logger.trace('updating filters from client values');
        // Maybe direct assignment isn't safe, but it'll do for now.
        this.viewConfig.take(1).do((viewConfig) => {
            let bumpViewConfig = false;

            // Update exclusions:
            if (definition.exclusions !== undefined &&
                !_.isEqual(definition.exclusions, viewConfig.exclusions)) {
                viewConfig.exclusions = definition.exclusions;
                bumpViewConfig = true;
            }
            logger.info({exclusions: viewConfig.exclusions}, 'updated exclusions');

            // Update filters:
            if (definition.filters !== undefined &&
                !_.isEqual(definition.filters, viewConfig.filters)) {
                viewConfig.filters = definition.filters;
                bumpViewConfig = true;
            }
            logger.debug({filters: viewConfig.filters}, 'Updated filters');

            if (viewConfig.limits === undefined) {
                viewConfig.limits = {point: Infinity, edge: Infinity};
            }

            if (bumpViewConfig) { this.viewConfig.onNext(viewConfig); }

            this.graph.take(1).do((graph) => {
                const dataframe = graph.dataframe;
                const selectionMasks = [];
                const errors = [];
                const generator = new ExpressionCodeGenerator('javascript');
                let query;

                /** @type {DataframeMask[]} */
                const exclusionMasks = [];
                _.each(viewConfig.exclusions, (exclusion) => {
                    if (exclusion.enabled === false) {
                        return;
                    }
                    /** @type ClientQuery */
                    query = exclusion.query;
                    if (query === undefined) {
                        return;
                    }
                    if (!query.type) {
                        query.type = exclusion.type;
                    }
                    if (!query.attribute) {
                        query.attribute = exclusion.attribute;
                    }
                    const masks = dataframe.getMasksForQuery(query, errors);
                    if (masks !== undefined) {
                        masks.setExclusive(true);
                        exclusion.maskSizes = masks.maskSize();
                        exclusionMasks.push(masks);
                    }
                });

                _.each(viewConfig.filters, (filter) => {

                    logger.trace({filter: filter}, 'Beginning ast creation for filter');


                    if (filter.enabled === false) {
                        return;
                    }
                    /** @type ClientQuery */
                    query = filter.query;
                    if (query === undefined) {
                        return;
                    }
                    const ast = query.ast;
                    if (ast !== undefined &&
                        ast.type === 'Limit' &&
                        ast.value !== undefined) {
                        viewConfig.limits.point = generator.evaluateExpressionFree(ast.value);
                        viewConfig.limits.edge = viewConfig.limits.point;
                        return;
                    }
                    if (!query.type) {
                        query.type = filter.type;
                    }
                    if (!query.attribute) {
                        query.attribute = filter.attribute;
                    }
                    const masks = dataframe.getMasksForQuery(query, errors);
                    if (masks !== undefined) {
                        // Record the size of the filtered set for UI feedback:
                        filter.maskSizes = masks.maskSize();
                        selectionMasks.push(masks);
                    }
                });

                this.filterGraphByMaskList(graph, selectionMasks, exclusionMasks, errors, viewConfig, cb);
            }).subscribe(
                _.identity,
                (err) => {
                    log.makeRxErrorHandler(logger, 'update_filters handler')(err);
                }
            );
        }).subscribe(_.identity, log.makeRxErrorHandler(logger, 'get_filters handler'));
    });

    this.socket.on('move_nodes', (data, cb) => {
        this.graph.take(1).do((graph) => {

            if (data.marquee) {
                graph.simulator.moveNodes(data.marquee)
                    .then(() => {
                        this.tickGraph(cb);
                    });
            }

        }).subscribe(
            _.identity,
            (err) => {
                log.makeRxErrorHandler(logger, 'move nodes handler')(err);
            }
        );
    });

    this.socket.on('layout_controls', (_, cb) => {
        logger.info('Sending layout controls to client');

        this.graph.take(1).do((graph) => {
            const controls = graph.simulator.controls;
            logger.info({controls: controls}, 'Got layout controls');
            cb({success: true, controls: lConf.toClient(controls.layoutAlgorithms)});
        })
        .subscribe(null, (err) => {
            logger.error(err, 'Error sending layout_controls');
            failWithMessage(cb, 'Server error when fetching controls');
            throw err;
        });
    });

    this.socket.on('begin_streaming', (_, cb) => {
        this.renderConfig.take(1).subscribe(
            (renderConfig) => {
                this.beginStreaming(renderConfig, this.colorTexture);
                if (cb) {
                    cb({success: true});
                }
            },
            log.makeQErrorHandler(logger, 'begin_streaming')
        );
    });

    this.socket.on('reset_graph', (_, cb) => {
        logger.info('reset_graph command');
        this.dataset.take(1).subscribe((dataset) => {
                this.resetState(dataset, this.socket);
                cb();
            },
            log.makeQErrorHandler(logger, 'reset_graph request')
        );
    });

    this.socket.on('inspect_header', (nothing, cb) => {
        logger.info('inspect header');
        this.graph.take(1).do((graph) => {

            // Exclude prepended with __
            // TODO FIXME treat this in a generic way across UI elements
            const nodeKeys = graph.dataframe.getAttributeKeys('point')
                .filter((key) => {
                    return !(key[0] === '_' && key[1] === '_');
                });
            const edgeKeys = graph.dataframe.getAttributeKeys('edge')
                .filter((key) => {
                    return !(key[0] === '_' && key[1] === '_');
                });


            cb({
                success: true,
                header: {
                    nodes: nodeKeys,
                    edges: edgeKeys
                },
                urns: {
                    nodes: 'read_node_selection',
                    edges: 'read_edge_selection'
                }
            });
        }).subscribe(
            _.identity,
            (err) => {
                failWithMessage(cb, 'inspect_header error');
                log.makeRxErrorHandler(logger, 'inspect_header handler')(err);
            }
        );
    });

    /** Implements/gets a namespace comprehension, for calculation references and metadata. */
    this.socket.on('get_namespace_metadata', (cb) => {
        logger.trace('Sending Namespace metadata to client');
        this.graph.take(1).do((graph) => {
            const metadata = getNamespaceFromGraph(graph);
            cb({success: true,
                metadata: metadata});
        }).subscribe(
            _.identity,
            (err) => {
                failWithMessage(cb, 'Namespace metadata error');
                log.makeQErrorHandler(logger, 'sending namespace metadata')(err);
            }
        );
    });

    this.socket.on('update_namespace_metadata', (updates, cb) => {
        logger.trace('Updating Namespace metadata from client');
        this.graph.take(1).subscribe(
            (graph) => {
                const metadata = getNamespaceFromGraph(graph);
                // set success to true when we support update and it succeeds:
                cb({success: false, metadata: metadata});
            },
            (/*err*/) => {
                failWithMessage(cb, 'Namespace metadata update error');
                log.makeQErrorHandler(logger, 'updating namespace metadata');
            }
        );
    });

    // Legacy method for timeslider.js only; refactor that to work with newer code and kill this.
    this.socket.on('filter', (query, cb) => {
        logger.info({query: query}, 'Got filter');
        Rx.Observable.combineLatest(this.viewConfig, this.graph, (viewConfig, graph) => {

            const selectionMasks = [];
            const errors = [];

            const dataframe = graph.dataframe;
            _.each(query, (data, attribute) => {
                let type = data.type;
                const normalization = dataframe.normalizeAttributeName(attribute, type);
                if (normalization === undefined) {
                    errors.push(Error('No attribute found for: ' + attribute + ',' + type));
                    cb({success: false, errors: errors});
                    return;
                } else {
                    type = normalization.type;
                    attribute = normalization.attribute;
                }
                try {
                    const filterFunc = dataframe.filterFuncForQueryObject(data);
                    const masks = dataframe.getAttributeMask(type, attribute, filterFunc);
                    selectionMasks.push(masks);
                } catch (e) {
                    errors.push(e.message);
                }
            });
            this.filterGraphByMaskList(graph, selectionMasks, undefined, errors, viewConfig, cb);
        }).take(1).subscribe(
            _.identity,
            (err) => {
                log.makeRxErrorHandler(logger, 'filter handler')(err);
            }
        );
    });

    this.socket.on('encode_by_column', (query, cb) => {
        this.graph.take(1).do((graph) => {
            const dataframe = graph.dataframe,
                normalization = dataframe.normalizeAttributeName(query.attribute, query.type);
            let encodingType = query.encodingType,
                variation = query.variation,
                binning = query.binning,
                timeBounds = query.timeBounds;

            if (normalization === undefined) {
                failWithMessage(cb, 'No attribute found for: ' + query.attribute + ',' + query.type);
                return;
            }

            const attributeName = normalization.attribute,
                type = normalization.type;
            if (encodingType) {
                if (encodingType === 'color' || encodingType === 'size' || encodingType === 'opacity') {
                    encodingType = type + encodingType.charAt(0).toLocaleUpperCase() + encodingType.slice(1);
                }
                if (encodingType.indexOf(type) !== 0) {
                    failWithMessage(cb, 'Attribute type does not match encoding type requested.');
                    return;
                }
            }
<<<<<<< HEAD
            let encoding, bufferName;
            const ccManager = dataframe.computedColumnManager;
=======

            var encoding, bufferName;
>>>>>>> b82c8d81
            try {
                if (!encodingType) {
                    encodingType = encodings.inferEncodingType(dataframe, type, attributeName);
                }
                bufferName = encodings.bufferNameForEncodingType(encodingType);
                if (query.reset) {
                    if (bufferName) {
<<<<<<< HEAD
                        const originalDesc = ccManager.overlayBufferSpecs[bufferName];
                        ccManager.addComputedColumn(dataframe, 'localBuffer', bufferName, originalDesc);
                        delete ccManager.overlayBufferSpecs[bufferName];
=======
                        var ccManager = dataframe.computedColumnManager;
                        var originalDesc = ccManager.overlayBufferSpecs[bufferName];

                        // Guard against reset being called before an encoding is set
                        if (originalDesc) {
                            ccManager.addComputedColumn(dataframe, 'localBuffer', bufferName, originalDesc);
                            delete ccManager.overlayBufferSpecs[bufferName];
                            this.tickGraph(cb);
                        }
>>>>>>> b82c8d81
                    }
                    cb({
                        success: true,
                        enabled: false,
                        encodingType: encodingType,
                        bufferName: bufferName
                    });
                    return;
                }

                // TODO FIXME: Have a more robust encoding spec, instead of multiple paths through here
                if (timeBounds) {
                    encoding = encodings.inferTimeBoundEncoding(dataframe, type, attributeName, encodingType, timeBounds);
                } else {
                    encoding = encodings.inferEncoding(dataframe, type, attributeName, encodingType, variation, binning);
                }

            } catch (e) {
                failWithMessage(cb, e.message);
                return;
            }

            if (encoding === undefined || encoding.scaling === undefined) {
                failWithMessage(cb, 'No scaling inferred for: ' + encodingType + ' on ' + attributeName);
                return;
            }

            let wrappedScaling = encoding.scaling;
            if (encodingType.match(/Color$/)) {
                // Auto-detect when a buffer is filled with our ETL-defined color space and map that directly:
                // TODO don't have ETL magically encode the color space; it doesn't save space, time, code, or style.
                if (dataframe.doesColumnRepresentColorPaletteMap(type, attributeName)) {
                    wrappedScaling = (x) => palettes.bindings[x];
                    encoding.legend = _.map(encoding.legend, (sourceValue) => {
                        return palettes.intToHex(palettes.bindings[sourceValue]);
                    });
                } else {
                    wrappedScaling = (x) => palettes.hexToABGR(encoding.scaling(x));
                }
            }



            // Now that we have an encoding function, store it as a computed column;
            const oldDesc = ccManager.getComputedColumnSpec('localBuffer', bufferName);

            // If this is the first encoding for a buffer type, store the original
            // spec so we can recover it.
            if (!ccManager.overlayBufferSpecs[bufferName]) {
                ccManager.overlayBufferSpecs[bufferName] = oldDesc;
            }

            const desc = oldDesc.clone();
            desc.setDependencies([[attributeName, type]]);
            if (bufferName === 'edgeColors') {
                desc.setComputeAllValues((values, outArr, numGraphElements) => {
                    for (let i = 0; i < numGraphElements; i++) {
                        const val = values[i];
                        if (!dataTypeUtil.valueSignifiesUndefined(val)) {
                            const scaledValue = wrappedScaling(val);
                            outArr[i*2] = scaledValue;
                            outArr[i*2 + 1] = scaledValue;
                        }
                    }
                    return outArr;
                });
            } else {
                desc.setComputeAllValues((values, outArr, numGraphElements) => {
                    for (let i = 0; i < numGraphElements; i++) {
                        const val = values[i];
                        if (!dataTypeUtil.valueSignifiesUndefined(val)) {
                            outArr[i] = wrappedScaling(val);
                        }
                    }
                    return outArr;
                });
            }

            ccManager.addComputedColumn(dataframe, 'localBuffer', bufferName, desc);

            this.tickGraph(cb);
            cb({
                success: true,
                enabled: true,
                encodingType: encodingType,
                bufferName: bufferName,
                legend: encoding.legend
            });

        }).subscribe(
            _.identity,
            (err) => {
                log.makeRxErrorHandler(logger, 'recolor by column handler')(err);
            }
        );
    });

    this.setupAggregationRequestHandling();

    this.socket.on('viz', (msg, cb) => { cb({success: true}); });
}

/** Pick the view to load for this query.
 * @param {Object} workbookDoc
 * @param {GraphistryURLParams} query
 * @returns {Object}
 */
VizServer.prototype.getViewToLoad = function (workbookDoc, query) {
    // Pick the default view or the current view or any view.
    const viewConfig = workbookDoc.views.default ||
        (workbookDoc.currentView ?
            workbookDoc.views[workbookDoc.currentview] : _.find(workbookDoc.views));
    // Apply approved URL parameters to that view concretely since we're creating it now:
    _.extend(viewConfig, _.pick(query, workbook.URLParamsThatPersist));
    return viewConfig;
};

/** Get the dataset name from the query parameters, may have been loaded from view:
 * @param {Object} workbookDoc
 * @param {GraphistryURLParams} query
 * @returns {Promise}
 */
VizServer.prototype.setupDataset = function (workbookDoc, query) {
    this.datasetName = query.dataset;
    const queryDatasetURL = loader.datasetURLFromQuery(query),
        queryDatasetConfig = loader.datasetConfigFromQuery(query);
    let datasetURLString, datasetConfig;
    if (queryDatasetURL === undefined) {
        logger.debug('No dataset in URL; picking random in workbook');
        datasetConfig = _.find(workbookDoc.datasetReferences);
        datasetURLString = datasetConfig.url;
    } else {
        // Using the URL parameter, make a config from the URL:
        datasetURLString = queryDatasetURL.format();
        _.extend(queryDatasetConfig, {
            name: datasetURLString,
            url: datasetURLString
        });
    }
    // Auto-create a config for the URL:
    if (!workbookDoc.datasetReferences.hasOwnProperty(datasetURLString)) {
        workbookDoc.datasetReferences[datasetURLString] = {};
    }
    // Select the config and update it from the query unless the URL mismatches:
    datasetConfig = workbookDoc.datasetReferences[datasetURLString];
    if (datasetConfig.url === undefined ||
        queryDatasetURL === undefined ||
        datasetConfig.url === datasetURLString) {
        _.extend(datasetConfig, queryDatasetConfig);
    }

    // Pass the config on:
    return loader.downloadDataset(datasetConfig);
};

VizServer.prototype.workbookForQuery = function (query) {
    return Observable.create((subscriber) => {

        if (query.workbook) {
            logger.debug({workbook: query.workbook}, 'Loading workbook');

            // TODO report to user if authenticated and can know of this workbook's existence.
            return workbook
                .loadDocument(decodeURIComponent(query.workbook))
                .do(null, log.makeRxErrorHandler(logger, 'Loading Workbook'))
                .subscribe(subscriber);
        } else {
            // Create a new workbook here with a default view:
            subscriber.next(workbook.blankWorkbookTemplate);
            subscriber.complete();
        }
    });
};

VizServer.prototype.setupColorTexture = function () {
    this.colorTexture = new Rx.ReplaySubject(1);
    const imgPath = path.resolve(__dirname, '../test-colormap2.rgba');
    const img =
        Rx.Observable.bindNodeCallback(fs.readFile)(imgPath)
            .flatMap((buffer) => {
                logger.trace('Loaded raw colorTexture', buffer.length);
                return Rx.Observable.bindNodeCallback(compress.deflate)(
                    buffer,//binary,
                    {output: new Buffer(
                        Math.max(1024, Math.round(buffer.length * 1.5)))})
                    .map((compressed) => {
                        return {
                            raw: buffer,
                            compressed: compressed
                        };
                    });
            })
            .do(() => { logger.trace('Compressed color texture'); })
            .map((pair) => {
                logger.trace('colorMap bytes', pair.raw.length);
                return {
                    buffer: pair.compressed[0],
                    bytes: pair.raw.length,
                    width: 512,
                    height: 512
                };
            });

    img.take(1)
        .do(this.colorTexture)
        .subscribe(_.identity, log.makeRxErrorHandler(logger, 'img/texture'));
    this.colorTexture
        .do(function() { logger.trace('HAS COLOR TEXTURE'); })
        .subscribe(_.identity, log.makeRxErrorHandler(logger, 'colorTexture'));
};

VizServer.prototype.setupAggregationRequestHandling = function () {

    const self = this;
    const logErrorGlobally = log.makeRxErrorHandler(logger, 'aggregate socket handler');

    // Handle aggregate requests. Using `concatMap` ensures we fully handle one
    // before moving on to the next.
    Observable
        .fromEvent(this.socket, 'aggregate', (query, cb) => {
            return { query: query, cb: cb };
        })
        .concatMap((request) => {

            const cb = request.cb;
            const query = request.query;
            const resultSelector = processAggregateIndices.bind(null, query);
            const sendErrorResponse = failWithMessage.bind(null, cb, 'aggregate socket error');

            logger.debug({query: query}, 'Got aggregate');

            return self.graph.take(1)
                .flatMap(selectNodeIndices, resultSelector)
                .mergeAll()
                .take(1)
                .do(
                    function sendSuccessResponse(data) {
                        logger.info('--- Aggregate success ---');
                        cb({ success: true, data: data });
                    },
                    function handleErrorResponse(err) {
                        logErrorGlobally(err);
                        sendErrorResponse(err);
                    }
                )
                .catch(Observable.empty);

            function selectNodeIndices(graph) {
                if (query.all === true) {
                    const numPoints = graph.simulator.dataframe.getNumElements('point');
                    return Observable.of(new Uint32Array(_.range(numPoints)));
                } else if (!query.sel) {
                    return Observable.of(new Uint32Array([]));
                } else {
                    return graph.simulator.selectNodesInRect(query.sel);
                }
            }
        })
        .subscribe();
};

// FIXME: ExpressJS routing does not support re-targeting. So we set a global for now!
let appRouteResponder;

VizServer.prototype.defineRoutesInApp = function (app) {
    this.app = app;

    const routesAlreadyBound = (appRouteResponder !== undefined);
    appRouteResponder = this;
    if (routesAlreadyBound) { return; }

    this.app.get('/vbo', (req, res) => {
        //console.log(req);
        logger.info('HTTP GET request for vbo %s', req.query.buffer);
        // performance monitor here?
        // profiling.debug('VBO request');

        try {
            // TODO: check that query parameters are present, and that given id, buffer exist
            const bufferName = req.query.buffer;
            const id = req.query.id;

            res.set('Content-Encoding', 'gzip');
            const VBOs = (id === appRouteResponder.socket.id ?
                appRouteResponder.lastCompressedVBOs : appRouteResponder.cachedVBOs[id]);
            if (VBOs) {
                res.send(VBOs[bufferName]);
            }
            res.send();

            const bufferTransferFinisher = appRouteResponder.bufferTransferFinisher;
            if (bufferTransferFinisher) {
                bufferTransferFinisher(bufferName);
            }
        } catch (e) {
            log.makeQErrorHandler(logger, 'bad /vbo request')(e);
        }
    });

    this.app.get('/texture', (req, res) => {
        logger.info({req: req, res: res}, 'HTTP GET %s', req.originalUrl);
        try {
            appRouteResponder.colorTexture.pluck('buffer').do(
                (data) => {
                    res.set('Content-Encoding', 'gzip');
                    res.send(data);
                })
                .subscribe(_.identity, log.makeRxErrorHandler(logger, 'colorTexture pluck'));

        } catch (e) {
            log.makeQErrorHandler(logger, 'bad /texture request')(e);
        }
    });

    this.app.get('/read_node_selection', (req, res) => {
        logger.info({req: req, res: res}, 'HTTP GET %s', req.originalUrl);

        // HACK because we're sending numbers across a URL string parameter.
        // This should be sent in a type aware manner
        if (req.query.sel.br) {
            const sel = req.query.sel;
            sel.br.x = +sel.br.x;
            sel.br.y = +sel.br.y;
            sel.tl.x = +sel.tl.x;
            sel.tl.y = +sel.tl.y;
        }

        appRouteResponder.readSelection('point', req.query, res);
    });

    this.app.get('/read_edge_selection', (req, res) => {
        logger.info({req: req, res: res}, 'HTTP GET /read_edge_selection');

        // HACK because we're sending numbers across a URL string parameter.
        // This should be sent in a type aware manner
        if (req.query.sel.br) {
            const sel = req.query.sel;
            sel.br.x = +sel.br.x;
            sel.br.y = +sel.br.y;
            sel.tl.x = +sel.tl.x;
            sel.tl.y = +sel.tl.y;
        }

        appRouteResponder.readSelection('edge', req.query, res);
    });

    this.app.get('/export_csv', (req, res) => {
        logger.info({req: req, res: res}, 'HTTP GET /export_csv');
        const type = req.query.type;

        appRouteResponder.graph.take(1).do((graph) => {
            const content = graph.dataframe.formatAsCsv(type)
                .then((formattedCsv) => {

                    const datasetName = appRouteResponder.datasetName || 'graphistry';
                    const filenameSuffix = (type === 'point') ? 'Points' : 'Edges';
                    const filename = datasetName + filenameSuffix + '.csv';
                    res.setHeader('Content-Disposition', 'attachment; filename=' + filename + ';');
                    res.setHeader('Content-Type', 'text/plain');
                    res.charset = 'UTF-8';
                    res.write(formattedCsv);
                    res.send();

                });
        }).subscribe(
            _.identity,
            (err) => {
                log.makeRxErrorHandler(logger, 'export csv handler')(err);
            }
        );
    });

    app.use(bodyParser.urlencoded({ extended: false }));

    // middleware to handle Falcor get/put/post requests
    app.use('/model.json', FalcorServer.dataSourceRoute(function(request, response) {
        return new FalcorRouter({
            config, logger, request, server: appRouteResponder,
            socketLogger: appRouteResponder.socketLogger
        });
    }));
};

VizServer.prototype.rememberVBOs = function (VBOs) {
    this.lastCompressedVBOs = VBOs;
    this.cachedVBOs[this.socket.id] = this.lastCompressedVBOs;
};

VizServer.prototype.beginStreaming = function (renderConfig, colorTexture) {

    // ========== BASIC COMMANDS
    this.rememberVBOs({});
    this.socket.on('disconnect', () => {
        this.dispose();
    });

    //Used for tracking what needs to be sent
    //Starts as all active, and as client caches, whittles down
    const activeBuffers = _.chain(renderConfig.models).pairs().filter((pair) => {
        const model = pair[1];
        return rConf.isBufServerSide(model);
    }).map((pair) => {
        return pair[0];
    }).value();

    const activeTextures = _.chain(renderConfig.textures).pairs().filter((pair) => {
        const texture = pair[1];
        return rConf.isTextureServerSide(texture);
    }).map((pair) => {
        return pair[0];
    }).value();

    const activePrograms = renderConfig.render;



    let requestedBuffers = activeBuffers,
        requestedTextures = activeTextures;

    //Knowing this helps overlap communication and computations
    this.socket.on('planned_binary_requests', (request) => {
        //console.log(that.socket);
        logger.trace({buffers: request.buffers, textures: request.textures}, 'Client sending planned requests');
        requestedBuffers = request.buffers;
        requestedTextures = request.textures;
    });


    logger.debug({activeBuffers: activeBuffers, activeTextures: activeTextures, activePrograms: activePrograms}, 'Beginning stream');

    const graph = this.graph;
    const animationStep = this.animationStep;

    this.socket.on('interaction', (payload) => {
        // performance monitor here?
        // profiling.trace('Got Interaction');
        logger.trace({payload: payload}, 'Recieved interaction:');
        // TODO: Find a way to avoid flooding main thread waiting for GPU ticks.
        const defaults = {play: false, layout: false};
        animationStep.interact(_.extend(defaults, payload || {}));
    });

    this.socket.on('get_labels', (query, cb) => {

        const indices = query.indices;
        const dim = query.dim;

        graph.take(1)
            .map((graph) => {
                return labeler.getLabels(graph, indices, dim);
            })
            .do((out) => {
                cb(null, out);
            })
            .subscribe(
                _.identity,
                (err) => {
                    cb('get_labels error');
                    log.makeRxErrorHandler(logger, 'get_labels')(err);
                });
    });

    this.socket.on('get_global_ids', (sel, cb) => {
        graph.take(1).do((graph) => {
            const res = _.map(sel, (ent) => {
                const type = ent.dim === 1 ? 'point' : 'edge';
                return {
                    type: type,
                    dataIdx: graph.simulator.dataframe.globalize(ent.idx, type),
                    viewIdx: ent.idx
                };
            });
            cb({success: true, ids: res});
        }).subscribe(_.identity, log.makeRxErrorHandler(logger, 'get_global_ids'));
    });

    this.socket.on('shortest_path', (pair) => {
        graph.take(1)
            .do((graph) => {
                graph.simulator.highlightShortestPaths(pair);
                animationStep.interact({play: true, layout: false});
            })
            .subscribe(_.identity, log.makeRxErrorHandler(logger, 'shortest_path'));
    });

    this.socket.on('set_colors', (color) => {
        graph.take(1)
            .do((graph) => {
                graph.simulator.setColor(color);
                animationStep.interact({play: true, layout: false});
            })
            .subscribe(_.identity, log.makeRxErrorHandler(logger, 'set_colors'));
    });

    /**
     * @typedef {Object} SelectionSpecification
     * @property {String} action add/remove/replace
     * @property {String} gesture rectangle/circle/masks
     */

    /** This represents a single selection action.
     */
    this.socket.on('select', (specification, cb) => {
        /** @type {SelectionSpecification} specification */
        Rx.Observable.combineLatest(this.graph, this.viewConfig, (graph, viewConfig) => {
            const simulator = graph.simulator;
            let qNodeSelection;
            switch (specification.gesture) {
                case 'rectangle':
                    qNodeSelection = simulator.selectNodesInRect({sel: _.pick(specification, ['tl', 'br'])});
                    break;
                case 'circle':
                    qNodeSelection = simulator.selectNodesInCircle(_.pick(specification, ['center', 'radius']));
                    break;
                case 'masks':
                    // TODO FIXME translate masks to unfiltered indexes.
                    qNodeSelection = Q(specification.masks);
                    break;
                case 'sets':
                    const matchingSets = _.filter(viewConfig.sets, (vizSet) => {
                        return specification.setIDs.indexOf(vizSet.id) !== -1;
                    });
                    const combinedMasks = _.reduce(matchingSets, (masks, vizSet) => {
                        return masks.union(vizSet.masks);
                    }, new DataframeMask(graph.dataframe, [], []));
                    qNodeSelection = Q(combinedMasks);
                    break;
                default:
                    throw Error('Unrecognized selection gesture: ' + specification.gesture.toString());
            }
            if (qNodeSelection === undefined) { throw Error('No selection made'); }
            const lastMasks = graph.dataframe.lastSelectionMasks;
            switch (specification.action) {
                case 'add':
                    qNodeSelection = qNodeSelection.then((dataframeMask) => {
                        return lastMasks.union(dataframeMask);
                    });
                    break;
                case 'remove':
                    qNodeSelection = qNodeSelection.then((dataframeMask) => {
                        return lastMasks.minus(dataframeMask);
                    });
                    break;
                case 'replace':
                    break;
                default:
                    break;
            }
            qNodeSelection.then((dataframeMask) => {
                graph.dataframe.lastSelectionMasks = dataframeMask;
                graph.simulator.tickBuffers(['selectedPointIndexes', 'selectedEdgeIndexes']);
                animationStep.interact({play: true, layout: false});
                cb({success: true});
            });
        }).take(1).subscribe(_.identity,
            (err) => {
                logger.error(err, 'Error modifying the selection');
                failWithMessage(cb, 'Server error when modifying the selection');
            });
    });

    this.socket.on('highlight', (specification, cb) => {
        /** @type {SelectionSpecification} specification */
        Rx.Observable.combineLatest(this.graph, this.viewConfig, (graph, viewConfig) => {
            let qNodeSelection;
            switch (specification.gesture) {
                case 'masks':
                    // TODO FIXME translate masks to unfiltered indexes.
                    qNodeSelection = Q(specification.masks);
                    break;
                case 'sets':
                    const matchingSets = _.filter(viewConfig.sets, (vizSet) => {
                        return specification.setIDs.indexOf(vizSet.id) !== -1;
                    });
                    const combinedMasks = _.reduce(_.map(matchingSets, (vizSet) => {
                        return vizSet.masks;
                    }), (eachMask, accumulatedMask) => {
                        return accumulatedMask.union(eachMask);
                    });
                    qNodeSelection = Q(combinedMasks);
                    break;
                default:
                    throw Error('Unrecognized highlight gesture: ' + specification.gesture.toString());
            }
            const GREEN = 255 << 8;
            const color = specification.color || GREEN;
            qNodeSelection.then((dataframeMask) => {
                const simulator = graph.simulator, dataframe = simulator.dataframe;
                const bufferName = 'pointColors';
                if (dataframeMask.isEmpty() && dataframe.canResetLocalBuffer(bufferName)) {
                    dataframe.resetLocalBuffer(bufferName);
                } else {
                    const pointColorsBuffer = dataframe.getLocalBuffer(bufferName);
                    const highlightedPointColorsBuffer = _.clone(pointColorsBuffer);
                    dataframeMask.mapPointIndexes((pointIndex) => {
                        highlightedPointColorsBuffer[pointIndex] = color;
                    });
                }
                simulator.tickBuffers([bufferName]);

                animationStep.interact({play: true, layout: false});
                cb({success: true});
            });
        }).take(1).subscribe(_.identity,
            (err) => {
                logger.error(err, 'Error performing a highlight');
                failWithMessage(cb, 'Server error when performing a highlight');
            });
    });

    this.socket.on('highlight_points', (points) => {
        graph.take(1)
            .do((graph) => {

                points.forEach((point) => {
                    graph.simulator.dataframe.getLocalBuffer('pointColors')[point.index] = point.color;
                    // graph.simulator.buffersLocal.pointColors[point.index] = point.color;
                });
                graph.simulator.tickBuffers(['pointColors']);

                animationStep.interact({play: true, layout: false});
            })
            .subscribe(_.identity, log.makeRxErrorHandler(logger, 'highlighted_points'));

    });

    this.socket.on('persist_current_workbook', (workbookName, cb) => {
        Rx.Observable.combineLatest(graph, this.workbookDoc, (graph, workbookDoc) => {
            workbookDoc.title = workbookName;
            workbookDoc.contentName = workbookName;
            workbook.saveDocument(workbookName, workbookDoc).then(
                (result) => {
                    return cb({success: true, data: result});
                },
                (rejectedResult) => {
                    return failWithMessage(cb, rejectedResult);
                });
            }).take(1).subscribe(_.identity, log.makeRxErrorHandler(logger, 'persist_current_workbook'));
    });

    this.socket.on('persist_current_vbo', (contentKey, cb) => {
        graph.take(1)
            .do((graph) => {
                const cleanContentKey = encodeURIComponent(contentKey);
                persist.publishStaticContents(
                    cleanContentKey, this.lastCompressedVBOs,
                    this.lastMetadata, graph.dataframe, renderConfig
                ).then(function() {
                    cb({success: true, name: cleanContentKey});
                }).catch((error) => {
                    cb({success: false, errors: [error], name: cleanContentKey});
                }).done(
                    _.identity,
                    log.makeQErrorHandler(logger, 'persist_current_vbo')
                );
            })
            .subscribe(_.identity, log.makeRxErrorHandler(logger, 'persist_current_vbo'));
    });

    this.socket.on('persist_upload_png_export', (pngDataURL, contentKey, imageName, cb) => {
        imageName = imageName || 'preview.png';
        graph.take(1)
            .do((/*graph*/) => {
                const cleanContentKey = encodeURIComponent(contentKey),
                    cleanImageName = encodeURIComponent(imageName),
                    base64Data = pngDataURL.replace(/^data:image\/png;base64,/,""),
                    binaryData = new Buffer(base64Data, 'base64');
                persist.publishPNGToStaticContents(cleanContentKey, cleanImageName, binaryData).then(function() {
                    cb({success: true, name: cleanContentKey});
                }).done(
                    _.identity,
                    log.makeQErrorHandler(logger, 'persist_upload_png_export')
                );
            })
            .subscribe(_.identity, log.makeRxErrorHandler(logger, 'persist_upload_png_export'));
    });

    this.socket.on('fork_vgraph', (name, cb) => {
        graph.take(1)
            .do((graph) => {
                const vgName = 'Users/' + name;
                vgwriter.save(graph, vgName).then(() => {
                    cb({success: true, name: vgName});
                }).done(
                    _.identity,
                    log.makeQErrorHandler(logger, 'fork_vgraph')
                );
            })
            .subscribe(_.identity, (err) => {
                failWithMessage(cb, 'fork_vgraph error');
                log.makeRxErrorHandler(logger, 'fork_vgraph error')(err);
            });
    });






    // ============= EVENT LOOP

    //starts true, set to false whenever transfer starts, true again when acknowledged.
    const clientReady = new Rx.ReplaySubject(1);
    clientReady.onNext(true);
    this.socket.on('received_buffers', (time) => {
        perf.gauge('graph-viz:driver:viz-server, client end-to-end time', time);
        logger.trace('Client end-to-end time', time);
        clientReady.onNext(true);
    });

    clientReady.subscribe(logger.debug.bind(logger, 'CLIENT STATUS'), log.makeRxErrorHandler(logger, 'clientReady'));

    logger.trace('SETTING UP CLIENT EVENT LOOP ===================================================================');
    let step = 0;
    let lastVersions = null;
    let lastTick = 0;

    const graphObservable = graph;
    graph.expand((graph) => {
        step++;

        logger.trace({activeBuffers: activeBuffers, step:step}, '0. Prefetch VBOs');

        return driver.fetchData(graph, renderConfig, compress,
                                activeBuffers, lastVersions, activePrograms)
            .do((VBOs) => {
                logger.trace({step:step}, '1. pre-fetched VBOs for xhr2: ' + sizeInMBOfVBOs(VBOs.compressed) + 'MB');

                //tell XHR2 sender about it
                if (this.lastCompressedVBOs) {
                    _.extend(this.lastCompressedVBOs, VBOs.compressed);
                } else {
                    this.rememberVBOs(VBOs.compressed);
                }
                this.lastMetadata = {elements: VBOs.elements, bufferByteLengths: VBOs.bufferByteLengths};

                if (saveAtEachStep) {
                    persist.saveVBOs(defaultSnapshotName, VBOs, step);
                }
            })
            .flatMap((VBOs) => {
                logger.trace({step: step}, '2. Waiting for client to finish previous');
                return clientReady
                    .filter(_.identity)
                    .take(1)
                    .do(() => {
                        logger.trace({step: step}, '2b. Client ready, proceed and mark as processing.');
                        clientReady.onNext(false);
                    })
                    .map(_.constant(VBOs));
            })
            .flatMap((VBOs) => {
                logger.trace('3. tell client about availability');

                //for each buffer transfer
                let clientAckStartTime;
                let clientElapsed;
                const transferredBuffers = [];
                this.bufferTransferFinisher = function (bufferName) {
                    logger.trace({step: step}, '5a ?. sending a buffer %s', bufferName);
                    transferredBuffers.push(bufferName);
                    //console.log("Length", transferredBuffers.length, requestedBuffers.length);
                    if (transferredBuffers.length === requestedBuffers.length) {
                        logger.trace('5b. started sending all');
                        logger.trace('Socket...client ping ' + clientElapsed + 'ms');
                        logger.trace('Socket', '...client asked for all buffers' + (Date.now() - clientAckStartTime) + 'ms');
                    }
                };

                // const emitFnWrapper = Rx.Observable.fromCallback(socket.emit, socket);

                //notify of buffer/texture metadata
                //FIXME make more generic and account in buffer notification status
                const receivedAll = colorTexture.flatMap((colorTexture) => {
                    logger.trace('4a. unwrapped texture meta');

                    const textures = {
                        colorMap: _.pick(colorTexture, ['width', 'height', 'bytes'])
                    };

                    //FIXME: should show all active VBOs, not those based on prev req
                    const metadata =
                        _.extend(
                            _.pick(VBOs, ['bufferByteLengths', 'elements']),
                            {
                                textures: textures,
                                versions: {
                                    buffers: VBOs.versions,
                                    textures: {colorMap: 1}
                                },
                                step: step
                            });
                    lastVersions = VBOs.versions;
                    lastTick = VBOs.tick;

                    logger.trace('4b. notifying client of buffer metadata');
                    //performance monitor here?
                    // profiling.trace('===Sending VBO Update===');

                    //const emitter = socket.emit('vbo_update', metadata, (time) => {
                    //return time;
                    //});
                    //const observableCallback = Rx.Observable.bindNodeCallback(emitter);
                    //return observableCallback;
                    return Rx.Observable.bindCallback(this.socket.emit.bind(this.socket))('vbo_update', metadata);
                    //return emitFnWrapper('vbo_update', metadata);

                }).do(
                    (clientElapsedMsg) => {
                        logger.trace('6. client all received');
                        clientElapsed = clientElapsedMsg;
                        clientAckStartTime = Date.now();
                    });

                return receivedAll;
            })
            .flatMap(() => {
                logger.trace('7. Wait for next animation step, updateVboSubject, or if we are behind on ticks');

                const filteredUpdateVbo = this.updateVboSubject.filter(data => data);

                const behindOnTicks = graphObservable.take(1).filter(graph => graph.simulator.versions.tick > lastTick);

                return Rx.Observable.merge(this.ticksMulti, filteredUpdateVbo, behindOnTicks)
                    .take(1)
                    .do((/*data*/) => {
                        // Mark that we don't need to send VBOs independently of ticks anymore.
                        this.updateVboSubject.onNext(false);
                    })
                    .do(() => { logger.trace('8. next ready!'); });
            })
            .map(_.constant(graph));
    })
    .subscribe(
        () => { logger.trace('9. LOOP ITERATED'); },
        log.makeRxErrorHandler(logger, 'Main loop failure'));
};


VizServer.prototype.dispose = function () {
    logger.info('disconnecting', this.socket.id);
    delete this.lastCompressedVBOs;
    delete this.bufferTransferFinisher;
    delete this.cachedVBOs[this.socket.id];
    this.isActive = false;
};


VizServer.clHealthCheck = function() {
    try {
        var ctx = cljs.createSync(null);
        if (ctx !== null && ctx !== undefined) {
            return {success: true};
        } else {
            return {success: false, error: 'Null/Undefined CL context'};
        }
    } catch (err) {
        return {success: false, error: err.message};
    }
};


if (require.main === module) {

    const url     = require('url');

    const express = require('express');
    const proxy   = require('express-http-proxy');

    const app     = express();
    const http    = require('http').Server(app);
    const io      = require('socket.io')(http, {path: '/worker/3000/socket.io'});

    // Tell Express to trust reverse-proxy connections from localhost, linklocal, and private IP ranges.
    // This allows Express to expose the client's real IP and protocol, not the proxy's.
    app.set('trust proxy', ['loopback', 'linklocal', 'uniquelocal']);

    // debug('Config set to %j', config); //Only want config to print once, which happens when logger is initialized

    const nocache = function (req, res, next) {
        res.header('Cache-Control', 'private, no-cache, no-store, must-revalidate');
        res.header('Expires', '-1');
        res.header('Pragma', 'no-cache');
        next();
    };
    app.use(nocache);

    const allowCrossOrigin = function  (req, res, next) {
        res.header('Access-Control-Allow-Origin', '*');
        res.header('Access-Control-Allow-Headers', 'X-Requested-With,Content-Type,Authorization');
        res.header('Access-Control-Allow-Methods', 'GET,PUT,PATCH,POST,DELETE');
        next();
    };
    app.use(allowCrossOrigin);

    //Static assets
    app.get('*/StreamGL.js', function(req, res) {
        res.sendFile(require.resolve('StreamGL/dist/StreamGL.js'));
    });
    app.get('*/StreamGL.map', function(req, res) {
        res.sendFile(require.resolve('StreamGL/dist/StreamGL.map'));
    });
    app.use('/graph', (req, res, next) => {
        return express.static(path.resolve(__dirname, 'assets'))(req, res, next);
    });

    //Dyn routing
    app.get('/vizaddr/graph', function(req, res) {
        res.json({
            'hostname': config.HTTP_LISTEN_ADDRESS,
            'port': config.HTTP_LISTEN_PORT,
            'timestamp': Date.now()
        });
    });

    // Both keyed by socket ID:
    const servers = {};
    const cachedVBOs = {};

    io.on('connection', (socket) => {
        servers[socket.id] = new VizServer(app, socket, cachedVBOs);
    });

    logger.info('Binding', config.HTTP_LISTEN_ADDRESS, config.HTTP_LISTEN_PORT);
    const listen = Rx.Observable.bindNodeCallback(
            http.listen.bind(http, config.HTTP_LISTEN_PORT, config.HTTP_LISTEN_ADDRESS))();

    listen.do(() => {

        //proxy worker requests
        const from = '/worker/' + config.HTTP_LISTEN_PORT + '/';
        const to = 'http://localhost:' + config.HTTP_LISTEN_PORT;
        logger.info('setting up proxy', from, '->', to);
        app.use(from, proxy(to, {
            forwardPath: function(req/*, res*/) {
                return url.parse(req.url).path.replace(new RegExp('worker/' + config.HTTP_LISTEN_PORT + '/'),'/');
            }
        }));



    }).subscribe(
        function () { logger.info('\nViz worker listening...'); },
        log.makeRxErrorHandler(logger, 'server-viz main')
    );

}


module.exports = VizServer;<|MERGE_RESOLUTION|>--- conflicted
+++ resolved
@@ -283,12 +283,7 @@
 };
 
 VizServer.prototype.tickGraph = function (cb) {
-<<<<<<< HEAD
     this.graph.take(1).do((graphContent) => {
-=======
-
-    this.graph.take(1).do(function (graphContent) {
->>>>>>> b82c8d81
         this.updateVboSubject.onNext(graphContent);
     }).subscribe(
         _.identity,
@@ -778,15 +773,12 @@
                 if (!query.attribute) {
                     query.attribute = filter.attribute;
                 }
-<<<<<<< HEAD
-                const masks = dataframe.getMasksForQuery(query, errors);
-=======
 
                 // Signify that the query is based against the filtered dataframe
                 query.basedOnCurrentDataframe = true;
 
-                var masks = dataframe.getMasksForQuery(query, errors);
->>>>>>> b82c8d81
+                const masks = dataframe.getMasksForQuery(query, errors);
+
                 if (masks !== undefined) {
                     // Record the size of the filtered set for UI feedback:
                     filter.maskSizes = masks.maskSize();
@@ -1106,13 +1098,10 @@
                     return;
                 }
             }
-<<<<<<< HEAD
+
             let encoding, bufferName;
             const ccManager = dataframe.computedColumnManager;
-=======
-
-            var encoding, bufferName;
->>>>>>> b82c8d81
+
             try {
                 if (!encodingType) {
                     encodingType = encodings.inferEncodingType(dataframe, type, attributeName);
@@ -1120,13 +1109,7 @@
                 bufferName = encodings.bufferNameForEncodingType(encodingType);
                 if (query.reset) {
                     if (bufferName) {
-<<<<<<< HEAD
                         const originalDesc = ccManager.overlayBufferSpecs[bufferName];
-                        ccManager.addComputedColumn(dataframe, 'localBuffer', bufferName, originalDesc);
-                        delete ccManager.overlayBufferSpecs[bufferName];
-=======
-                        var ccManager = dataframe.computedColumnManager;
-                        var originalDesc = ccManager.overlayBufferSpecs[bufferName];
 
                         // Guard against reset being called before an encoding is set
                         if (originalDesc) {
@@ -1134,7 +1117,6 @@
                             delete ccManager.overlayBufferSpecs[bufferName];
                             this.tickGraph(cb);
                         }
->>>>>>> b82c8d81
                     }
                     cb({
                         success: true,
