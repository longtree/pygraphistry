"use strict";

var Q = require('q');
var lConf = require('./layout.config.js');
var events = require('./SimpleEvents.js');
var _ = require('underscore');
var Dataframe = require('./Dataframe.js');
var clientNotification = require('./clientNotification.js');

var log         = require('common/logger.js');
var logger      = log.createLogger('graph-viz', 'graph-viz/js/NBody');

var ELEMENTS_PER_POINTS = 2;

var DimCodes = {
    point: 1,
    edge: 2
};

var NumElementsByDim = DimCodes;

<<<<<<< HEAD
=======
var NAMED_CLGL_BUFFERS = require('./buffers.js').NAMED_CLGL_BUFFERS;


//for each named_clgl_buffer, its setter
var boundBuffers = {};

export function createSync(graph) {

    _.each({
        setPoints: setPoints,
        setVertices: setVertices,
        setPointLabels: setPointLabels,
        setEdgeLabels: setEdgeLabels,
        setEdges: setEdges,
        setEdgesAndColors: setEdgesAndColors,
        setEdgeColors: setEdgeColors,
        setEdgeWeight: setEdgeWeight,
        setMidEdgeColors: setMidEdgeColors,
        setColorMap: setColorMap,
        tick: tick,
        updateSettings: updateSettings
    }, function (setter, setterName) {
        graph[setterName] = setter.bind('', graph);
    });

    _.each(NAMED_CLGL_BUFFERS, function (cfg, name) {
        graph[cfg.setterName] = boundBuffers[name].setter.bind('', graph);
    });

    return graph;
}

>>>>>>> dcc41135
/**
 * Create a new N-body graph and return a promise for the graph object
 *
 * @param simulator - the module of the simulator backend to use
 * @param renderer - the module of the rendering backend to use
 * @param document - parent document DOM
 * @param canvas - the canvas DOM element to draw the graph in
 * @param bgColor - [0--255,0--255,0--255,0--1]
 * @param [dimensions=\[1,1\]] - a two element array [width,height] used for internal position calculations.
 */
export function create(renderer, simulator, dataframe, device, vendor, controls, socket) {

    var graph = {
        renderer: renderer,
        socket: socket,
        stepNumber: 0,
        dataframe: dataframe
    };

    _.each({
        setVertices: setVertices,
        setEdges: setEdges,
        setMidEdgeColors: setMidEdgeColors,
        tick: tick,
        updateSettings: updateSettings
    }, function (setter, setterName) {
        graph[setterName] = setter.bind('', graph);
    });

    return clientNotification.loadingStatus(socket, 'Creating physics simulator')
    .then(function () {
        graph.simulator = simulator;
        graph.globalControls = simulator.controls.global;
    }).then(function () {
        Object.seal(graph);
        return graph;
    }).fail(log.makeQErrorHandler(logger, 'Cannot initialize nbody'));
}

function updateSettings(graph, newCfg) {
    logger.debug('Updating simulation settings', newCfg);
    if (newCfg.simControls) {
        var cfg = lConf.fromClient(graph.simulator.controls, newCfg.simControls);
        graph.simulator.setPhysics(cfg);
        graph.simulator.setLocks(cfg);
        graph.renderer.setVisible(cfg);
        if (newCfg.simControls.hasOwnProperty('EdgeBundling')) {
            if (newCfg.simControls.EdgeBundling.hasOwnProperty('edgeBundling')) {
                if (newCfg.simControls.EdgeBundling.edgeBundling) {
                    logger.info("Edge bundling turned on. Lock points and edges");
                    graph.simulator.controls.locks.interpolateMidPoints = false;
                    graph.simulator.controls.locks.lockPoints = true;
                    graph.simulator.controls.locks.lockEdges = true;
                }
                if (!newCfg.simControls.EdgeBundling.edgeBundling) {
                    logger.info("Edge bundling turned off. Unlock points and edges. Interpolate Midpoints");
                    graph.simulator.controls.locks.interpolateMidPoints = true;
                    graph.simulator.controls.locks.lockPoints = false;
                    graph.simulator.controls.locks.lockEdges = false;
                }
            }
            if (newCfg.simControls.EdgeBundling.hasOwnProperty('midpoints')) {
                graph.simulator.controls.locks.interpolateMidPointsOnce = true;
                graph.simulator.controls.global.numSplits = cfg.EdgeBundling.midpoints;
                graph.dataframe.setNumElements('splits', cfg.EdgeBundling.midpoints);
                graph.simulator.numSplits = cfg.EdgeBundling.midpoints;
                return graph.simulator.setMidEdges();
            }
        }
    }


    if (newCfg.timeSubset) {
        graph.simulator.setTimeSubset(newCfg.timeSubset);
    }

    // By default return empty promise
    return Q();
}


function setVertices(graph, points) {
    logger.trace('Loading Vertices');

    // This flattens out the points array
    if(!(points instanceof Float32Array)) {
        points = _toTypedArray(points, Float32Array);
    }

    graph.stepNumber = 0;
    return graph.simulator.setPoints(points);
}


// Uint32Array * Float32Array -> Float32Array
function scatterEdgePos(edges, curPos) {
    var res = new Float32Array(edges.length * 2);

    for (var edge = 0; edge < edges.length/2; edge++) {
        var src = edges[2 * edge];
        var dst = edges[2 * edge + 1];

        res[4 * edge] = curPos[2 * src];
        res[4 * edge + 1] = curPos[2 * src + 1];
        res[4 * edge + 2] = curPos[2 * dst];
        res[4 * edge + 3] = curPos[2 * dst + 1];
    }

    return res;
}



var setEdges = Q.promised(function(graph, edges, points) {
    logger.trace('Loading Edges');
    if (edges.length < 1)
        return Q.fcall(function() { return graph; });

    if (!(edges instanceof Uint32Array)) {
        edges = _toTypedArray(edges, Uint32Array);
    }

    logger.debug('Number of edges: %d', edges.length / 2);

    var numPoints = graph.simulator.dataframe.getNumElements('point');

    var edgesFlipped = new Uint32Array(edges.length);
    for (var i = 0; i < edges.length/2; i++) {
        edgesFlipped[2 * i] = edges[2 * i + 1];
        edgesFlipped[2 * i + 1] = edges[2 * i];
    }

    // var start = Date.now();
    var forwardEdges = graph.dataframe.encapsulateEdges(edges, numPoints);
    var backwardsEdges = graph.dataframe.encapsulateEdges(edgesFlipped, numPoints);
    // console.log('Encapsulates executed in: ', Date.now() - start);

    var degrees = new Uint32Array(numPoints);
    for (var i = 0; i < numPoints; i++) {
        degrees[i] = forwardEdges.degreesTyped[i] + backwardsEdges.degreesTyped[i];
    }

    var nDim = graph.globalControls.dimensions.length;
    var numSplits = graph.globalControls.numSplits;
    var midPoints = new Float32Array((edges.length / 2) * numSplits * nDim || 1);
    if (numSplits) {
        for (var i = 0; i < edges.length; i+=2) {
            var src = forwardEdges.edgesTyped[i];
            var dst = forwardEdges.edgesTyped[i + 1];
            for (var d = 0; d < nDim; d++) {
                var start = points[(src * nDim) + d];
                var end = points[(dst * nDim) + d];
                var step = (end - start) / (numSplits + 1);
                for (var q = 0; q < numSplits; q++) {
                    midPoints[((((i/2) * numSplits) + q) * nDim) + d] = start + step * (q + 1);
                }
            }
        }
    }

    var endPoints = scatterEdgePos(edges, points);

    logger.info('Dataset    nodes:%d  edges:%d  splits:%d',
                numPoints, edges.length, numSplits);

    return graph.simulator.setEdges(edges, forwardEdges, backwardsEdges,
                                    degrees, midPoints, endPoints, points)
        .then(function () {
            // TODO: THESE SHOULDN'T BE HERE
            return graph.simulator.setSelectedPointIndexes(new Uint32Array());
        })
        .then(function () {
            return graph.simulator.setSelectedEdgeIndexes(new Uint32Array());
        })
        .then(function() {
            return graph;
        }).fail(log.makeQErrorHandler(logger, 'Failure in setEdges'));
});

function setMidEdgeColors(graph, midEdgeColors) {
    logger.trace("Loading midEdgeColors");

    if (!midEdgeColors) { // Use default Colors
        return graph.simulator.setMidEdgeColors(undefined);
    }

    var numMidEdges = graph.simulator.dataframe.getNumElements('midEdges');

    if (midEdgeColors.length !== numMidEdges) {
        logger.error('setMidEdgeColors expects one color per midEdge');
    }

    // Internally we have two colors, one per endpoint.
    var ec = new Uint32Array(numMidEdges * 2);
    for (var i = 0; i < numMidEdges; i++) {
        ec[2*i] = midEdgeColors[i];
        ec[2*i + 1] = midEdgeColors[i];
    }

    return graph.simulator.setMidEdgeColors(ec);
}


// Turns an array of vec3's into a Float32Array with ELEMENTS_PER_POINTS values for each element in
// the input array.
function _toTypedArray(array, cons) {
    var floats = new cons(array.length * ELEMENTS_PER_POINTS);

    for(var i = 0; i < array.length; i++) {
        var ii = i * ELEMENTS_PER_POINTS;
        floats[ii + 0] = array[i][0];
        floats[ii + 1] = array[i][1];
    }

    return floats;
}


//graph * {play: bool, layout: bool} -> ()
function tick(graph, cfg) {
    events.fire('tickBegin');
    events.fire('simulateBegin');

    return graph.simulator.tick(graph.stepNumber++, cfg)
    .then(function() {
        events.fire('simulateEnd');
        events.fire('renderBegin');

        return graph.renderer.render();
    })
    .then(function() {
        events.fire('renderEnd');
        events.fire('tickEnd');

        return graph;
    });
}<|MERGE_RESOLUTION|>--- conflicted
+++ resolved
@@ -19,41 +19,21 @@
 
 var NumElementsByDim = DimCodes;
 
-<<<<<<< HEAD
-=======
-var NAMED_CLGL_BUFFERS = require('./buffers.js').NAMED_CLGL_BUFFERS;
-
-
-//for each named_clgl_buffer, its setter
-var boundBuffers = {};
-
 export function createSync(graph) {
 
     _.each({
-        setPoints: setPoints,
         setVertices: setVertices,
-        setPointLabels: setPointLabels,
-        setEdgeLabels: setEdgeLabels,
         setEdges: setEdges,
-        setEdgesAndColors: setEdgesAndColors,
-        setEdgeColors: setEdgeColors,
-        setEdgeWeight: setEdgeWeight,
         setMidEdgeColors: setMidEdgeColors,
-        setColorMap: setColorMap,
         tick: tick,
         updateSettings: updateSettings
     }, function (setter, setterName) {
         graph[setterName] = setter.bind('', graph);
     });
 
-    _.each(NAMED_CLGL_BUFFERS, function (cfg, name) {
-        graph[cfg.setterName] = boundBuffers[name].setter.bind('', graph);
-    });
-
     return graph;
 }
 
->>>>>>> dcc41135
 /**
  * Create a new N-body graph and return a promise for the graph object
  *
