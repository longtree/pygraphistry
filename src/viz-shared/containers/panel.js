--- conflicted
+++ resolved
@@ -8,8 +8,6 @@
 import { Expressions } from './expressions';
 import { Inspector } from '../components/inspector/inspector';
 import { Histograms } from './histograms';
-
-import ColumnPicker from './ColumnPicker';
 
 const panelsById = {
     'filters': Expressions,
@@ -77,26 +75,6 @@
     );
 }
 
-<<<<<<< HEAD
-function Inspector() {
-    return (
-        <div>
-            <h1>Inspector</h1>
-            <ColumnPicker
-                id="InspectorColumnPicker"
-                placeholder="Pick columns"
-                options={[
-                    {attribute: "edge:src", componentType: "edge", name: "src", dataType: "number"},
-                    {attribute: "edge:dst", componentType: "edge", name: "dst", dataType: "number"},
-                    {attribute: "point:degree", componentType: "point", name: "degree", dataType: "string"}
-                ]}
-                onChange={ (values) => console.log('selected cols', values)}
-                />
-        </div>);
-}
-=======
->>>>>>> a6fac101
-
 // function Histograms() {
 //     return (
 //         <h1>Histograms</h1>
