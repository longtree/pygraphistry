--- conflicted
+++ resolved
@@ -190,17 +190,6 @@
     padding-right: 7px;
 }
 
-<<<<<<< HEAD
-.label-color-pill {
-    width: 1.4em;
-    height: 0.85em;
-    border-radius: 3px;
-    margin-left: 0.3em;
-    border: 1px solid black;
-}
-
-=======
->>>>>>> 57c97efd
 
 /********* ICONS ************/
 
