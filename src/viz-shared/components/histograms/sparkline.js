--- conflicted
+++ resolved
@@ -1,17 +1,10 @@
 import React from 'react';
 import classNames from 'classnames';
-<<<<<<< HEAD
-import { Button } from 'react-bootstrap';
-=======
 import { Button, Glyphicon } from 'react-bootstrap';
-
-
+import styles from 'viz-shared/components/histograms/styles.less';
+import EncodingPicker from './EncodingPicker.js';
+import { isEncoded } from 'viz-shared/components/histograms/EncodingPicker.js';
 import { SizeLegendIndicator, YAxisLegendIndicator } from './sparklineComponents.js';
-import { isEncoded } from 'viz-shared/components/histograms/EncodingPicker.js';
-import EncodingPicker from './EncodingPicker.js';
->>>>>>> 57c97efd
-import globalStyles from 'viz-shared/index.less';
-import styles from 'viz-shared/components/histograms/styles.less';
 
 export const Sparkline = ({ name, yScale, children, componentType,
                             id, width = `calc(100% - 20px)`, height = 50,
