--- conflicted
+++ resolved
@@ -32,24 +32,7 @@
         ));
 }
 
-<<<<<<< HEAD
-function updateExpression(action$) {
-    return action$
-        .ofType(UPDATE_EXPRESSION)
-        .groupBy(({ id }) => id)
-        .mergeMap((group) => group
-            .debounceTime(350)
-            .switchMap(({ input, falcor }) => falcor.set({
-                json: { input }
-            })
-            .takeUntil(action$
-                .ofType(CANCEL_UPDATE_EXPRESSION))
-                // .filter(({ id }) => group.key === id))
-        ));
-}
 
-=======
->>>>>>> 230c8279
 function removeExpression(action$) {
     return action$
         .ofType(REMOVE_EXPRESSION)
