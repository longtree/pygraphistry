--- conflicted
+++ resolved
@@ -491,16 +491,12 @@
             .do(function (graph) {
                 var vbos = lastCompressedVBOs[socket.id];
                 var metadata = lastMetadata[socket.id];
-<<<<<<< HEAD
-                persistor.publishStaticContents(name, vbos, metadata, graph.dataframe, renderConfig);
-=======
-                persistor.publishStaticContents(name, vbos, metadata, renderConfig).then(function() {
+                persistor.publishStaticContents(name, vbos, metadata, graph.dataframe, renderConfig).then(function() {
                     cb({success: true, name: name});
                 }).done(
                     _.identity,
                     eh.makeErrorHandler('persist_current_vbo')
                 );
->>>>>>> 8e61e0e0
             })
             .subscribe(_.identity, eh.makeRxErrorHandler('persist_current_vbo'));
     });
