#!/usr/bin/env node
'use strict';

//Set jshint to ignore `predef:'io'` in .jshintrc so we can manually define io here
/* global -io */

var Rx          = require('rx');
var _           = require('underscore');
var debug       = require('debug')('graphistry:graph-viz:driver:viz-server');
var fs          = require('fs');
var path        = require('path');
var rConf       = require('./js/renderer.config.js');
var loader      = require("./js/data-loader.js");
var driver      = require('./js/node-driver.js');
var compress    = require('node-pigz');
var StreamGL    = require('StreamGL');

var renderer = StreamGL.renderer;


/**** GLOBALS ****************************************************/

// ----- BUFFERS (multiplexed over clients) ----------
//Serve most recent compressed binary buffers
//TODO reuse across users
//{socketID -> {buffer...}
var lastCompressedVbos;
var finishBufferTransfers;


// ----- ANIMATION ------------------------------------
//current animation
var animStep;

//multicast of current animation's ticks
var ticksMulti;

//most recent tick
var graph;


// ----- INITIALIZATION ------------------------------------

//Do more innocuous initialization inline (famous last words..)

<<<<<<< HEAD
function resetState(datasetname) {
=======
function resetState(theDataset) {
>>>>>>> 9f5adf9f
    debug('RESETTING APP STATE');

    //FIXME explicitly destroy last graph if it exists?

    lastCompressedVbos = {};
    finishBufferTransfers = {};


<<<<<<< HEAD
    animStep = driver.create(datasetname);
=======
    animStep = driver.create(theDataset);
>>>>>>> 9f5adf9f
    ticksMulti = animStep.ticks.publish();
    ticksMulti.connect();

    //make available to all clients
    graph = new Rx.ReplaySubject(1);
    ticksMulti.take(1).subscribe(graph, debug.bind('ERROR ticksMulti'));

    debug('RESET APP STATE.');
}


function getState() {
    return animStep.graph.then(function (graph) {
        return graph;
    })
}

/**** END GLOBALS ****************************************************/




function makeErrorHandler(name) {
    return function (err) {
        console.error(name, err, (err||{}).stack);
    };
}


/** Given an Object with buffers as values, returns the sum size in megabytes of all buffers */
function vboSizeMB(vbos) {
    var vboSizeBytes =
        _.reduce(
            _.pluck(_.values(vbos.buffers), 'byteLength'),
            function(acc, v) { return acc + v; }, 0);
    return (vboSizeBytes / (1024 * 1024)).toFixed(1);
}


function init(app, socket) {
    debug('Client connected', socket.id);

    // Get the datasetname from the socket query param, sent by Central
<<<<<<< HEAD
    var datasetname = socket.handshake.query.datasetname;

    resetState(datasetname);
=======
    var datasetName = socket.handshake.query.datasetname || config.DATASETNAME || 'Uber';
    var dataConfig = {
        'listURI': config.DATALISTURI,
        'name': datasetName
    };

    debug('dataConfig: %o', dataConfig);

    var theDataset = loader.getDataset(dataConfig);
    var theRenderConfig = theDataset.then(function (dataset) {
        var scene = dataset.config.scene;
        debug('Scene %s', scene)
        if (!(scene in rConf.scenes)) {
            console.warn('WARNING Unknown scene "%s", using default', scene)
            scene = 'default';
        } else
            console.info('Loading scene %s', scene);
        return rConf.scenes[scene];
    }).fail(function (err) {
        console.error("ERROR Getting renderConfig ", (err||{}).stack);
    });

    resetState(theDataset);
>>>>>>> 9f5adf9f

    app.get('/vbo', function(req, res) {
        debug('VBOs: HTTP GET %s', req.originalUrl, req.query);

        try {
            // TODO: check that query parameters are present, and that given id, buffer exist
            var bufferName = req.query.buffer;
            var id = req.query.id;

            res.set('Content-Encoding', 'gzip');

            res.send(lastCompressedVbos[id][bufferName]);
        } catch (e) {
            console.error('[viz-server.js] bad request', e, e.stack);
        }

        finishBufferTransfers[id](bufferName);
    });

    var colorTexture = new Rx.ReplaySubject(1);
    var imgPath = path.resolve(__dirname, 'test-colormap2.rgba');
    var img =
        Rx.Observable.fromNodeCallback(fs.readFile)(imgPath)
        .flatMap(function (buffer) {
            debug('Loaded raw colorTexture', buffer.length);
            return Rx.Observable.fromNodeCallback(compress.deflate)(
                    buffer,//binary,
                    {output: new Buffer(
                        Math.max(1024, Math.round(buffer.length * 1.5)))})
                .map(function (compressed) {
                    return {
                        raw: buffer,
                        compressed: compressed
                    };
                });
        })
        .do(function () { debug('Compressed color texture'); })
        .map(function (pair) {
            debug('colorMap bytes', pair.raw.length);
            return {
                buffer: pair.compressed[0],
                bytes: pair.raw.length,
                width: 512,
                height: 512
            };
        });

    img.take(1)
        .do(colorTexture)
        .subscribe(_.identity, makeErrorHandler('ERROR IMG'));
    colorTexture
        .do(function() { debug('HAS COLOR TEXTURE'); })
        .subscribe(_.identity, makeErrorHandler('ERROR colorTexture'));



    app.get('/vbo', function(req, res) {
        debug('VBOs: HTTP GET %s', req.originalUrl);

        try {
            // TODO: check that query parameters are present, and that given id, buffer exist
            var bufferName = req.query.buffer;
            var id = req.query.id;

            res.set('Content-Encoding', 'gzip');
            res.send(lastCompressedVbos[id][bufferName]);

        } catch (e) {
            console.error('[viz-server.js] bad request', e, e.stack);
        }

        finishBufferTransfers[id](bufferName);
    });

    app.get('/texture', function (req, res) {
        debug('got texture req', req.originalUrl, req.query);
        try {

            var textureName = req.query.texture;
            var id = req.query.id;

            colorTexture.pluck('buffer').do(
                function (data) {
                    res.set('Content-Encoding', 'gzip');
                    res.send(data);
                })
                .subscribe(_.identity,
                    makeErrorHandler('ERROR colorTexture pluck'));

        } catch (e) {
            console.error('[viz-server.js] bad request', e, e.stack);
        }
    });

    socket.on('get_render_config', function() {
        debug('Sending render-config to client');
        theRenderConfig.then(function (renderConfig) {
            socket.emit('render_config', renderConfig);
        }).fail(function (err) {
            console.error("ERROR sending rendererConfig ", (err||{}).stack);
        });
    });

    socket.on('begin_streaming', function() {
        theRenderConfig.then(function (renderConfig) {
            stream(socket, renderConfig, colorTexture);
        }).fail(function (err) {
            console.error("ERROR streaming ", (err||{}).stack);
        });
    });

    return module.exports;
}

function stream(socket, renderConfig, colorTexture) {
    // ========== BASIC COMMANDS

    lastCompressedVbos[socket.id] = {};
    socket.on('disconnect', function () {
        debug('disconnecting', socket.id);
        delete lastCompressedVbos[socket.id];
    });



    //Used for tracking what needs to be sent
    //Starts as all active, and as client caches, whittles down
    var activeBuffers = renderer.getServerBufferNames(renderConfig),
        activeTextures = renderer.getServerTextureNames(renderConfig),
        activePrograms = renderConfig.render;

    var requestedBuffers = activeBuffers,
        requestedTextures = activeTextures;

    //Knowing this helps overlap communication and computations
    socket.on('planned_binary_requests', function (request) {
        debug('CLIENT SETTING PLANNED REQUESTS', request.buffers, request.textures);
        requestedBuffers = request.buffers;
        requestedTextures = request.textures;
    });

<<<<<<< HEAD
        socket.on('reset_graph', function (_, cb) {
            debug('reset_graph command');
            resetState(datasetname);
            cb();
        });
=======
>>>>>>> 9f5adf9f

    debug('active buffers/textures/programs', activeBuffers, activeTextures, activePrograms);

    socket.on('graph_settings', function (payload) {
        debug('new settings', payload, socket.id);
        animStep.proxy(payload);
    });

    socket.on('reset_graph', function (_, cb) {
        debug('reset_graph command');
        resetState(config);
        cb();
    });

    socket.on('get_labels', function (labels, cb) {
        graph.take(1)
            .do(function (graph) {
                var hits = labels.map(function (idx) { return graph.simulator.labels[idx]; });
                cb(null, hits);
            })
            .subscribe(_.identity, makeErrorHandler('get_labels'));
    });




    // ============= EVENT LOOP

    //starts true, set to false whenever transfer starts, true again when ack'd
    var clientReady = new Rx.ReplaySubject(1);
    clientReady.onNext(true);
    socket.on('received_buffers', function (time) {
        debug('Client end-to-end time', time);
        clientReady.onNext(true);
    });

    clientReady.subscribe(debug.bind('CLIENT STATUS'), debug.bind('ERROR clientReady'));

    debug('SETTING UP CLIENT EVENT LOOP');
    var step = 0;
    var lastVersions = null;
    graph.expand(function (graph) {
        step++;

        debug('1. Prefetch VBOs', socket.id, activeBuffers);

        return driver.fetchData(graph, renderConfig, compress, 
                                activeBuffers, lastVersions, activePrograms)
            .do(function (vbos) {
                debug('prefetched VBOs for xhr2: ' + vboSizeMB(vbos.compressed) + 'MB');
                //tell XHR2 sender about it
                lastCompressedVbos[socket.id] = vbos.compressed;
            })
            .flatMap(function (vbos) {
                debug('2. Waiting for client to finish previous', socket.id);
                return clientReady
                    .filter(_.identity)
                    .take(1)
                    .do(function () {
                        debug('2b. Client ready, proceed and mark as processing.', socket.id);
                        clientReady.onNext(false);
                    })
                    .map(_.constant(vbos));
            })
            .flatMap(function (vbos) {
                debug('3. tell client about availablity', socket.id);

                //for each buffer transfer
                var sendingAllBuffers = new Rx.Subject();
                var clientAckStartTime;
                var clientElapsed;
                var transferredBuffers = [];
                finishBufferTransfers[socket.id] = function (bufferName) {
                    debug('3a ?. sending a buffer', bufferName, socket.id);
                    transferredBuffers.push(bufferName);
                    if (transferredBuffers.length === requestedBuffers.length) {
                        debug('3b. started sending all', socket.id);
                        debug('Socket', '...client ping ' + clientElapsed + 'ms');
                        debug('Socket', '...client asked for all buffers',
                            Date.now() - clientAckStartTime, 'ms');
                        sendingAllBuffers.onNext();
                    }
                };

                var emitFnWrapper = Rx.Observable.fromCallback(socket.emit, socket);

                //notify of buffer/texture metadata
                //FIXME make more generic and account in buffer notification status
                colorTexture.flatMap(function (colorTexture) {
                        debug('unwrapped texture meta');

                        var textures = {
                            colorMap: _.pick(colorTexture, ['width', 'height', 'bytes'])
                        };

                        //FIXME: should show all active VBOs, not those based on prev req
                        var metadata =
                            _.extend(
                                _.pick(vbos, ['bufferByteLengths', 'elements']),
                                {textures: textures,
                                    versions: {
                                    buffers: vbos.versions,
                                    textures: {
                                        colorMap: 1
                                    }
                                }});
                        lastVersions = vbos.versions;

                        debug('notifying client of buffer metadata', metadata);
                        return emitFnWrapper('vbo_update', metadata);

                    }).do(
                        function (clientElapsedMsg) {
                            debug('3d ?. client all received', socket.id);
                            clientElapsed = clientElapsedMsg;
                            clientAckStartTime = Date.now();
                        })
                    .subscribe(_.identity, makeErrorHandler('ERROR SENDING METADATA'));

                return sendingAllBuffers
                    .take(1)
                    .do(debug.bind('3c. All in transit', socket.id));
            })
            .flatMap(function () {
                debug('4. Wait for next anim step', socket.id);
                return ticksMulti
                    .take(1)
                    .do(function () { debug('4b. next ready!', socket.id); });
            })
            .map(_.constant(graph));
    })
    .subscribe(function () { debug('LOOP ITERATED', socket.id); }, makeErrorHandler('ERROR LOOP'));
}


if (require.main === module) {

    var express = require('express'),
        app     = express(),
        http    = require('http').Server(app),
        io      = require('socket.io')(http, {transports: ['websocket']});

    var config  = require('config')();
    debug("Config set to %j", config);

    var nocache = function (req, res, next) {
        res.header('Cache-Control', 'private, no-cache, no-store, must-revalidate');
        res.header('Expires', '-1');
        res.header('Pragma', 'no-cache');
        next();
    };
    app.use(nocache);

    var allowCrossOrigin = function  (req, res, next) {
        res.header('Access-Control-Allow-Origin', '*');
        res.header('Access-Control-Allow-Headers', 'X-Requested-With,Content-Type,Authorization');
        res.header('Access-Control-Allow-Methods', 'GET,PUT,PATCH,POST,DELETE');
        next();
    };
    app.use(allowCrossOrigin);

    //Static assets
    app.get('*/StreamGL.js', function(req, res) {
        res.sendFile(require.resolve('StreamGL/dist/StreamGL.js'));
    });
    app.get('*/StreamGL.map', function(req, res) {
        res.sendFile(require.resolve('StreamGL/dist/StreamGL.map'));
    });
    app.use('/graph', function (req, res, next) {
        return express.static(path.resolve(__dirname, 'assets'))(req, res, next);
    });

    //Dyn routing
    app.get('/vizaddr/graph', function(req, res) {
        res.json({'hostname': config.HTTP_LISTEN_ADDRESS, 'port': config.HTTP_LISTEN_PORT});
    });


    io.on('connection', function (socket) {
        socket.on('viz', function (msg, cb) { cb(); });
        init(app, socket);
    });

    var listen = Rx.Observable.fromNodeCallback(
            http.listen.bind(http, config.HTTP_LISTEN_PORT, config.HTTP_LISTEN_ADDRESS))();

    listen.subscribe(
            function () { console.log('\nViz worker listening'); },
            function (err) { console.error('\nError starting viz worker', err); });

}


module.exports = {
    init: init,
    getState: getState
}<|MERGE_RESOLUTION|>--- conflicted
+++ resolved
@@ -43,11 +43,7 @@
 
 //Do more innocuous initialization inline (famous last words..)
 
-<<<<<<< HEAD
-function resetState(datasetname) {
-=======
 function resetState(theDataset) {
->>>>>>> 9f5adf9f
     debug('RESETTING APP STATE');
 
     //FIXME explicitly destroy last graph if it exists?
@@ -56,11 +52,7 @@
     finishBufferTransfers = {};
 
 
-<<<<<<< HEAD
-    animStep = driver.create(datasetname);
-=======
     animStep = driver.create(theDataset);
->>>>>>> 9f5adf9f
     ticksMulti = animStep.ticks.publish();
     ticksMulti.connect();
 
@@ -104,22 +96,11 @@
     debug('Client connected', socket.id);
 
     // Get the datasetname from the socket query param, sent by Central
-<<<<<<< HEAD
-    var datasetname = socket.handshake.query.datasetname;
-
-    resetState(datasetname);
-=======
     var datasetName = socket.handshake.query.datasetname || config.DATASETNAME || 'Uber';
-    var dataConfig = {
-        'listURI': config.DATALISTURI,
-        'name': datasetName
-    };
-
-    debug('dataConfig: %o', dataConfig);
-
-    var theDataset = loader.getDataset(dataConfig);
+
+    var theDataset = loader.getDataset(datasetName);
     var theRenderConfig = theDataset.then(function (dataset) {
-        var scene = dataset.config.scene;
+        var scene = dataset.Metadata.config.scene;
         debug('Scene %s', scene)
         if (!(scene in rConf.scenes)) {
             console.warn('WARNING Unknown scene "%s", using default', scene)
@@ -132,7 +113,6 @@
     });
 
     resetState(theDataset);
->>>>>>> 9f5adf9f
 
     app.get('/vbo', function(req, res) {
         debug('VBOs: HTTP GET %s', req.originalUrl, req.query);
@@ -274,14 +254,6 @@
         requestedTextures = request.textures;
     });
 
-<<<<<<< HEAD
-        socket.on('reset_graph', function (_, cb) {
-            debug('reset_graph command');
-            resetState(datasetname);
-            cb();
-        });
-=======
->>>>>>> 9f5adf9f
 
     debug('active buffers/textures/programs', activeBuffers, activeTextures, activePrograms);
 
