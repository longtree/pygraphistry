--- conflicted
+++ resolved
@@ -130,10 +130,6 @@
 
 function read_selection(type, query, res) {
     graph.take(1).do(function (graph) {
-<<<<<<< HEAD
-=======
-
->>>>>>> 86e85ca4
         qLastSelectionIndices.then(function (lastSelectionIndices) {
             // TODO: Change these on the client side.
             if (type === 'nodes') type = 'point';
@@ -160,7 +156,6 @@
             log.makeRxErrorHandler(logger, 'read_selection handler')(err);
         }
     );
-<<<<<<< HEAD
 }
 
 function tickGraph () {
@@ -173,8 +168,6 @@
             eh.makeRxErrorHandler('graph force tick handler')(err);
         }
     );
-=======
->>>>>>> 86e85ca4
 }
 
 function init(app, socket) {
@@ -352,7 +345,6 @@
         );
     });
 
-<<<<<<< HEAD
     socket.on('filter', function (query, cb) {
         debug('Got filter', query);
         graph.take(1).do(function (graph) {
@@ -420,20 +412,15 @@
         );
     });
 
-=======
     //query :: {attributes: ??, binning: ??, mode: ??, type: 'point' + 'edge'}
     // -> {success: false} + {success: true, data: ??}
->>>>>>> 86e85ca4
     socket.on('aggregate', function (query, cb) {
         logger.info('Got aggregate', query);
         graph.take(1).do(function (graph) {
-<<<<<<< HEAD
-            perf('Selecting Indices');
-            var qIndices;
-=======
+
             logger.trace('Selecting Indices');
             var qIndices
->>>>>>> 86e85ca4
+
             if (query.all === true) {
                 var numPoints = graph.simulator.dataframe.getNumElements('point');
                 qIndices = Q(_.range(numPoints));
@@ -444,7 +431,6 @@
            qIndices.then(function (indices) {
                 logger.trace('Done selecting indices');
                 try {
-<<<<<<< HEAD
                     var data = {};
                     // Initial case of getting global Stats
                     // TODO: Make this match the same structure, not the current hacky approach in streamGL
@@ -462,15 +448,8 @@
                         });
                     }
 
-                    perf('Sending back data');
+                    logger.trace('Sending back data');
                     cb({success: true, data: data});
-=======
-                    var qData = graph.dataframe.aggregate(indices, query.attributes, query.binning, query.mode, query.type);
-                    qData.then(function (data) {
-                        logger.trace('Sending back data');
-                        cb({success: true, data: data});
-                    }).done(_.identity, log.makeQErrorHandler(logger, 'Aggregate Promise'));
->>>>>>> 86e85ca4
                 } catch (err) {
                     cb({success: false, error: err.message, stack: err.stack});
                     log.makeRxErrorHandler(logger,'aggregate inner handler')(err);
@@ -584,17 +563,11 @@
             .do(function (graph) {
                 // If edge, convert from sorted to unsorted index
                 if (dim === 2) {
-<<<<<<< HEAD
                     var permutation = graph.simulator.dataframe.getHostBuffer('forwardsEdges').edgePermutationInverseTyped;
                     var newIndices = _.map(indices, function (idx) {
                         return permutation[idx];
                     });
-=======
-                    var permutation = graph.simulator.bufferHostCopies.forwardsEdges.edgePermutationInverseTyped,
-                        newIndices = _.map(indices, function (idx) {
-                            return permutation[idx];
-                        });
->>>>>>> 86e85ca4
+
                     indices = newIndices;
                 }
             })
@@ -801,14 +774,8 @@
                 return receivedAll;
             })
             .flatMap(function () {
-<<<<<<< HEAD
-                debug('7. Wait for next anim step', socket.id, ticker);
-
+                logger.trace('7. Wait for next anim step', socket.id, ticker);
                 return ticksMulti.merge(updateVboSubject)
-=======
-                logger.trace('7. Wait for next anim step', socket.id, ticker);
-                return ticksMulti
->>>>>>> 86e85ca4
                     .take(1)
                     .do(function () { logger.trace('8. next ready!', socket.id, ticker); });
             })
