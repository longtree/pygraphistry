<body class="graphistry-body">

    <script type="text/javascript" src="libs/jquery-2.1.1.js"></script>

    <!-- copied from index.fragment.handlebars -->
    <script type="text/javascript">

        var templatePaths = {
            API_ROOT: window.location.protocol + "//" + window.location.host + "/"
        };

        window.heap=window.heap||[],heap.load=function(t,e){window.heap.appid=t,window.heap.config=e;var a=document.createElement("script");a.type="text/javascript",a.async=!0,a.src=("https:"===document.location.protocol?"https:":"http:")+"//cdn.heapanalytics.com/js/heap.js";var n=document.getElementsByTagName("script")[0];n.parentNode.insertBefore(a,n);for(var o=function(t){return function(){heap.push([t].concat(Array.prototype.slice.call(arguments,0)))}},p=["clearEventProperties","identify","setEventProperties","track","unsetEventProperty"],c=0;c<p.length;c++)heap[p[c]]=o(p[c])};
        heap.load("348604669");

        // Track JavaScript errors
        window.addEventListener('error', function(e) {
            var msg = {
                type: 'JSError',
                content: {
                    message: e.message,
                    location: e.filename + ':  ' + e.lineno,
                    error: e.error
                }
            }

            $.post(templatePaths.API_ROOT + 'error', JSON.stringify(msg));
            window.heap.track('error', msg.content);
        });

        // Track AJAX errors (jQuery API)
        $(document).ajaxError(function(e, request, settings, thrownError) {
            // Skip ajaxError caused by posting errors to /error
            var errorPage = '/error'
            if (settings.url.indexOf(errorPage, settings.url.length - errorPage.length) !== -1)
                return;

            var msg = {
                type: 'AjaxError',
                content: {
                    url: settings.url,
                    result: e.result,
                    error: thrownError
                }
            }

            $.post(templatePaths.API_ROOT + 'error', JSON.stringify(msg));
            window.heap.track('error', msg.content);
        });
    </script>

    <!-- copied from index.fragment.handlebars -->
    <script>
      (function(i,s,o,g,r,a,m){i['GoogleAnalyticsObject']=r;i[r]=i[r]||function(){
      (i[r].q=i[r].q||[]).push(arguments)},i[r].l=1*new Date();a=s.createElement(o),
      m=s.getElementsByTagName(o)[0];a.async=1;a.src=g;m.parentNode.insertBefore(a,m)
      })(window,document,'script','//www.google-analytics.com/analytics.js','ga');

      ga('create', 'UA-59712214-1', 'auto');
      ga('require', 'linkid', 'linkid.js');
      ga('send', 'pageview');

    </script>

    <!-- Libs (bootstrap etc.) -->
    <script type="text/javascript" src="libs/jquery-ui-1.10.4.min.js"></script>
    <script type="text/javascript" src="libs/underscore-min.js"></script>
    <script type="text/javascript" src="libs/jquery.mousewheel-3.1.9.js"></script>
    <script type="text/javascript" src="libs/jQRangeSlider-5.6.0/jQAllRangeSliders-min.js"></script>
    <script type="text/javascript" src="libs/colorpicker/colorpicker.js"></script>
    <script type="text/javascript" src="libs/spin.min.js"></script>


    <!-- FIXME: Package Quo and bundle with StreamGL -->
    <script type="text/javascript" src="libs/quo.js"></script>


    <link rel="stylesheet" href="css/jquery-ui-1.10.4.css">
    <link rel="stylesheet" href="libs/jQRangeSlider-5.6.0/css/classic-min.css">
    <link rel="stylesheet" href="libs/colorpicker/colorpicker.css">

    <link rel="stylesheet" href="libs/bootstrap/css/bootstrap.css">
    <script type="text/javascript" src="libs/bootstrap/js/bootstrap.js"></script>
    <script type="text/javascript" src="libs/bootstrap-slider/js/bootstrap-slider.js"></script>
    <script type="text/javascript" src="libs/bootstrap-switch.min.js"></script>

    <link rel="stylesheet" href="libs/bootstrap-slider/css/bootstrap-slider.css">
    <link rel="stylesheet" href="libs/bootstrap-switch.min.css">
    <link rel="stylesheet" href="libs/bootstrap.vertical-tabs.min.css">

    <link rel="stylesheet" href="libs/font-awesome/css/font-awesome.css">
    <link rel="stylesheet" href="css/nunito.css">

    <link rel="stylesheet" href="libs/backgrid.min.css">
    <link rel="stylesheet" href="libs/backgrid-paginator.min.css">

    <!-- App -->
    <link rel="stylesheet" href="css/gpustreaming.css" type="text/css" media="screen" charset="utf-8">
    <link rel="stylesheet" href="css/graph.css" type="text/css" media="screen" charset="utf-8">

    <!-- FIXME: Include fpsmeter as part of the StreamGL bundle -->
    <script type="text/javascript" src="libs/fpsmeter.js" charset="utf-8"></script>
    <script type="text/javascript" src="StreamGL.js" charset="utf-8"></script>


    <script type="text/javascript">
        window.addEventListener("beforeunload", function(){console.clear();});
        window.addEventListener("DOMContentLoaded", function() {$('[data-toggle="tooltip"]').tooltip();});
        $.fn.bootstrapSwitch.defaults.size = 'small';
    </script>


    <div class="content">
        <div class="sim-container">

            <canvas id="simulation" class="sim"> WebGL not supported </canvas>

            <div id="marquee" class="marquee-outline off"></div>
            <div id="brush" class="marquee-outline off"></div>

            <!-- over canvas but below interactions -->
            <div id="highlighted-point-cont">
                <div class="highlighted-point">
                    <div class="highlighted-point-center"></div>
                </div>
            </div>

        </div>


    </div>

    <div id="sliders">
        <div class="heading">
            <div class="controls">
              <button type=button id="do-disconnect" class="control-button">Disconnect</button>
            </div>

            <div id="timeSlider"></div>
        </div>
    </div>

    <div class='section' id="menus">


        <div class="accordian" id="controlState">
            <div class="accordian-group">

                <div class="accordion-heading">

                    <div class="options-group">

                      <a href="#" id="zoomin" data-container="body" data-toggle="tooltip" data-placement="right" title="Zoom in">
                        <i class="fa fa-search-plus fa-2x"></i>
                      </a>

                      <div class="divide-line"></div>

                      <a href="#" id="zoomout" data-container="body" data-toggle="tooltip" data-placement="right" title="Zoom out">
                        <i class="fa fa-search-minus fa-2x"></i>
                      </a>

                      <div class="divide-line"></div>

                      <a href="#" id="center" data-container="body" data-toggle="tooltip" data-placement="right" title="Center View">
                          <i class="fa fa-compress fa-2x"></i>
                      </a>

                    </div>


                    <div class="options-group">

                      <a href="#" id="mouser">
                        <i class="fa fa-arrows fa-2x"></i>
                      </a>

                      <a href="#" id="simulate" data-container="body" data-toggle="tooltip" data-placement="right" title="Start/Stop Visual Clustering">
                        <i class="fa fa-play-circle fa-2x"></i>
                      </a>


                      <div class="divide-line"></div>

                      <a href="#" id="layoutSettingsButton" data-container="body" data-toggle="tooltip" data-placement="right" title="Layout Settings">
                        <i class="fa fa-cogs fa-2x"></i>
                      </a>

                      <div class="divide-line"></div>

                      <a href="#" id="marqueerectangle" data-container="body" data-toggle="tooltip" data-placement="right" title="Move Nodes">

                              <i class="fa fa-square-o"></i>
                              <i class="fa fa-long-arrow-right" style="font-size: 0.9em; position: absolute; margin-left: -0.5em; margin-top: 0.1em"></i>

                      </a>

                      <div class="divide-line" style="display:none"></div>

                      <!--
                      <a href="#" id="shortestpath" data-container="body" data-toggle="tooltip" data-placement="right" title="Find routes between two points" style="display:none">
                          <i class="fa fa-road fa-2x"></i>
                      </a>
                      -->




<style>
.colorpicker {
    z-index: 100000;
    right: 7em;
}

#colorpickers .colorSelector {
    position: relative;
    top: 0;
    left: 0;
    width: 36px;
    height: 36px;
    background: url(libs/images/select2.png);
}

#colorpickers .colorSelector div {
    position: relative;
    top: 4px;
    left: 4px;
    width: 28px;
    height: 28px;
    background: url(libs/images/select2.png) center;
}
</style>

                      <div id="colorpickers">
                            <div class="divide-line"></div>

                            <div id="foregroundColor">

                                <div class="colorSelector">
                                    <div style="opacity: 0.3; background-color: #000"></div>
                                </div>
                                <div class="colorHolder"></div>

                            </div>

                            <div class="divide-line"></div>

                            <div id="backgroundColor">

                                <div class="colorSelector">
                                    <div style="opacity: 0.3; background-color: #fff"></div>
                                </div>
                                <div class="colorHolder"></div>

                            </div>
                      </div>

                    </div> <!-- last options group -->


                    <div class="options-group">
                      <a href="#" id="histogramBrush" data-container="body" data-toggle="tooltip" data-placement="right" title="Histogram Brush">
                          <i class="fa fa-bar-chart fa-2x"></i>
                      </a>
                    </div>

                    <div class="options-group">
                      <a href="#" id="forkButton" data-container="body" data-toggle="tooltip" data-placement="right" title="Save A Copy">
                          <i class="fa fa-code-fork fa-2x"></i>
                      </a>
                    </div>

                    <div class="options-group">
<<<<<<< HEAD
                      <a href="#" id="edgeBundlingButton" data-container="body" data-toggle="tooltip" data-placement="right" title="Bundle Edges">
                          <i class="fa fa-barcode fa-2x"></i>
                      </a>
                    </div>


=======
                        <a href="#" id="persistButton" data-container="body" data-toggle="tooltip" data-placement="right" title="Snapshot for Embed">
                            <i class="fa fa-share-square-o fa-2x"></i>
                        </a>
                    </div>
>>>>>>> 1476aaab

                </div> <!-- accordion heading -->

            </div>
        </div>

        <div id="renderingItems" class="settingsPanel">
            <div class="form-horizontal">
            </div>  <!-- /form-horizontal -->
        </div> <!-- /renderingItems -->

    </div> <!-- /section -->

    <div class="status-bar"></div>


    <div id="graph-legend" class="legend-container on">
        <div class="toggles">
            <a href="#hideLegend"><i class="fa fa-minus-square hider" style="color: rgb(51,51,102)"></i></a>
            <a href="#revealLegend"><i class="fa fa-plus-square revealer" style="color: rgb(51,51,102)"></i></a>
        </div>
        <div class="legend-title"></div>
        <table>
            <tr>
                <td><span class="legend-label">Nodes</span></td>
                <td><span class="legend-nodes"></span></td>
            </tr>
            <tr>
                <td><span class="legend-label">Edges</span></td>
                <td><span class="legend-edges"></span></td>
            </tr>
        </table>
    </div>

    <div id="inspector">
        <div class="inspector-panels">
            <div class="inspector-tabs">
                <ul class="nav nav-tabs tabs-left sideways">
                    <li class="active"><a href="#inspector-nodes" data-toggle="tab">Nodes</a></li>
                    <li><a href="#inspector-edges" data-toggle="tab">Edges</a></li>
                </ul>
            </div>
            <div class="tab-content">
                <div id="inspector-nodes" class="tab-pane active">
                    <div class="inspector panel backgrid-container"></div>
                </div>
                <div id="inspector-edges" class="tab-pane">
                    <div class="inspector panel backgrid-container"></div>
                </div>
            </div>
        </div>
    </div>

    <div id="inspector-overlay" class="panel"></div>
    <div id="histogram" class="panel">
        <div id="histograms"></div>
        <div id="addHistogram"></div>
    </div>

    <script>
    $(function () {
        var legend = $('#graph-legend');
        $('.hider', legend).on('click', function () {
            legend.removeClass('on').addClass('off');
        });
        $('.revealer', legend).on('click', function () {
            legend.removeClass('off').addClass('on');
        });
    });
    </script>

    <script>
    $(function () {
        var opts = {
            lines: 13, // The number of lines to draw
            length: 0, // The length of each line
            width: 15, // The line thickness
            radius: 30, // The radius of the inner circle
            corners: 1, // Corner roundness (0..1)
            rotate: 0, // The rotation offset
            direction: 1, // 1: clockwise, -1: counterclockwise
            color: '#333366', // #rgb or #rrggbb or array of colors
            speed: 1, // Rounds per second
            trail: 60, // Afterglow percentage
            shadow: false, // Whether to render a shadow
            hwaccel: true, // Whether to use hardware acceleration
            className: 'spinner', // The CSS class to assign to the spinner
            zIndex: 2e9, // The z-index (defaults to 2000000000)
            top: '50%', // Top position relative to parent
            left: '50%' // Left position relative to parent
        };
        var spinner = new Spinner(opts).spin();
        var $text = $('<div>').attr('id', 'load-text').text('locating graphistry\'s farm');
        var $spinner= $(spinner.el).append($text);
        $('<div>').addClass('load-spinner').append($spinner).appendTo($('body'));
    });
    </script>

</div>

<div class="meter meter-graphnodes" style="left: 21em;">
    <span class="flavor">graph</span>
    <div style="padding: 0px; min-width: 95px; height: 30px; line-height: 30px; text-align: right; text-shadow: rgba(0, 0, 0, 0.498039) 1px 1px 0px; color: rgb(255, 255, 255); position: absolute; z-index: 10; left: 5px; top: 5px; right: auto; bottom: auto; margin: 0px; cursor: pointer;">
        <div style="position: absolute; top: 0px; right: 0px; padding: 0px 5px; height: 40px; font-size: 24px; font-family: Consolas, 'Andale Mono', monospace; z-index: 2; line-height: 27px; text-align: right">
            <span id="graph-node-count">0</span>
        </div>
        <div style="position: absolute; top: 20px; right: 0px; padding: 0px 5px; height: 40px; font-size: 24px; font-family: Consolas, 'Andale Mono', monospace; z-index: 2; line-height: 27px; text-align: right">
            <span id="graph-edge-count">0</span>
        </div>
        <div style="position: absolute; top: 15px; left: 0px; padding: 0px 5px; height: 40px; font-size: 12px; line-height: 15px; font-family: sans-serif; text-align: left; z-index: 2;">nodes<br/>edges</div>
        <div style="position: relative; height: 40px; z-index: 1; width: 145px;">&nbsp;</div>
    </div>
</div>

<div class="logo-container">
    <img src="img/logo_stroked.png" />
</div>


<!-- TEMPLATES -->
<script type="text/template" id="forkTemplate">
    <div class="modal fade forker" tabindex="-1" role="dialog" aria-labelledby="basicModal" aria-hidden="true">
        <div class="modal-dialog">
            <div class="modal-content">
                <div class="modal-header">
                <button type="button" class="close" data-dismiss="modal" aria-hidden="true">&times;</button>
                <h3 class="modal-title">Save a copy</h3>
                </div>
                <div class="modal-body">

                    <form class="form-horizontal">
                      <div class="form-group">
                        <label for="location" class="col-sm-2 control-label">Upload As</label>
                        <div class="col-sm-10">
                          <input type="text" class="form-control" id="forkSaveName" value="{{defName}}">
                        </div>
                      </div>
                    </form>

                </div>
                <div class="modal-footer">
                    <i class="fa fa-spinner fa-spin status"></i>
                    <button type="button" class="btn btn-primary">Fork</button>
            </div>
        </div>
      </div>
    </div>
</script>

<script type="text/template" id="persistTemplate">
    <div class="modal fade persistor" tabindex="-1" role="dialog" aria-labelledby="basicModal" aria-hidden="true">
        <div class="modal-dialog">
            <div class="modal-content">
                <div class="modal-header">
                    <button type="button" class="close" data-dismiss="modal" aria-hidden="true">&times;</button>
                    <h3 class="modal-title">Save to Embed</h3>
                </div>
                <div class="modal-body">
                    <form class="form-horizontal">
                        <div class="form-group">
                            <label for="snapshotName" class="col-sm-2 control-label">Save As</label>
                            <div class="col-sm-10">
                                <input type="text" class="form-control" id="snapshotName" value="{{defName}}" />
                            </div>
                        </div>
                    </form>
                </div>
                <div class="modal-footer">
                    <i class="fa fa-spinner fa-spin status"></i>
                    <button type="button" class="btn btn-primary">Save</button>
                </div>
            </div>
        </div>
    </div>
</script>

<script type="text/template" id="histogramTemplate">
    <div class="topMenu">
        <div class="col-xs-1 expandButton">
            <a href="#">
                <i class="fa fa-play expandHistogramButton" id="expandHistogramButton{{id}}" cid="{{id}}"></i>
            </a>
        </div>
        <div class="col-xs-9">
            <div class="dropdown">
                <button class="btn btn-default btn-block dropdown-toggle pull-right" type="button" id="dropdownMenu{{id}}" data-toggle="dropdown" aria-expanded="true">
                    {{attribute}}
                    <span class="caret"></span>
                </button>
                <ul class="dropdown-menu" role="menu" aria-labelledby="dropdownMenu{{id}}">
                    {{#each fields}}
                        <li role="presentation"><a class="histogramDropdownField" role="menuitem" tabindex="-1" href="#">
                            {{this}}
                        </a></li>
                    {{/each}}
                </ul>
            </div>
        </div>
        <div class="col-xs-1 closeButton">
            <a href="#">
                <i class="fa fa-times closeHistogramButton" id="closeHistogramButton{{id}}" cid="{{id}}"></i>
            </a>
        </div>
    </div>
    <div class="vizContainer"></div>
    <div class="divide-line"></div>
</script>

<script type="text/template" id="histogramTemplateNoDropdown">
    <div class="topMenu">
        <div class="col-xs-1 expandButton">
            <a href="#">
                <i class="fa fa-play expandHistogramButton" id="expandHistogramButton{{id}}" cid="{{id}}"></i>
            </a>
        </div>
        <div class="col-xs-9 attributeName">
            {{attribute}}
        </div>
        <div class="col-xs-1 closeButton">
            <a href="#">
                <i class="fa fa-times closeHistogramButton" id="closeHistogramButton{{id}}" cid="{{id}}"></i>
            </a>
        </div>
    </div>
    <div class="vizContainer"></div>
    <div class="divide-line"></div>
</script>

<script type="text/template" id="addHistogramTemplate">
    <div class="dropdown">
        <button class="btn btn-primary dropdown-toggle" type="button" id="addHistogramButton" data-toggle="dropdown" aria-expanded="true">
            Add Histogram
            <span class="caret"></span>
        </button>
        <ul class="dropdown-menu" role="menu" aria-labelledby="dropdownMenu{{id}}">
            {{#each fields}}
                <li role="presentation"><a class="addHistogramDropdownField" role="menuitem" tabindex="-1" href="#">
                    {{this}}
                </a></li>
            {{/each}}
        </ul>
    </div>
</script>



</body><|MERGE_RESOLUTION|>--- conflicted
+++ resolved
@@ -270,19 +270,10 @@
                     </div>
 
                     <div class="options-group">
-<<<<<<< HEAD
-                      <a href="#" id="edgeBundlingButton" data-container="body" data-toggle="tooltip" data-placement="right" title="Bundle Edges">
-                          <i class="fa fa-barcode fa-2x"></i>
-                      </a>
-                    </div>
-
-
-=======
                         <a href="#" id="persistButton" data-container="body" data-toggle="tooltip" data-placement="right" title="Snapshot for Embed">
                             <i class="fa fa-share-square-o fa-2x"></i>
                         </a>
                     </div>
->>>>>>> 1476aaab
 
                 </div> <!-- accordion heading -->
 
