<!DOCTYPE html>
<html>
<head>
    <meta name="robots" content="noindex, nofollow">
    <script type="text/javascript" src="libs/jquery-2.1.1.js"></script>
    <link rel="stylesheet" href="css/jquery-ui-1.10.4.css">
    <link rel="stylesheet" href="libs/jQRangeSlider-5.6.0/css/classic-min.css">
    <link rel="stylesheet" href="libs/colorpicker/colorpicker.css">

    <!-- Libs (bootstrap etc.) -->
    <script type="text/javascript" src="libs/jquery-ui-1.10.4.min.js"></script>
    <script type="text/javascript" src="libs/underscore-min.js"></script>
    <script type="text/javascript" src="libs/jquery.mousewheel-3.1.9.js"></script>
    <script type="text/javascript" src="libs/jQRangeSlider-5.6.0/jQAllRangeSliders-min.js"></script>
    <script type="text/javascript" src="libs/colorpicker/colorpicker.js"></script>
    <script type="text/javascript" src="libs/spin.min.js"></script>

    <!-- FIXME: Package Quo and bundle with StreamGL -->
    <script type="text/javascript" src="libs/quo.js"></script>

    <link rel="stylesheet" href="libs/bootstrap/css/bootstrap.css">
    <script type="text/javascript" src="libs/bootstrap/js/bootstrap.js"></script>
    <script type="text/javascript" src="libs/bootstrap-slider/js/bootstrap-slider.js"></script>
    <script type="text/javascript" src="libs/bootstrap-switch.min.js"></script>

    <link rel="stylesheet" href="libs/bootstrap-slider/css/bootstrap-slider.css">
    <link rel="stylesheet" href="libs/bootstrap-switch.min.css">
    <link rel="stylesheet" href="libs/bootstrap.vertical-tabs.min.css">

    <link rel="stylesheet" href="libs/font-awesome/css/font-awesome.css">
    <link rel="stylesheet" href="css/nunito.css">

    <link rel="stylesheet" href="libs/backgrid.min.css">
    <link rel="stylesheet" href="libs/backgrid-paginator.min.css">

    <!-- App -->
    <link rel="stylesheet" href="css/gpustreaming.css" type="text/css" media="screen" charset="utf-8">
    <link rel="stylesheet" href="css/graph.css" type="text/css" media="screen" charset="utf-8">

</head>
<body class="graphistry-body">

    <!-- copied from index.fragment.handlebars -->
    <script type="text/javascript">

        var templatePaths = {
            API_ROOT: window.location.protocol + "//" + window.location.host + "/"
        };

        // Track JavaScript errors
        window.addEventListener('error', function(e) {
            var content = {
                message: e.message,
                filename: e.filename,
                lineno: e.lineno
            };

            if (e.error) { // Modern browsers report the stack trace
                content.stack = e.error.stack;
            }

            var msg = {
                type: 'JSError',
                content: content
            };

            $.post(templatePaths.API_ROOT + 'error', JSON.stringify(msg));
        });

        // Track AJAX errors (jQuery API)
        $(document).ajaxError(function(e, request, settings, thrownError) {
            // Skip ajaxError caused by posting errors to /error
            var errorPage = '/error'
            if (settings.url.indexOf(errorPage, settings.url.length - errorPage.length) !== -1)
                return;

            var msg = {
                type: 'AjaxError',
                content: {
                    url: settings.url,
                    result: e.result,
                    error: thrownError
                }
            };

            $.post(templatePaths.API_ROOT + 'error', JSON.stringify(msg));
        });
    </script>

    <!-- copied from index.fragment.handlebars -->
    <script>
      (function(i,s,o,g,r,a,m){i['GoogleAnalyticsObject']=r;i[r]=i[r]||function(){
      (i[r].q=i[r].q||[]).push(arguments)},i[r].l=1*new Date();a=s.createElement(o),
      m=s.getElementsByTagName(o)[0];a.async=1;a.src=g;m.parentNode.insertBefore(a,m)
      })(window,document,'script','//www.google-analytics.com/analytics.js','ga');

      ga('create', 'UA-59712214-1', 'auto');
      ga('require', 'linkid', 'linkid.js');
      ga('send', 'pageview');

    </script>

    <!-- FIXME: Include fpsmeter as part of the StreamGL bundle -->
    <script type="text/javascript" src="libs/fpsmeter.js" charset="utf-8"></script>
    <!-- TODO: Offer a way to dynamically include the bundle contents individually. -->
    <script type="text/javascript" src="StreamGL.js" charset="utf-8"></script>


    <script type="text/javascript">
        window.addEventListener("beforeunload", function(){console.clear();});
        window.addEventListener("DOMContentLoaded", function() {$('[data-toggle="tooltip"]').tooltip();});
        $.fn.bootstrapSwitch.defaults.size = 'small';
    </script>


    <div class="content">
        <div class="sim-container">

            <canvas id="simulation" class="sim"> WebGL not supported </canvas>

            <div id="marquee" class="marquee-outline off"></div>
            <div id="brush" class="marquee-outline off"></div>

            <!-- over canvas but below interactions -->
            <div id="highlighted-point-cont">
                <div class="highlighted-point">
                    <div class="highlighted-point-center"></div>
                </div>
            </div>

        </div>


    </div>

    <div id="sliders">
        <div class="heading">
            <div class="controls">
              <button type=button id="do-disconnect" class="control-button">Disconnect</button>
            </div>

            <div id="timeSlider2"></div>
        </div>
    </div>

    <div class='section' id="menus">


        <div class="accordian" id="controlState">
            <div class="accordian-group">

                <div class="accordion-heading">

                    <div class="options-group">

                      <a href="#" id="zoomin" data-container="body" data-toggle="tooltip" data-placement="right" title="Zoom in">
                        <i class="fa fa-search-plus fa-2x"></i>
                      </a>

                      <div class="divide-line"></div>

                      <a href="#" id="zoomout" data-container="body" data-toggle="tooltip" data-placement="right" title="Zoom out">
                        <i class="fa fa-search-minus fa-2x"></i>
                      </a>

                      <div class="divide-line"></div>

                      <a href="#" id="center" data-container="body" data-toggle="tooltip" data-placement="right" title="Center View">
                          <i class="fa fa-compress fa-2x"></i>
                      </a>

                    </div>


                    <div class="options-group">

                      <a href="#" id="mouser">
                        <i class="fa fa-arrows fa-2x"></i>
                      </a>

                      <a href="#" id="simulate" data-container="body" data-toggle="tooltip" data-placement="right" title="Start/Stop Visual Clustering">
                        <i class="fa fa-play-circle fa-2x"></i>
                      </a>


                      <div class="divide-line"></div>

                      <a href="#" id="layoutSettingsButton" data-container="body" data-toggle="tooltip" data-placement="right" title="Layout Settings">
                        <i class="fa fa-cogs fa-2x"></i>
                      </a>

                      <div class="divide-line"></div>

                      <a href="#" id="histogramPanelControl" data-container="body" data-toggle="tooltip" data-placement="right" title="Expand/Shrink Histogram Panel">
                        <i class="fa fa-bar-chart fa-2x"></i>
                      </a>

                      <div class="divide-line"></div>

                      <a href="#" id="marqueerectangle" data-container="body" data-toggle="tooltip" data-placement="right" title="Move Nodes">

                              <i class="fa fa-square-o"></i>
                              <i class="fa fa-long-arrow-right" style="font-size: 0.9em; position: absolute; margin-left: -0.5em; margin-top: 0.1em"></i>

                      </a>

                      <!--
                      <a href="#" id="shortestpath" data-container="body" data-toggle="tooltip" data-placement="right" title="Find routes between two points" style="display:none">
                          <i class="fa fa-road fa-2x"></i>
                      </a>
                      -->



                    </div> <!-- last options group -->


                    <div class="options-group">
                      <a href="#" id="histogramBrush" data-container="body" data-toggle="tooltip" data-placement="right" title="Data Inspector">
                          <i class="fa fa-table fa-2x"></i>
                      </a>

                      <a href="#" id="filterButton" data-container="body" data-toggle="tooltip" data-placement="right" title="Filter" style="display: none">
                          <i class="fa fa-filter fa-2x"></i>
                      </a>

                    </div>

                    <div class="options-group">
                      <a href="#" id="forkButton" data-container="body" data-toggle="tooltip" data-placement="right" title="Save A Copy">
                          <i class="fa fa-code-fork fa-2x"></i>
                      </a>

                      <!-- only show if in iframe -->
                      <a href="#" id="externalLinkButton" data-container="body" data-toggle="tooltip" data-placement="right" title="Open in New Tab">
                          <i class="fa fa-external-link fa-2x"></i>
                      </a>

                    </div>

                    <div class="options-group">
                        <a href="#" id="persistButton" data-container="body" data-toggle="tooltip" data-placement="right" title="Share/Embed Snapshot">
                            <i class="fa fa-share-alt fa-2x"></i>
                        </a>
                        <a href="#" id="goLiveButton" data-container="body" data-toggle="tooltip" data-placement="right" title="Go Live">
                            <i class="fa fa-share-square fa-2x"></i>
                        </a>
                    </div>

                </div> <!-- accordion heading -->

            </div>
        </div>

        <div id="renderingItems" class="settingsPanel">
            <div class="form-horizontal">


                <div class="control-title">Background</div>

                    <style scoped="scoped">
                    .colorpicker {
                        right: 7em;
                    }
                    .colorSelector {
                        position: relative;
                        top: 0;
                        left: 0;
                        width: 36px;
                        height: 36px;
                        background: url(libs/images/select2.png);
                    }

                    .colorSelector div {
                        position: relative;
                        top: 4px;
                        left: 4px;
                        width: 28px;
                        height: 28px;
                        background: url(libs/images/select2.png) center;
                    }
                    </style>

                    <div id="colorpickers">

                        <div class="form-group colorer">
                            <label  class="control-label col-xs-4">Foreground</label>
                            <div class="col-xs-8">

                                <div id="foregroundColor">

                                    <div class="colorSelector">
                                        <div style="opacity: 0.3; background-color: #000"></div>
                                    </div>
                                    <div class="colorHolder"></div>

                                </div>
                            </div>
                        </div><!-- /form-group -->

                        <div class="form-group colorer">
                            <label  class="control-label col-xs-4">Background</label>
                            <div class="col-xs-8">

                                <div id="backgroundColor">

                                    <div class="colorSelector">
                                        <div style="opacity: 0.3; background-color: #fff"></div>
                                    </div>
                                    <div class="colorHolder"></div>

                                </div>
                            </div>
                        </div><!-- /form-group -->

                    </div><!-- /colorpickers -->


            </div>  <!-- /form-horizontal -->
        </div> <!-- /renderingItems -->

        <div id="filteringItems" class="settingsPanel">
            <div class="form-horizontal">
            <!-- Placeholder -->
            </div>  <!-- /form-horizontal -->
        </div> <!-- /filteringItems -->


    </div> <!-- /section -->

    <div class="status-bar"></div>


    <div id="graph-legend" class="legend-container on">
        <div class="toggles">
            <a href="#hideLegend"><i class="fa fa-minus-square hider" style="color: rgb(51,51,102)"></i></a>
            <a href="#revealLegend"><i class="fa fa-plus-square revealer" style="color: rgb(51,51,102)"></i></a>
        </div>
        <div class="legend-title"></div>
        <table>
            <tr>
                <td><span class="legend-label">Nodes</span></td>
                <td><span class="legend-nodes"></span></td>
            </tr>
            <tr>
                <td><span class="legend-label">Edges</span></td>
                <td><span class="legend-edges"></span></td>
            </tr>
        </table>
    </div>

    <div id="inspector">
        <div class="inspector-panels">
            <div class="inspector-tabs">
                <ul class="nav nav-tabs tabs-left sideways">
                    <li class="active"><a href="#inspector-nodes" data-toggle="tab">Nodes</a></li>
                    <li><a href="#inspector-edges" data-toggle="tab">Edges</a></li>
                </ul>
            </div>
            <div class="tab-content">
                <div id="inspector-nodes" class="tab-pane active">
                    <div class="inspector panel backgrid-container"></div>
                </div>
                <div id="inspector-edges" class="tab-pane">
                    <div class="inspector panel backgrid-container"></div>
                </div>
            </div>
        </div>
    </div>

    <div id="inspector-overlay" class="panel"></div>
    <div id="histogram" class="panel">
        <div id="histograms"></div>
        <div id="histogramErrors"></div>
        <div id="addHistogram"></div>
    </div>

    <script>
    $(function () {
        var legend = $('#graph-legend');
        $('.hider', legend).on('click', function () {
            legend.removeClass('on').addClass('off');
        });
        $('.revealer', legend).on('click', function () {
            legend.removeClass('off').addClass('on');
        });
    });
    </script>

    <script>
    $(function () {
        var opts = {
            lines: 13, // The number of lines to draw
            length: 0, // The length of each line
            width: 15, // The line thickness
            radius: 30, // The radius of the inner circle
            corners: 1, // Corner roundness (0..1)
            rotate: 0, // The rotation offset
            direction: 1, // 1: clockwise, -1: counterclockwise
            color: 'rgb(245,245,253)', // #rgb or #rrggbb or array of colors
            speed: 1, // Rounds per second
            trail: 60, // Afterglow percentage
            shadow: false, // Whether to render a shadow
            hwaccel: true, // Whether to use hardware acceleration
            className: 'spinner', // The CSS class to assign to the spinner
            zIndex: 2e9, // The z-index (defaults to 2000000000)
            top: '50%', // Top position relative to parent
            left: '50%' // Left position relative to parent
        };
        var spinner = new Spinner(opts).spin();
        var $text = $('<div>').attr('id', 'load-text').text('locating graphistry\'s farm');
        var $spinner= $(spinner.el).append($text);
        $('<div>').addClass('load-spinner').append($spinner).appendTo($('body'));
    });
    </script>

<!--</div>-->

<div class="meter meter-graphnodes" style="left: 21em;">
    <span class="flavor">graph</span>
    <div style="padding: 0; min-width: 95px; height: 30px; line-height: 30px; text-align: right; text-shadow: rgba(0, 0, 0, 0.498039) 1px 1px 0; color: rgb(255, 255, 255); position: absolute; z-index: 10; left: 5px; top: 5px; right: auto; bottom: auto; margin: 0; cursor: pointer;">
        <div style="position: absolute; top: 0; right: 0; padding: 0 5px; height: 40px; font-size: 24px; font-family: Consolas, 'Andale Mono', monospace; z-index: 2; line-height: 27px; text-align: right">
            <span id="graph-node-count">0</span>
        </div>
        <div style="position: absolute; top: 20px; right: 0; padding: 0 5px; height: 40px; font-size: 24px; font-family: Consolas, 'Andale Mono', monospace; z-index: 2; line-height: 27px; text-align: right">
            <span id="graph-edge-count">0</span>
        </div>
        <div style="position: absolute; top: 15px; left: 0; padding: 0 5px; height: 40px; font-size: 12px; line-height: 15px; font-family: sans-serif; text-align: left; z-index: 2;">nodes<br/>edges</div>
        <div style="position: relative; height: 40px; z-index: 1; width: 145px;">&nbsp;</div>
    </div>
</div>

<div class="logo-container">
    <img src="img/logo_stroked.png" />
</div>


<!-- TEMPLATES -->
<script type="text/template" id="forkTemplate">
    <div class="modal fade forker" tabindex="-1" role="dialog" aria-labelledby="basicModal" aria-hidden="true">
        <div class="modal-dialog">
            <div class="modal-content">
                <div class="modal-header">
                <button type="button" class="close" data-dismiss="modal" aria-hidden="true">&times;</button>
                <h3 class="modal-title">Save a copy</h3>
                </div>
                <div class="modal-body">

                    <form class="form-horizontal">
                      <div class="form-group">
                        <label for="forkSaveName" class="col-sm-2 control-label">Upload As</label>
                        <div class="col-sm-10">
                          <input type="text" class="form-control" id="forkSaveName" value="{{defName}}">
                        </div>
                      </div>
                    </form>

                </div>
                <div class="modal-footer">
                    <i class="fa fa-spinner fa-spin status"></i>
                    <button type="button" class="btn btn-primary">Fork</button>
            </div>
        </div>
      </div>
    </div>
</script>

<script type="text/template" id="persistTemplate">
    <div class="modal fade persistor" tabindex="-1" role="dialog" aria-labelledby="basicModal" aria-hidden="true">
        <div class="modal-dialog">
            <div class="modal-content">
                <div class="modal-header">
                    <button type="button" class="close" data-dismiss="modal" aria-hidden="true">&times;</button>
                    <h3 class="modal-title">Share / Embed Snapshot</h3>
                </div>
                <div class="modal-body">
<<<<<<< HEAD
                    <div class="snapshot-form-area">
                        <p>For best results, resize the window and frame the view as desired.</p>
                        <form class="form-horizontal">
                            <div class="form-group">
                                <label for="snapshotName" class="col-sm-2 control-label">Save As</label>
                                <div class="col-sm-10">
                                    <input type="text" class="form-control" id="snapshotName" value="{{defName}}" />
                                </div>
=======
                    <p>For publication, avoid sharing a live view with your API keys and GPU cluster access. Instead, name a location below to save the current static, embeddable layout.</p>
                    <p><b>Configure:</b> To control dimensions, resize the window. Move the view as desired.</p>
                    <form class="form-horizontal">
                        <div class="form-group">
                            <label for="snapshotName" class="col-sm-2 control-label">Save As</label>
                            <div class="col-sm-10">
                                <input type="text" class="form-control" id="snapshotName" value="{{defName}}" />
>>>>>>> 30a1fbbe
                            </div>
                        </form>
                    </div>
                    <div class="snapshot-preview">
                    </div>
                </div>
                <div class="modal-footer">
                    <i class="fa fa-spinner fa-spin status"></i>
                    <button type="button" class="btn btn-primary">Save</button>
                </div>
            </div>
        </div>
    </div>
</script>

<script type="text/template" id="histogramTemplate">
    <div class="topMenu">
        <div class="col-xs-1 expandButton">
            <a href="#">
                <i class="fa fa-play expandHistogramButton" id="expandHistogramButton{{id}}" cid="{{id}}"></i>
            </a>
        </div>
        <div class="col-xs-9">
            <div class="dropdown">
                <button class="btn btn-default btn-block dropdown-toggle pull-right" type="button" id="dropdownMenu{{id}}" data-toggle="dropdown" aria-expanded="true">
                    {{attribute}}
                    <span class="caret"></span>
                </button>
                <ul class="dropdown-menu" role="menu" aria-labelledby="dropdownMenu{{id}}">
                    {{#each fields}}
                        <li role="presentation"><a class="histogramDropdownField" role="menuitem" tabindex="-1" href="#">
                            {{this}}
                        </a></li>
                    {{/each}}
                </ul>
            </div>
        </div>
        <div class="col-xs-1 closeButton">
            <a href="#">
                <i class="fa fa-times closeHistogramButton" id="closeHistogramButton{{id}}" cid="{{id}}"></i>
            </a>
        </div>
    </div>
    <div class="vizContainer"></div>
    <div class="divide-line"></div>
</script>

<script type="text/template" id="histogramTemplateNoDropdown">
    <div class="topMenu">
        <div class="col-xs-1 histogramButton expandButton">
            <a href="#">
                <i class="fa fa-play histogramButton expandHistogramButton" id="expandHistogramButton{{id}}" cid="{{id}}"></i>
            </a>
        </div>
        <div class="col-xs-8 attributeName">
            {{attribute}}
        </div>
        <div class="col-xs-1 histogramButton closeButton">
            <a href="#">
                <i class="fa fa-times histogramButton closeHistogramButton" id="closeHistogramButton{{id}}" cid="{{id}}"></i>
            </a>
        </div>
        <div class="col-xs-1 histogramButton refreshButton refreshHistogramButton-{{modelId}}">
            <a href="#">
                <i class="fa fa-refresh histogramButton refreshHistogramButton refreshHistogramButton-{{modelId}}" id="refreshHistogramButton{{modelId}}" cid="{{id}}"></i>
            </a>
        </div>
    </div>
    <div class="vizContainer"></div>
    <div class="divide-line"></div>
</script>

<script type="text/template" id="addHistogramTemplate">
    <div class="dropdown">
        <button class="btn btn-primary dropdown-toggle" type="button" id="addHistogramButton" data-toggle="dropdown" aria-expanded="true">
            Add Histogram
            <span class="caret"></span>
        </button>
        <ul class="dropdown-menu" role="menu" aria-labelledby="dropdownMenu{{id}}">
            {{#each fields}}
                <li role="presentation"><a class="addHistogramDropdownField" role="menuitem" tabindex="-1" href="#">
                    {{this}}
                </a></li>
            {{/each}}
        </ul>
    </div>
</script>

</body>
</html><|MERGE_RESOLUTION|>--- conflicted
+++ resolved
@@ -474,24 +474,15 @@
                     <h3 class="modal-title">Share / Embed Snapshot</h3>
                 </div>
                 <div class="modal-body">
-<<<<<<< HEAD
                     <div class="snapshot-form-area">
-                        <p>For best results, resize the window and frame the view as desired.</p>
+                        <p>For publication, avoid sharing a live view with your API keys and GPU cluster access. Instead, name a location below to save the current static, embeddable layout.</p>
+                        <p><b>Configure:</b> To control dimensions, resize the window. Move the view as desired.</p>
                         <form class="form-horizontal">
                             <div class="form-group">
                                 <label for="snapshotName" class="col-sm-2 control-label">Save As</label>
                                 <div class="col-sm-10">
                                     <input type="text" class="form-control" id="snapshotName" value="{{defName}}" />
                                 </div>
-=======
-                    <p>For publication, avoid sharing a live view with your API keys and GPU cluster access. Instead, name a location below to save the current static, embeddable layout.</p>
-                    <p><b>Configure:</b> To control dimensions, resize the window. Move the view as desired.</p>
-                    <form class="form-horizontal">
-                        <div class="form-group">
-                            <label for="snapshotName" class="col-sm-2 control-label">Save As</label>
-                            <div class="col-sm-10">
-                                <input type="text" class="form-control" id="snapshotName" value="{{defName}}" />
->>>>>>> 30a1fbbe
                             </div>
                         </form>
                     </div>
